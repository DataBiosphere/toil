--- conflicted
+++ resolved
@@ -89,11 +89,6 @@
         'src/toil/jobStores/aws/utils.py',
         'src/toil/jobStores/aws/jobStore.py',
         'src/toil/jobStores/aws/__init__.py',
-<<<<<<< HEAD
-        'src/toil/utils/toilDebugFile.py',
-=======
-        'src/toil/utils/toilStats.py',
->>>>>>> 6d00bf85
         'src/toil/utils/__init__.py',
         'src/toil/lib/memoize.py',
         'src/toil/lib/throttle.py',
