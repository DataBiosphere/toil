--- conflicted
+++ resolved
@@ -108,13 +108,20 @@
     - make develop extras=[aws,google,wdl]
     - TOIL_TEST_QUICK=True make test_offline threads="${TEST_THREADS}"
 
-<<<<<<< HEAD
+py37_appliance_build:
+  rules:
+    - if: $CI_PIPELINE_SOURCE == "schedule" || $CI_COMMIT_TAG || $CI_COMMIT_BRANCH == $CI_DEFAULT_BRANCH
+  stage: basic_tests
+  script:
+    - pwd
+    - python3.7 -m virtualenv venv && . venv/bin/activate && pip install -U pip wheel && make prepare && pip install pycparser && make develop extras=[all] packages='htcondor==10.2.0.post1'
+    # This reads GITLAB_SECRET_FILE_QUAY_CREDENTIALS
+    - python setup_gitlab_docker.py
+    - make push_docker
+
 py38_appliance_build:
-=======
-py37_appliance_build:
   rules:
     - if: $CI_PIPELINE_SOURCE == "schedule" || $CI_COMMIT_TAG || $CI_COMMIT_BRANCH == $CI_DEFAULT_BRANCH
->>>>>>> c1361d43
   stage: basic_tests
   script:
     - pwd
@@ -123,22 +130,18 @@
     - python setup_gitlab_docker.py
     - make push_docker
 
-<<<<<<< HEAD
 py39_appliance_build:
-=======
-py38_appliance_build:
+  stage: basic_tests
+  script:
+    - pwd
+    - python3.9 -m virtualenv venv && . venv/bin/activate && pip install -U pip wheel && make prepare && pip install pycparser && make develop extras=[all] packages='htcondor==10.2.0.post1'
+    # This reads GITLAB_SECRET_FILE_QUAY_CREDENTIALS
+    - python setup_gitlab_docker.py
+    - make push_docker
+
+py310_appliance_build:
   rules:
     - if: $CI_PIPELINE_SOURCE == "schedule" || $CI_COMMIT_TAG || $CI_COMMIT_BRANCH == $CI_DEFAULT_BRANCH
->>>>>>> c1361d43
-  stage: basic_tests
-  script:
-    - pwd
-    - python3.9 -m virtualenv venv && . venv/bin/activate && pip install -U pip wheel && make prepare && pip install pycparser && make develop extras=[all] packages='htcondor==10.2.0.post1'
-    # This reads GITLAB_SECRET_FILE_QUAY_CREDENTIALS
-    - python setup_gitlab_docker.py
-    - make push_docker
-
-py310_appliance_build:
   stage: basic_tests
   script:
     - pwd
@@ -147,13 +150,9 @@
     - python setup_gitlab_docker.py
     - make push_docker
 
-<<<<<<< HEAD
-py311_appliance_build:
-=======
-py310_appliance_build:
-  rules:
-    - if: $CI_PIPELINE_SOURCE == "schedule" || $CI_COMMIT_TAG || $CI_COMMIT_BRANCH == $CI_DEFAULT_BRANCH
->>>>>>> c1361d43
+py310_main:
+  rules:
+    - if: $CI_PIPELINE_SOURCE != "schedule"
   stage: basic_tests
   script:
     - pwd
@@ -162,13 +161,7 @@
     - python setup_gitlab_docker.py
     - make push_docker
 
-<<<<<<< HEAD
 py311_main:
-=======
-py310_main:
-  rules:
-    - if: $CI_PIPELINE_SOURCE != "schedule"
->>>>>>> c1361d43
   stage: basic_tests
   script:
     - pwd
