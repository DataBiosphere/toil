image: quay.io/vgteam/vg_ci_prebake:latest
# Note that we must run in a privileged container for our internal Docker daemon to come up.

variables:
  PYTHONIOENCODING: "utf-8"
  DEBIAN_FRONTEND: "noninteractive"
  TOIL_OWNER_TAG: "shared"
  MAIN_PYTHON_PKG: "python3.10"

before_script:
  # Log where we are running, in case some Kubernetes hosts are busted. IPs are assigned per host.
  - ip addr
  # Configure Docker to use a mirror for Docker Hub and restart the daemon
  # Set the registry as insecure because it is probably cluster-internal over plain HTTP.
  - |
    if [[ ! -z "${DOCKER_HUB_MIRROR}" ]] ; then
        echo "{\"registry-mirrors\": [\"${DOCKER_HUB_MIRROR}\"], \"insecure-registries\": [\"${DOCKER_HUB_MIRROR##*://}\"]}" | sudo tee /etc/docker/daemon.json
        export SINGULARITY_DOCKER_HUB_MIRROR="${DOCKER_HUB_MIRROR}"
    fi
  - startdocker || true
  - docker info
  - cat /etc/hosts
  - mkdir -p ~/.kube && cp "$GITLAB_SECRET_FILE_KUBE_CONFIG" ~/.kube/config
  - mkdir -p ~/.aws && cp "$GITLAB_SECRET_FILE_AWS_CREDENTIALS" ~/.aws/credentials
  - mkdir -p ~/.docker/cli-plugins/ ; curl -L https://github.com/docker/buildx/releases/download/v0.6.3/buildx-v0.6.3.linux-amd64 >  ~/.docker/cli-plugins/docker-buildx ; chmod u+x ~/.docker/cli-plugins/docker-buildx
  # We need to make sure docker buildx create can't see the ~/.kube/config that we deploy. It has
  # a service account bearer token for auth and triggers https://github.com/docker/buildx/issues/267
  # where buildx can't use a bearer token from a kube config and falls back to anonymous instead
  # of using the system's service account.
  - KUBECONFIG=/dev/null docker buildx create --use --name toilbuilder --platform=linux/amd64,linux/arm64 --node=buildkit-amd64 --driver=kubernetes --driver-opt="nodeselector=kubernetes.io/arch=amd64"
  # Dump the builder info, and make sure it exists.
  - docker buildx inspect --bootstrap || (echo "Docker builder deployment can't be found in our Kubernetes namespace! Are we on the right Gitlab runner?" && exit 1)
  # This will hang if we can't talk to the builder
  - (echo "y" | docker buildx prune --keep-storage 80G) || true
  - sudo apt-get update
  - sudo apt-get install -y software-properties-common build-essential virtualenv curl
  - sudo add-apt-repository -y ppa:deadsnakes/ppa
  - sudo apt-get update
<<<<<<< HEAD
  - sudo apt-get install -y tzdata jq python3.7 python3.7-dev python3.8 python3.8-dev python3.9 python3.9-dev python3.9-distutils  python3.10 python3.10-dev  python3.10-distutils python3.10-venv
=======
  - sudo apt-get install -y tzdata jq python3.7 python3.7-dev python3.7-venv python3.8 python3.8-dev python3.8-venv python3.9 python3.9-dev python3.9-venv python3.9-distutils  # python3.10 python3.10-dev python3.10-venv
>>>>>>> 4dd757f5

after_script:
  # We need to clean up any files that Toil may have made via Docker that
  # aren't deletable by the Gitlab user. If we don't do this, Gitlab will try
  # and clean them up before running the next job on the runner, fail, and fail
  # that next job.
  - pwd
  - sudo rm -rf tmp
  - stopdocker || true

stages:
  - linting_and_dependencies
  - basic_tests
  - main_tests
  - integration


lint:
  stage: linting_and_dependencies
  script:
    - pwd
<<<<<<< HEAD
    - virtualenv -p ${MAIN_PYTHON_PKG} venv && . venv/bin/activate && curl https://bootstrap.pypa.io/get-pip.py | ${MAIN_PYTHON_PKG} && make prepare && make develop extras=[all] packages=htcondor
=======
    - ${MAIN_PYTHON_PKG} -m virtualenv venv && . venv/bin/activate && make prepare && make develop extras=[all] packages=htcondor
>>>>>>> 4dd757f5
    - make mypy
    - make docs
    # - make diff_pydocstyle_report


cwl_dependency_is_stand_alone:
  stage: linting_and_dependencies
  script:
    - pwd
<<<<<<< HEAD
    - virtualenv -p ${MAIN_PYTHON_PKG} venv && . venv/bin/activate && curl https://bootstrap.pypa.io/get-pip.py | ${MAIN_PYTHON_PKG} && make prepare && make develop extras=[cwl]
=======
    - ${MAIN_PYTHON_PKG} -m virtualenv venv && . venv/bin/activate && make prepare && make develop extras=[cwl]
>>>>>>> 4dd757f5
    - make test tests=src/toil/test/docs/scriptsTest.py::ToilDocumentationTest::testCwlexample


wdl_dependency_is_stand_alone:
  stage: linting_and_dependencies
  script:
    - pwd
<<<<<<< HEAD
    - virtualenv -p ${MAIN_PYTHON_PKG} venv && . venv/bin/activate && curl https://bootstrap.pypa.io/get-pip.py | ${MAIN_PYTHON_PKG} && make prepare && make develop extras=[wdl]
=======
    - ${MAIN_PYTHON_PKG} -m virtualenv venv && . venv/bin/activate && make prepare && make develop extras=[wdl]
>>>>>>> 4dd757f5
    - make test tests=src/toil/test/wdl/toilwdlTest.py::ToilWdlIntegrationTest::testMD5sum

quick_test_offline:
  stage: basic_tests
  script:
    - ${MAIN_PYTHON_PKG} -m virtualenv venv
    - . venv/bin/activate
    - curl https://bootstrap.pypa.io/get-pip.py | ${MAIN_PYTHON_PKG}
    - pip install -U pip wheel
    - make prepare
    - make develop extras=[aws,google,wdl]
    - TOIL_TEST_QUICK=True make test_offline

# Python3.7
py37_main:
  stage: basic_tests
  script:
    - pwd
    - python3.7 -m virtualenv venv && . venv/bin/activate && pip install -U pip wheel && make prepare && make develop extras=[all] packages='htcondor awscli'
    - make test tests=src/toil/test/src
    - make test tests=src/toil/test/utils
    - TOIL_SKIP_DOCKER=true make test tests=src/toil/test/lib

py37_appliance_build:
  stage: basic_tests
  script:
    - pwd
    - python3.7 -m virtualenv venv && . venv/bin/activate && pip install -U pip wheel && make prepare && pip install pycparser && make develop extras=[all] packages='htcondor awscli'
    # This reads GITLAB_SECRET_FILE_QUAY_CREDENTIALS
    - python setup_gitlab_docker.py
    - make push_docker

# Python3.8
py38_main:
  stage: basic_tests
  script:
    - pwd
    - python3.8 -m virtualenv venv && . venv/bin/activate && pip install -U pip wheel && make prepare && make develop extras=[all] packages='htcondor awscli'
    - make test tests=src/toil/test/src
    - make test tests=src/toil/test/utils
    - TOIL_SKIP_DOCKER=true make test tests=src/toil/test/lib

py38_appliance_build:
  stage: basic_tests
  script:
    - pwd
    - python3.8 -m virtualenv venv && . venv/bin/activate && pip install -U pip wheel && make prepare && pip install pycparser && make develop extras=[all] packages='htcondor awscli'
    # This reads GITLAB_SECRET_FILE_QUAY_CREDENTIALS
    - python setup_gitlab_docker.py
    - make push_docker

# Python3.9
py39_main:
  stage: basic_tests
  script:
    - pwd
    - python3.9 -m virtualenv venv && . venv/bin/activate && pip install -U pip wheel && make prepare && make develop extras=[all] packages=htcondor
    - make test tests=src/toil/test/src
    - make test tests=src/toil/test/utils
    - TOIL_SKIP_DOCKER=true make test tests=src/toil/test/lib

py39_appliance_build:
  stage: basic_tests
  script:
    - pwd
    - python3.9 -m virtualenv venv && . venv/bin/activate && pip install -U pip wheel && make prepare && pip install pycparser && make develop extras=[all] packages='htcondor awscli'
    # This reads GITLAB_SECRET_FILE_QUAY_CREDENTIALS
    - python setup_gitlab_docker.py
    - make push_docker

# Python3.10
py310_main:
  stage: basic_tests
  script:
    - pwd
    - virtualenv -p python3.10 venv && . venv/bin/activate && curl https://bootstrap.pypa.io/get-pip.py | python3.10 && pip install -U pip wheel && make prepare && make develop extras=[all] packages=htcondor
    - make test tests=src/toil/test/src
    - make test tests=src/toil/test/utils

py310_appliance_build:
  stage: basic_tests
  script:
    - pwd
    - virtualenv -p python3.10 venv && . venv/bin/activate &&  curl https://bootstrap.pypa.io/get-pip.py | python3.10 && pip install -U pip wheel && make prepare && pip install pycparser && make develop extras=[all] packages='htcondor awscli'
    # This reads GITLAB_SECRET_FILE_QUAY_CREDENTIALS
    - python setup_gitlab_docker.py
    - make push_docker



batch_systems:
  stage: main_tests
  script:
    - pwd
    - ${MAIN_PYTHON_PKG} -m virtualenv venv && . venv/bin/activate && pip install -U pip wheel && make prepare && make develop extras=[all] packages='htcondor awscli'
    - wget https://github.com/ohsu-comp-bio/funnel/releases/download/0.10.1/funnel-linux-amd64-0.10.1.tar.gz
    - tar -xvf funnel-linux-amd64-0.10.1.tar.gz funnel
    - export FUNNEL_SERVER_USER=toil
    - export FUNNEL_SERVER_PASSWORD=$(openssl rand -hex 256)
    - |
      cat >funnel.conf <<EOF
      Server:
        BasicAuth:
          - User: ${FUNNEL_SERVER_USER}
            Password: ${FUNNEL_SERVER_PASSWORD}
      RPCClient:
        User: ${FUNNEL_SERVER_USER}
        Password: ${FUNNEL_SERVER_PASSWORD}
      LocalStorage:
        AllowedDirs:
          - $HOME/.aws
          - ./
      Compute: manual
      EOF
    - ./funnel server run -c funnel.conf &
    - ./funnel node run -c funnel.conf &
    - export TOIL_TES_ENDPOINT="http://127.0.0.1:8000"
    - export TOIL_TES_USER="${FUNNEL_SERVER_USER}"
    - export TOIL_TES_PASSWORD="${FUNNEL_SERVER_PASSWORD}"
    - make test tests=src/toil/test/batchSystems/batchSystemTest.py
    - make test tests=src/toil/test/mesos/MesosDataStructuresTest.py
    - kill $(jobs -p) || true

cwl_v1.0:
  stage: main_tests
  only: []
  script:
    - pwd
    - ${MAIN_PYTHON_PKG} -m virtualenv venv && . venv/bin/activate && pip install -U pip wheel && make prepare && make develop extras=[cwl,aws]
    - mypy --ignore-missing-imports --no-strict-optional $(pwd)/src/toil/cwl/cwltoil.py  # make this a separate linting stage
    - python setup_gitlab_docker.py  # login to increase the docker.io rate limit
    - make test tests=src/toil/test/cwl/cwlTest.py::CWLv10Test

cwl_v1.1:
  stage: main_tests
  only: []
  script:
    - pwd
    - ${MAIN_PYTHON_PKG} -m virtualenv venv && . venv/bin/activate && pip install -U pip wheel && make prepare && make develop extras=[cwl,aws]
    - python setup_gitlab_docker.py  # login to increase the docker.io rate limit
    - make test tests=src/toil/test/cwl/cwlTest.py::CWLv11Test

cwl_v1.2:
  stage: main_tests
  script:
    - pwd
    - ${MAIN_PYTHON_PKG} -m virtualenv venv && . venv/bin/activate && pip install -U pip wheel && make prepare && make develop extras=[cwl,aws]
    - python setup_gitlab_docker.py  # login to increase the docker.io rate limit
    - make test tests=src/toil/test/cwl/cwlTest.py::CWLv12Test

cwl_on_arm:
  stage: main_tests
  script:
    - pwd
    - ${MAIN_PYTHON_PKG} -m virtualenv venv && . venv/bin/activate && pip install -U pip wheel && make prepare && make develop extras=[cwl,aws]
    - python setup_gitlab_docker.py  # login to increase the docker.io rate limit
    # This reads GITLAB_SECRET_FILE_SSH_KEYS
    - python setup_gitlab_ssh.py
    - chmod 400 /root/.ssh/id_rsa
    - make test tests=src/toil/test/cwl/cwlTest.py::CWLOnARMTest

cwl_misc:
  stage: main_tests
  script:
    - pwd
    - ${MAIN_PYTHON_PKG} -m virtualenv venv && . venv/bin/activate && pip install -U pip wheel && make prepare && make develop extras=[cwl,aws]
    - python setup_gitlab_docker.py  # login to increase the docker.io rate limit
    - make test tests='src/toil/test/cwl/cwlTest.py::CWLWorkflowTest src/toil/test/cwl/cwlTest.py::CWLSmallLogDir src/toil/test/cwl/cwlTest.py::CWLSmallTests'

cwl_v1.0_kubernetes:
  stage: main_tests
  only: []
  script:
    - pwd
    - ${MAIN_PYTHON_PKG} -m virtualenv venv && . venv/bin/activate && pip install -U pip wheel && make prepare && make develop extras=[cwl,aws,kubernetes]
    - export TOIL_KUBERNETES_OWNER=toiltest
    - export TOIL_AWS_SECRET_NAME=shared-s3-credentials
    - export TOIL_KUBERNETES_HOST_PATH=/data/scratch
    - export TOIL_WORKDIR=/var/lib/toil
    - export SINGULARITY_CACHEDIR=/var/lib/toil/singularity-cache
    - echo Singularity mirror is ${SINGULARITY_DOCKER_HUB_MIRROR}
    - mkdir -p ${TOIL_WORKDIR}
    - make test tests=src/toil/test/cwl/cwlTest.py::CWLv10Test::test_kubernetes_cwl_conformance
    - make test tests=src/toil/test/cwl/cwlTest.py::CWLv10Test::test_kubernetes_cwl_conformance_with_caching
    
cwl_v1.1_kubernetes:
  stage: main_tests
  only: []
  script:
    - pwd
    - ${MAIN_PYTHON_PKG} -m virtualenv venv && . venv/bin/activate && pip install -U pip wheel && make prepare && make develop extras=[cwl,aws,kubernetes]
    - export TOIL_KUBERNETES_OWNER=toiltest
    - export TOIL_AWS_SECRET_NAME=shared-s3-credentials
    - export TOIL_KUBERNETES_HOST_PATH=/data/scratch
    - export TOIL_WORKDIR=/var/lib/toil
    - export SINGULARITY_CACHEDIR=/var/lib/toil/singularity-cache
    - mkdir -p ${TOIL_WORKDIR}
    - make test tests=src/toil/test/cwl/cwlTest.py::CWLv11Test::test_kubernetes_cwl_conformance
    - make test tests=src/toil/test/cwl/cwlTest.py::CWLv11Test::test_kubernetes_cwl_conformance_with_caching

cwl_v1.2_kubernetes:
  stage: main_tests
  script:
    - pwd
    - ${MAIN_PYTHON_PKG} -m virtualenv venv && . venv/bin/activate && pip install -U pip wheel && make prepare && make develop extras=[cwl,aws,kubernetes]
    - export TOIL_KUBERNETES_OWNER=toiltest
    - export TOIL_AWS_SECRET_NAME=shared-s3-credentials
    - export TOIL_KUBERNETES_HOST_PATH=/data/scratch
    - export TOIL_WORKDIR=/var/lib/toil
    - export SINGULARITY_CACHEDIR=/var/lib/toil/singularity-cache
    - mkdir -p ${TOIL_WORKDIR}
    - make test tests=src/toil/test/cwl/cwlTest.py::CWLv12Test::test_kubernetes_cwl_conformance
    - make test tests=src/toil/test/cwl/cwlTest.py::CWLv12Test::test_kubernetes_cwl_conformance_with_caching
  artifacts:
    reports:
      junit: "*.junit.xml"
    paths:
      - "*.junit.xml"
    when: always
    expire_in: 14 days

wdl:
  stage: main_tests
  script:
    - pwd
    - apt update && apt install -y default-jre
    - ${MAIN_PYTHON_PKG} -m virtualenv venv && . venv/bin/activate && pip install -U pip wheel && make prepare && make develop extras=[all]
    - which java &> /dev/null || { echo >&2 "Java is not installed.  Install java to run these tests."; exit 1; }
    - make test tests=src/toil/test/wdl/toilwdlTest.py  # needs java (default-jre) to run "GATK.jar"
    - make test tests=src/toil/test/wdl/builtinTest.py

jobstore_and_provisioning:
  stage: main_tests
  script:
    - pwd
    - ${MAIN_PYTHON_PKG} -m virtualenv venv && . venv/bin/activate && pip install -U pip wheel && make prepare && make develop extras=[all] packages=htcondor
    - make test tests=src/toil/test/jobStores/jobStoreTest.py
    - make test tests=src/toil/test/sort/sortTest.py
    - make test tests=src/toil/test/provisioners/aws/awsProvisionerTest.py
    - make test tests=src/toil/test/provisioners/clusterScalerTest.py
#    - make test tests=src/toil/test/provisioners/gceProvisionerTest.py
# https://ucsc-ci.com/databiosphere/toil/-/jobs/38672
# guessing decorators are masking class as function?  ^  also, abstract class is run as normal test?  should hide.

integration:
  stage: integration
  script:
    - pwd
    - ${MAIN_PYTHON_PKG} -m virtualenv venv && . venv/bin/activate && pip install -U pip wheel && make prepare && make develop extras=[all] packages='htcondor awscli'
    - export TOIL_TEST_INTEGRATIVE=True
    - export TOIL_AWS_KEYNAME=id_rsa
    - export TOIL_AWS_ZONE=us-west-2a
    # This reads GITLAB_SECRET_FILE_SSH_KEYS
    - python setup_gitlab_ssh.py
    - chmod 400 /root/.ssh/id_rsa
    # Test integration with job stores
    - make test tests=src/toil/test/jobStores/jobStoreTest.py
    # Test server and its integration with AWS
    - make test tests=src/toil/test/server

provisioner_integration:
  stage: integration
  script:
    - pwd
    - ${MAIN_PYTHON_PKG} -m virtualenv venv && . venv/bin/activate && pip install -U pip wheel && make prepare && make develop extras=[all] packages='htcondor awscli'
    - python setup_gitlab_ssh.py && chmod 400 /root/.ssh/id_rsa
    - echo $'Host *\n    AddressFamily inet' > /root/.ssh/config
    - export LIBPROCESS_IP=127.0.0.1
    - python setup_gitlab_docker.py
    - export TOIL_TEST_INTEGRATIVE=True; export TOIL_AWS_KEYNAME=id_rsa; export TOIL_AWS_ZONE=us-west-2a
    # This reads GITLAB_SECRET_FILE_SSH_KEYS
    - python setup_gitlab_ssh.py
    - make test tests=src/toil/test/sort/sortTest.py
    - make test tests=src/toil/test/provisioners/clusterScalerTest.py
    - make test tests=src/toil/test/utils/utilsTest.py::UtilsTest::testAWSProvisionerUtils
    - make test tests=src/toil/test/provisioners/aws/awsProvisionerTest.py
#    - make test tests=src/toil/test/provisioners/gceProvisionerTest.py  # needs env vars set to run

google_jobstore:
  stage: integration
  script:
    - pwd
    - ${MAIN_PYTHON_PKG} -m virtualenv venv && . venv/bin/activate && pip install -U pip wheel && make prepare && make develop extras=[all] packages='htcondor awscli'
    - python setup_gitlab_ssh.py && chmod 400 /root/.ssh/id_rsa
    - echo $'Host *\n    AddressFamily inet' > /root/.ssh/config
    - export LIBPROCESS_IP=127.0.0.1
    - export TOIL_TEST_INTEGRATIVE=True
    - export GOOGLE_APPLICATION_CREDENTIALS=$GOOGLE_CREDENTIALS
    - export TOIL_GOOGLE_KEYNAME=id_rsa
    - export TOIL_GOOGLE_PROJECTID=toil-dev
    - make test tests=src/toil/test/jobStores/jobStoreTest.py::GoogleJobStoreTest

# Cactus-on-Kubernetes integration (as a script and not a pytest test)
cactus_integration:
  stage: integration
  script:
    - set -e
    - ${MAIN_PYTHON_PKG} -m virtualenv --system-site-packages venv
    - . venv/bin/activate
    - pip install -U pip wheel
    - pip install .[aws,kubernetes]
    - export TOIL_KUBERNETES_OWNER=toiltest
    - export TOIL_AWS_SECRET_NAME=shared-s3-credentials
    - export TOIL_KUBERNETES_HOST_PATH=/data/scratch
    - export TOIL_WORKDIR=/var/lib/toil
    - export SINGULARITY_CACHEDIR=/var/lib/toil/singularity-cache
    - mkdir -p ${TOIL_WORKDIR}
    - BUCKET_NAME=toil-test-$RANDOM-$RANDOM-$RANDOM
    - cd
    - git clone https://github.com/ComparativeGenomicsToolkit/cactus.git --recursive
    - cd cactus
    - git fetch origin
    - git checkout 3345cc0ce8dbf27ec765178f6031c5558d6d3525
    - git submodule update --init --recursive
    - pip install --upgrade setuptools pip
    - pip install --upgrade .
    - pip install --upgrade numpy psutil # Cactus installs an old psutil that Toil isn't compatible with. TODO: Do we really need Numpy?
    - toil clean aws:us-west-2:${BUCKET_NAME}
    - time cactus --setEnv SINGULARITY_DOCKER_HUB_MIRROR --batchSystem kubernetes --consCores 2 --binariesMode singularity --clean always aws:us-west-2:${BUCKET_NAME} examples/evolverMammals.txt examples/evolverMammals.hal --root mr --defaultDisk "8G" --logDebug<|MERGE_RESOLUTION|>--- conflicted
+++ resolved
@@ -36,11 +36,7 @@
   - sudo apt-get install -y software-properties-common build-essential virtualenv curl
   - sudo add-apt-repository -y ppa:deadsnakes/ppa
   - sudo apt-get update
-<<<<<<< HEAD
   - sudo apt-get install -y tzdata jq python3.7 python3.7-dev python3.8 python3.8-dev python3.9 python3.9-dev python3.9-distutils  python3.10 python3.10-dev  python3.10-distutils python3.10-venv
-=======
-  - sudo apt-get install -y tzdata jq python3.7 python3.7-dev python3.7-venv python3.8 python3.8-dev python3.8-venv python3.9 python3.9-dev python3.9-venv python3.9-distutils  # python3.10 python3.10-dev python3.10-venv
->>>>>>> 4dd757f5
 
 after_script:
   # We need to clean up any files that Toil may have made via Docker that
@@ -62,11 +58,7 @@
   stage: linting_and_dependencies
   script:
     - pwd
-<<<<<<< HEAD
-    - virtualenv -p ${MAIN_PYTHON_PKG} venv && . venv/bin/activate && curl https://bootstrap.pypa.io/get-pip.py | ${MAIN_PYTHON_PKG} && make prepare && make develop extras=[all] packages=htcondor
-=======
-    - ${MAIN_PYTHON_PKG} -m virtualenv venv && . venv/bin/activate && make prepare && make develop extras=[all] packages=htcondor
->>>>>>> 4dd757f5
+    - ${MAIN_PYTHON_PKG} -m virtualenv venv && . venv/bin/activate && curl https://bootstrap.pypa.io/get-pip.py | ${MAIN_PYTHON_PKG} && make prepare && make develop extras=[all] packages=htcondor
     - make mypy
     - make docs
     # - make diff_pydocstyle_report
@@ -76,11 +68,7 @@
   stage: linting_and_dependencies
   script:
     - pwd
-<<<<<<< HEAD
-    - virtualenv -p ${MAIN_PYTHON_PKG} venv && . venv/bin/activate && curl https://bootstrap.pypa.io/get-pip.py | ${MAIN_PYTHON_PKG} && make prepare && make develop extras=[cwl]
-=======
-    - ${MAIN_PYTHON_PKG} -m virtualenv venv && . venv/bin/activate && make prepare && make develop extras=[cwl]
->>>>>>> 4dd757f5
+    - ${MAIN_PYTHON_PKG} -m virtualenv venv && . venv/bin/activate && curl https://bootstrap.pypa.io/get-pip.py | ${MAIN_PYTHON_PKG} && make prepare && make develop extras=[cwl]
     - make test tests=src/toil/test/docs/scriptsTest.py::ToilDocumentationTest::testCwlexample
 
 
@@ -88,11 +76,7 @@
   stage: linting_and_dependencies
   script:
     - pwd
-<<<<<<< HEAD
-    - virtualenv -p ${MAIN_PYTHON_PKG} venv && . venv/bin/activate && curl https://bootstrap.pypa.io/get-pip.py | ${MAIN_PYTHON_PKG} && make prepare && make develop extras=[wdl]
-=======
-    - ${MAIN_PYTHON_PKG} -m virtualenv venv && . venv/bin/activate && make prepare && make develop extras=[wdl]
->>>>>>> 4dd757f5
+    - ${MAIN_PYTHON_PKG} -m virtualenv venv && . venv/bin/activate && curl https://bootstrap.pypa.io/get-pip.py | ${MAIN_PYTHON_PKG} && make prepare && make develop extras=[wdl]
     - make test tests=src/toil/test/wdl/toilwdlTest.py::ToilWdlIntegrationTest::testMD5sum
 
 quick_test_offline:
