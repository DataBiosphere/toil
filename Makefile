--- conflicted
+++ resolved
@@ -166,21 +166,13 @@
 # Setting SET_OWNER_TAG will tag cloud resources so that UCSC's cloud murder bot won't kill them.
 test: check_venv check_build_reqs
 	TOIL_OWNER_TAG="shared" \
-<<<<<<< HEAD
 	TOIL_HISTORY=0 \
-	    python -m pytest --log-format="%(asctime)s %(levelname)s %(message)s" --durations=0 --strict-markers --log-level DEBUG -o log_cli=true --log-cli-level INFO -r s $(cov) $(threadopts) $(tests) $(pytest_args) -m "$(marker)" --color=yes
+	    python -m pytest $(verbose) $(durations) $(threadopts) -m "$(marker)" $(logging) $(cov) $(tests) $(pytest_args)
 
 test_debug: check_venv check_build_reqs
 	TOIL_OWNER_TAG="$(whoami)" \
 	TOIL_HISTORY=0 \
-	    python -m pytest --log-format="%(asctime)s %(levelname)s %(message)s" --durations=0 --strict-markers --log-level DEBUG -s -o log_cli=true --log-cli-level DEBUG -r s $(tests) $(pytest_args) -m "$(marker)" --tb=native --maxfail=1 --color=yes
-=======
-	    python -m pytest $(verbose) $(durations) $(threadopts) -m "$(marker)" $(logging) $(cov) $(tests) $(pytest_args)
-
-test_debug: check_venv check_build_reqs
-	TOIL_OWNER_TAG="$(whoami)" \
 	    python -m pytest $(verbose) $(durations) $(threadopts) -m "$(marker)" $(logging) $(tests) $(pytest_args) --maxfail=1
->>>>>>> 2e65ee91
 
 
 # This target will skip building docker and all docker based tests
@@ -189,22 +181,14 @@
 	@printf "$(cyan)All docker related tests will be skipped.$(normal)\n"
 	TOIL_SKIP_DOCKER=True \
 	TOIL_SKIP_ONLINE=True \
-<<<<<<< HEAD
 	TOIL_HISTORY=0 \
-	    python -m pytest --log-format="%(asctime)s %(levelname)s %(message)s" -vv --timeout=600 --strict-markers --log-level DEBUG --log-cli-level INFO $(cov) -n $(threads) --dist $(dist) $(tests) $(pytest_args) -m "$(marker)" --color=yes
-=======
 	    python -m pytest $(verbose) $(durations) $(threadopts) -m "$(marker)" $(logging) $(cov) $(tests) $(pytest_args)
->>>>>>> 2e65ee91
 
 # This target will run about 1 minute of tests, and stop at the first failure
 test_1min: check_venv check_build_reqs
 	TOIL_SKIP_DOCKER=True \
-<<<<<<< HEAD
 	TOIL_HISTORY=0 \
-	    python -m pytest --log-format="%(asctime)s %(levelname)s %(message)s" -vv --timeout=10 --strict-markers --log-level DEBUG --log-cli-level INFO --maxfail=1 $(pytest_args) src/toil/test/batchSystems/batchSystemTest.py::SingleMachineBatchSystemTest::test_run_jobs src/toil/test/batchSystems/batchSystemTest.py::KubernetesBatchSystemBenchTest src/toil/test/server/serverTest.py::ToilWESServerBenchTest::test_get_service_info src/toil/test/cwl/cwlTest.py::TestCWLWorkflow::test_run_colon_output src/toil/test/jobStores/jobStoreTest.py::FileJobStoreTest::testUpdateBehavior -m "$(marker)" --color=yes
-=======
 	    python -m pytest $(verbose) $(durations) $(threadopts) -m "$(marker)" $(logging) --timeout=10  --maxfail=1 $(pytest_args) src/toil/test/batchSystems/batchSystemTest.py::SingleMachineBatchSystemTest::test_run_jobs src/toil/test/batchSystems/batchSystemTest.py::KubernetesBatchSystemBenchTest src/toil/test/server/serverTest.py::ToilWESServerBenchTest::test_get_service_info src/toil/test/cwl/cwlTest.py::TestCWLWorkflow::test_run_colon_output src/toil/test/jobStores/jobStoreTest.py::FileJobStoreTest::testUpdateBehavior
->>>>>>> 2e65ee91
 
 ifdef TOIL_DOCKER_REGISTRY
 
