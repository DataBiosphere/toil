--- conflicted
+++ resolved
@@ -948,7 +948,6 @@
     return list(WDLPair(left=left_val, right=right_val) for left_val in left for right_val in right)
 
 
-<<<<<<< HEAD
 def as_pairs(in_map: dict) -> List[WDLPair]:
     """
     Given a Map, the `as_pairs` function returns an Array containing each element
@@ -962,7 +961,8 @@
         raise WDLRuntimeError(f'as_pairs() requires "{in_map}" to be Map[]!  Not: {type(in_map)}')
 
     return list(WDLPair(left=k, right=v) for k, v in in_map.items())
-=======
+
+  
 def as_map(in_array: List[WDLPair]) -> dict:
     """
     Given an Array consisting of Pairs, the `as_map` function returns a Map in
@@ -982,5 +982,4 @@
 
         map[pair.left] = pair.right
 
-    return map
->>>>>>> 86645fc5
+    return map