#!/usr/bin/env python3
# Copyright (C) 2018-2022 UCSC Computational Genomics Lab
#
# Licensed under the Apache License, Version 2.0 (the "License");
# you may not use this file except in compliance with the License.
# You may obtain a copy of the License at
#
#     http://www.apache.org/licenses/LICENSE-2.0
#
# Unless required by applicable law or agreed to in writing, software
# distributed under the License is distributed on an "AS IS" BASIS,
# WITHOUT WARRANTIES OR CONDITIONS OF ANY KIND, either express or implied.
# See the License for the specific language governing permissions and
# limitations under the License.
from __future__ import annotations

import asyncio
import errno
import io
import json
import logging
import os
import platform
import re
import shlex
import shutil
import stat
import subprocess
import sys
import tempfile
import textwrap
import uuid
from collections.abc import Generator, Iterable, Iterator, Sequence
from contextlib import ExitStack, contextmanager
from graphlib import TopologicalSorter
from tempfile import mkstemp
from typing import IO, Any, Callable, Optional, TypedDict, TypeVar, Union, cast

if sys.version_info < (3, 11):
    from typing_extensions import NotRequired
else:
    # NotRequired is recommended for TypedDicts over Optional but was introduced in Python 3.11
    from typing import NotRequired

from functools import partial
from urllib.error import HTTPError
from urllib.parse import quote, unquote, urljoin, urlsplit, urlparse

import WDL.Error
import WDL.runtime.config
from configargparse import ArgParser, Namespace
from WDL._util import byte_size_units, chmod_R_plus
from WDL.CLI import print_error
from WDL.runtime.backend.docker_swarm import SwarmContainer
from WDL.runtime.backend.singularity import SingularityContainer
from WDL.runtime.error import DownloadFailed
from WDL.runtime.task_container import TaskContainer
from WDL.Tree import ReadSourceResult

from toil.batchSystems.abstractBatchSystem import InsufficientSystemResources
from toil.common import Toil, addOptions
from toil.exceptions import FailedJobsException
from toil.fileStores import FileID
from toil.fileStores.abstractFileStore import AbstractFileStore
from toil.job import (
    AcceleratorRequirement,
    Job,
    ParseableIndivisibleResource,
    Promise,
    Promised,
    TemporaryID,
    parse_accelerator,
    unwrap,
    unwrap_all,
)
from toil.jobStores.abstractJobStore import (
    AbstractJobStore,
    InvalidImportExportUrlException,
    LocatorException,
    UnimplementedURLException,
)
from toil.lib.accelerators import get_individual_local_accelerators
<<<<<<< HEAD
from toil.lib.conversions import (
    convert_units,
    human2bytes,
    VALID_PREFIXES,
)
from toil.lib.integration import resolve_workflow 
=======
from toil.lib.conversions import VALID_PREFIXES, convert_units, human2bytes
>>>>>>> e98eb4b2
from toil.lib.io import mkdtemp
from toil.lib.memoize import memoize
from toil.lib.misc import get_user_name
from toil.lib.resources import ResourceMonitor
from toil.lib.threading import global_mutex
from toil.provisioners.clusterScaler import JobTooBigError

logger = logging.getLogger(__name__)


# WDL options to pass into the WDL jobs and standard libraries
#   task_path: Dotted WDL name of the part of the workflow this library is working for.
#   namespace: namespace of the WDL that the current job is in
#   execution_dir: Directory to use as the working directory for workflow code.
#   container: The type of container to use when executing a WDL task. Carries through the value of the commandline --container option
#   all_call_outputs: whether a job should include all calls outputs
WDLContext = TypedDict(
    "WDLContext",
    {
        "execution_dir": NotRequired[str],
        "container": NotRequired[str],
        "task_path": str,
        "namespace": str,
        "all_call_outputs": bool,
    },
)


class InsufficientMountDiskSpace(Exception):
    def __init__(
        self, mount_targets: list[str], desired_bytes: int, available_bytes: int
    ) -> None:
        super().__init__(
            "Not enough available disk space for the target mount points %s. Needed %d bytes but there is only %d available."
            % (", ".join(mount_targets), desired_bytes, available_bytes)
        )


@contextmanager
def wdl_error_reporter(
    task: str, exit: bool = False, log: Callable[[str], None] = logger.critical
) -> Generator[None]:
    """
    Run code in a context where WDL errors will be reported with pretty formatting.
    """

    try:
        yield
    except (
        WDL.Error.EvalError,
        WDL.Error.SyntaxError,
        WDL.Error.ImportError,
        WDL.Error.ValidationError,
        WDL.Error.MultipleValidationErrors,
        DownloadFailed,
        FileNotFoundError,
        InsufficientSystemResources,
        LocatorException,
        InvalidImportExportUrlException,
        UnimplementedURLException,
        JobTooBigError,
        InsufficientMountDiskSpace,
    ) as e:
        # Don't expose tracebacks to the user for exceptions that may be expected
        log("Could not " + task + " because:")

        # These are the errors that MiniWDL's parser can raise and its reporter
        # can report (plus some extras). See
        # https://github.com/chanzuckerberg/miniwdl/blob/a780b1bf2db61f18de37616068968b2bb4c2d21c/WDL/CLI.py#L91-L97.
        #
        # We are going to use MiniWDL's pretty printer to print them.
        # Make the MiniWDL stuff on stderr loud so people see it
        sys.stderr.write("\n" + "🚨" * 3 + "\n")
        print_error(e)
        sys.stderr.write("🚨" * 3 + "\n\n")
        if exit:
            # Stop right now
            sys.exit(1)
        else:
            # Reraise the exception to stop
            raise


F = TypeVar("F", bound=Callable[..., Any])


def report_wdl_errors(
    task: str, exit: bool = False, log: Callable[[str], None] = logger.critical
) -> Callable[[F], F]:
    """
    Create a decorator to report WDL errors with the given task message.

    Decorator can then be applied to a function, and if a WDL error happens it
    will say that it could not {task}.
    """

    def decorator(decoratee: F) -> F:
        """
        Decorate a function with WDL error reporting.
        """

        def decorated(*args: Any, **kwargs: Any) -> Any:
            """
            Run the decoratee and handle WDL errors.
            """
            with wdl_error_reporter(task, exit=exit, log=log):
                return decoratee(*args, **kwargs)

        return cast(F, decorated)

    return decorator


def remove_common_leading_whitespace(
    expression: WDL.Expr.String,
    tolerate_blanks: bool = True,
    tolerate_dedents: bool = False,
    tolerate_all_whitespace: bool = True,
    debug: bool = False,
) -> WDL.Expr.String:
    """
    Remove "common leading whitespace" as defined in the WDL 1.1 spec.

    See <https://github.com/openwdl/wdl/blob/main/versions/1.1/SPEC.md#stripping-leading-whitespace>.

    Operates on a WDL.Expr.String expression that has already been parsed.

    :param tolerate_blanks: If True, don't allow totally blank lines to zero
        the common whitespace.

    :param tolerate_dedents: If True, remove as much of the whitespace on the
        first indented line as is found on subesquent lines, regardless of
        whether later lines are out-dented relative to it.

    :param tolerate_all_whitespace: If True, don't allow all-whitespace lines
        to reduce the common whitespace prefix.

    :param debug: If True, the function will show its work by logging at debug
        level.
    """

    # The expression has a "parts" list consisting of interleaved string
    # literals and placeholder expressions.
    #
    # TODO: We assume that there are no newlines in the placeholders.
    #
    # TODO: Look at the placeholders and their line and end_line values and try
    # and guess if they should reduce the amount of common whitespace.

    if debug:
        logger.debug("Parts: %s", expression.parts)

    # We split the parts list into lines, which are also interleaved string
    # literals and placeholder expressions.
    lines: list[list[str | WDL.Expr.Placeholder]] = [[]]
    for part in expression.parts:
        if isinstance(part, str):
            # It's a string. Split it into lines.
            part_lines = part.split("\n")
            # Part before any newline goes at the end of the current line
            lines[-1].append(part_lines[0])
            for part_line in part_lines[1:]:
                # Any part after a newline starts a new line
                lines.append([part_line])
        else:
            # It's a placeholder. Put it at the end of the current line.
            lines[-1].append(part)

    if debug:
        logger.debug("Lines: %s", lines)

    # Then we compute the common amount of leading whitespace on all the lines,
    # looking at the first string literal.
    # This will be the longest common whitespace prefix, or None if not yet detected.
    common_whitespace_prefix: str | None = None
    for line in lines:
        if len(line) == 0:
            # TODO: how should totally empty lines be handled? Not in the spec!
            if not tolerate_blanks:
                # There's no leading whitespace here!
                common_whitespace_prefix = ""
            continue
        elif isinstance(line[0], WDL.Expr.Placeholder):
            # TODO: How can we convert MiniWDL's column numbers into space/tab counts or sequences?
            #
            # For now just skip these too.
            continue
        else:
            # The line starts with a string
            assert isinstance(line[0], str)
            if len(line[0]) == 0:
                # Still totally empty though!
                if not tolerate_blanks:
                    # There's no leading whitespace here!
                    common_whitespace_prefix = ""
                continue
            if (
                len(line) == 1
                and tolerate_all_whitespace
                and all(x in (" ", "\t") for x in line[0])
            ):
                # All-whitespace lines shouldn't count
                continue
            # TODO: There are good algorithms for common prefixes. This is a bad one.
            # Find the number of leading whitespace characters
            line_whitespace_end = 0
            while line_whitespace_end < len(line[0]) and line[0][
                line_whitespace_end
            ] in (" ", "\t"):
                line_whitespace_end += 1
            # Find the string of leading whitespace characters
            line_whitespace_prefix = line[0][:line_whitespace_end]

            if " " in line_whitespace_prefix and "\t" in line_whitespace_prefix:
                # Warn and don't change anything if spaces and tabs are mixed, per the spec.
                logger.warning(
                    "Line in command at %s mixes leading spaces and tabs! Not removing leading whitespace!",
                    expression.pos,
                )
                return expression

            if common_whitespace_prefix is None:
                # This is the first line we found, so it automatically has the common prefic
                common_whitespace_prefix = line_whitespace_prefix
            elif not tolerate_dedents:
                # Trim the common prefix down to what we have for this line
                if not line_whitespace_prefix.startswith(common_whitespace_prefix):
                    # Shorten to the real shared prefix.
                    # Hackily make os.path do it for us,
                    # character-by-character. See
                    # <https://stackoverflow.com/a/6718435>
                    common_whitespace_prefix = os.path.commonprefix(
                        [common_whitespace_prefix, line_whitespace_prefix]
                    )

    if common_whitespace_prefix is None:
        common_whitespace_prefix = ""

    if debug:
        logger.debug("Common Prefix: '%s'", common_whitespace_prefix)

    # Then we trim that much whitespace off all the leading strings.
    # We tolerate the common prefix not *actually* being common and remove as
    # much of it as is there, to support tolerate_dedents.

    def first_mismatch(prefix: str, value: str) -> int:
        """
        Get the index of the first character in value that does not match the corresponding character in prefix, or the length of the shorter string.
        """
        for n, (c1, c2) in enumerate(zip(prefix, value)):
            if c1 != c2:
                return n
        return min(len(prefix), len(value))

    # Trim up to the first mismatch vs. the common prefix if the line starts with a string literal.
    stripped_lines = [
        (
            (
                cast(
                    list[Union[str, WDL.Expr.Placeholder]],
                    [line[0][first_mismatch(common_whitespace_prefix, line[0]) :]],
                )
                + line[1:]
            )
            if len(line) > 0 and isinstance(line[0], str)
            else line
        )
        for line in lines
    ]
    if debug:
        logger.debug("Stripped Lines: %s", stripped_lines)

    # Then we reassemble the parts and make a new expression.
    # Build lists and turn the lists into strings later
    new_parts: list[list[str] | WDL.Expr.Placeholder] = []
    for i, line in enumerate(stripped_lines):
        if i > 0:
            # This is a second line, so we need to tack on a newline.
            if len(new_parts) > 0 and isinstance(new_parts[-1], list):
                # Tack on to existing string collection
                new_parts[-1].append("\n")
            else:
                # Make a new string collection
                new_parts.append(["\n"])
        if len(line) > 0 and isinstance(line[0], str) and i > 0:
            # Line starts with a string we need to merge with the last string.
            # We know the previous line now ends with a string collection, so tack it on.
            assert isinstance(new_parts[-1], list)
            new_parts[-1].append(line[0])
            # Make all the strings into string collections in the rest of the line
            new_parts += [([x] if isinstance(x, str) else x) for x in line[1:]]
        else:
            # No string merge necessary
            # Make all the strings into string collections in the whole line
            new_parts += [([x] if isinstance(x, str) else x) for x in line]

    if debug:
        logger.debug("New Parts: %s", new_parts)

    # Now go back to the alternating strings and placeholders that MiniWDL wants
    new_parts_merged: list[str | WDL.Expr.Placeholder] = [
        ("".join(x) if isinstance(x, list) else x) for x in new_parts
    ]

    if debug:
        logger.debug("New Parts Merged: %s", new_parts_merged)

    modified = WDL.Expr.String(expression.pos, new_parts_merged, expression.command)
    # Fake the type checking of the modified expression.
    # TODO: Make MiniWDL expose a real way to do this?
    modified._type = expression._type
    return modified


def potential_absolute_uris(
    uri: str,
    path: list[str],
    importer: WDL.Tree.Document | None = None,
    execution_dir: str | None = None,
) -> Iterator[str]:
    """
    Get potential absolute URIs to check for an imported file.

    Given a URI or bare path, yield in turn all the URIs, with schemes, where we
    should actually try to find it, given that we want to search under/against
    the given paths or URIs, the current directory, and the given importing WDL
    document if any.
    """

    if uri == "":
        # Empty URIs can't come from anywhere.
        return

    # We need to brute-force find this URI relative to:
    #
    # 1. Itself if a full URI.
    #
    # 2. Importer's URL, if importer is a URL and this is a
    #    host-root-relative URL starting with / or scheme-relative
    #    starting with //, or just plain relative.
    #
    # 3. Current directory, if a relative path.
    #
    # 4. All the prefixes in "path".
    #
    # If it can't be found anywhere, we ought to (probably) throw
    # FileNotFoundError like the MiniWDL implementation does, with a
    # correct errno.
    #
    # To do this, we have AbstractFileStore.read_from_url, which can read a
    # URL into a binary-mode writable, or throw some kind of unspecified
    # exception if the source doesn't exist or can't be fetched.

    # This holds scheme-applied full URIs for all the places to search.
    full_path_list = []

    if importer is not None:
        # Add the place the imported file came form, to search first.
        full_path_list.append(Toil.normalize_uri(importer.pos.abspath))

    # Then the current directory. We need to make sure to include a filename component here or it will treat the current directory with no trailing / as a document and relative paths will look 1 level up.
    # When importing on a worker, the cwd will be a tmpdir and will result in FileNotFoundError after os.path.abspath, so override with the execution dir
    full_path_list.append(Toil.normalize_uri(execution_dir or ".") + "/.")

    # Then the specified paths.
    # TODO:
    # https://github.com/chanzuckerberg/miniwdl/blob/e3e8ef74e80fbe59f137b0ad40b354957915c345/WDL/Tree.py#L1479-L1482
    # seems backward actually and might do these first!
    full_path_list += [Toil.normalize_uri(p) for p in path]

    # This holds all the URIs we tried and failed with.
    failures: set[str] = set()

    for candidate_base in full_path_list:
        # Try fetching based off each base URI
        candidate_uri = urljoin(candidate_base, uri)
        if candidate_uri in failures:
            # Already tried this one, maybe we have an absolute uri input.
            continue
        logger.debug(
            "Consider %s which is %s off of %s", candidate_uri, uri, candidate_base
        )

        # Try it
        yield candidate_uri
        # If we come back it didn't work
        failures.add(candidate_uri)


async def toil_read_source(
    uri: str, path: list[str], importer: WDL.Tree.Document | None
) -> ReadSourceResult:
    """
    Implementation of a MiniWDL read_source function that can use any
    filename or URL supported by Toil.

    Needs to be async because MiniWDL will await its result.
    """

    # We track our own failures for debugging
    tried = []

    for candidate_uri in potential_absolute_uris(uri, path, importer):
        # For each place to try in order
        destination_buffer = io.BytesIO()
        logger.debug("Fetching %s", candidate_uri)
        tried.append(candidate_uri)
        try:
            # TODO: this is probably sync work that would be better as async work here
            AbstractJobStore.read_from_url(candidate_uri, destination_buffer)
        except Exception as e:
            # TODO: we need to assume any error is just a not-found,
            # because the exceptions thrown by read_from_url()
            # implementations are not specified.
            logger.debug("Tried to fetch %s from %s but got %s", uri, candidate_uri, e)
            continue
        # If we get here, we got it probably.
        try:
            string_data = destination_buffer.getvalue().decode("utf-8")
        except UnicodeDecodeError:
            # But if it isn't actually unicode text, pretend it doesn't exist.
            logger.warning("Data at %s is not text; skipping!", candidate_uri)
            continue

        # Return our result and its URI. TODO: Should we de-URI files?
        return ReadSourceResult(string_data, candidate_uri)

    # If we get here we could not find it anywhere. Do exactly what MiniWDL
    # does:
    # https://github.com/chanzuckerberg/miniwdl/blob/e3e8ef74e80fbe59f137b0ad40b354957915c345/WDL/Tree.py#L1493
    # TODO: Make a more informative message?
    logger.error("Could not find %s at any of: %s", uri, tried)
    raise FileNotFoundError(errno.ENOENT, os.strerror(errno.ENOENT), uri)


def virtualized_equal(value1: WDL.Value.Base, value2: WDL.Value.Base) -> bool:
    """
    Check if two WDL values are equal when taking into account file virtualization.

    Treats virtualized and non-virtualized Files referring to the same underlying file as equal.

    :param value1: WDL value
    :param value2: WDL value
    :return: Whether the two values are equal with file virtualization accounted for
    """

    def f(file: WDL.Value.File) -> WDL.Value.File:
        file.value = getattr(file, "virtualized_value", file.value)
        return file

    return map_over_typed_files_in_value(value1, f) == map_over_typed_files_in_value(
        value2, f
    )


# Bindings have a long type name
WDLBindings = WDL.Env.Bindings[WDL.Value.Base]


def combine_bindings(all_bindings: Sequence[WDLBindings]) -> WDLBindings:
    """
    Combine variable bindings from multiple predecessor tasks into one set for
    the current task.
    """

    # We can't just use WDL.Env.merge, because if a value is shadowed in a
    # binding, WDL.Env.merge can resurrect it to haunt us and become the
    # winning value in the merge result. See
    # <https://github.com/chanzuckerberg/miniwdl/issues/637>
    #
    # It also just strings the resolution chains of all the bindings together,
    # which is a bad plan if we aren't careful to avoid shadowing most of the
    # time. Whereas we actually routinely merge bindings of the whole current
    # environment together to propagate one or zero new values.
    #
    # So we do the merge manually.

    if len(all_bindings) == 0:
        # Combine nothing
        return WDL.Env.Bindings()
    else:
        # Sort, largest first
        all_bindings = sorted(all_bindings, key=lambda x: -len(x))

        merged = all_bindings[0]
        for bindings in all_bindings[1:]:
            for binding in bindings:
                if binding.name in merged:
                    # This is a duplicate
                    existing_value = merged[binding.name]
                    if not virtualized_equal(existing_value, binding.value):
                        raise RuntimeError(
                            "Conflicting bindings for %s with values %s and %s",
                            binding.name,
                            existing_value,
                            binding.value,
                        )
                    else:
                        logger.debug("Drop duplicate binding for %s", binding.name)
                else:
                    merged = merged.bind(binding.name, binding.value, binding.info)

    return merged


# TODO: Develop a Protocol that can match the logging function type more closely
def log_bindings(
    log_function: Callable[..., None],
    message: str,
    all_bindings: Sequence[Promised[WDLBindings]],
) -> None:
    """
    Log bindings to the console, even if some are still promises.

    :param log_function: Function (like logger.info) to call to log data
    :param message: Message to log before the bindings
    :param all_bindings: A list of bindings or promises for bindings, to log
    """
    log_function(message)
    for bindings in all_bindings:
        if isinstance(bindings, WDL.Env.Bindings):
            for binding in bindings:
                log_function("%s = %s", binding.name, binding.value)
        elif isinstance(bindings, Promise):
            log_function("<Unfulfilled promise for bindings>")


def get_supertype(types: Sequence[WDL.Type.Base]) -> WDL.Type.Base:
    """
    Get the supertype that can hold values of all the given types.
    """
    supertype = None
    optional = False
    for typ in types:
        if isinstance(typ, WDL.Type.Any):
            # ignore an Any type, as we represent a bottom type as Any. See https://miniwdl.readthedocs.io/en/latest/WDL.html#WDL.Type.Any
            # and https://github.com/openwdl/wdl/blob/e43e042104b728df1f1ad6e6145945d2b32331a6/SPEC.md?plain=1#L1484
            optional = optional or typ.optional
        elif supertype is None:
            supertype = typ
            optional = optional or typ.optional
        else:
            # We have conflicting types
            raise RuntimeError(
                f"Cannot generate a supertype from conflicting types: {types}"
            )
    if supertype is None:
        return WDL.Type.Any(null=optional)  # optional flag isn't used in Any
    return supertype.copy(optional=optional)


def for_each_node(root: WDL.Tree.WorkflowNode) -> Iterator[WDL.Tree.WorkflowNode]:
    """
    Iterate over all WDL workflow nodes in the given node, including inputs,
    internal nodes of conditionals and scatters, and gather nodes.
    """

    yield root
    for child_node in root.children:
        if isinstance(child_node, WDL.Tree.WorkflowNode):
            yield from for_each_node(child_node)


def recursive_dependencies(root: WDL.Tree.WorkflowNode) -> set[str]:
    """
    Get the combined workflow_node_dependencies of root and everything under
    it, which are not on anything in that subtree.

    Useful because section nodes can have internal nodes with dependencies not
    reflected in those of the section node itself.
    """

    # What are all dependencies?
    needed: set[str] = set()
    # And what dependencies are provided internally?
    provided: set[str] = set()

    for node in for_each_node(root):
        # Record everything each node needs
        needed |= node.workflow_node_dependencies
        # And the ID it makes
        provided.add(node.workflow_node_id)

    # And produce the diff
    return needed - provided


def parse_disks(
    spec: str, disks_spec: list[WDL.Value.String] | str
) -> tuple[str | None, float, str]:
    """
    Parse a WDL disk spec into a disk mount specification.
    :param spec: Disks spec to parse
    :param disks_spec: All disks spec as specified in the WDL file. Only used for better error messages.
    :return: Specified mount point (None if omitted or local-disk), number of units, size of unit (ex GB)
    """
    # Split up each spec as space-separated. We assume no fields
    # are empty, and we want to allow people to use spaces after
    # their commas when separating the list, like in Cromwell's
    # examples, so we strip whitespace.
    spec_parts = spec.strip().split(" ")

    # First check that this is a format we support. Both the WDL spec and Cromwell allow a max 3-piece specification
    # So if there are more than 3 pieces, raise an error
    if len(spec_parts) > 3:
        raise RuntimeError(
            f"Could not parse disks = {disks_spec} because {spec_parts} contains more than 3 parts"
        )
    part_size = None
    # default to GiB as per spec
    part_suffix: str = "GiB"  # The WDL spec's default is 1 GiB
    # default to the execution directory
    specified_mount_point = None
    # first get the size, since units should always be some nonnumerical string, get the last numerical value
    for i, part in reversed(list(enumerate(spec_parts))):
        if part.replace(".", "", 1).isdigit():
            part_size = int(float(part))
            spec_parts.pop(i)
            break
    # unit specification is only allowed to be at the end
    if len(spec_parts) > 0:
        unit_spec = spec_parts[-1]
        if part_suffix == "LOCAL":
            # TODO: Cromwell rounds LOCAL disks up to the nearest 375 GB. I
            # can't imagine that ever being standardized; just leave it
            # alone so that the workflow doesn't rely on this weird and
            # likely-to-change Cromwell detail.
            logger.warning(
                "Not rounding LOCAL disk to the nearest 375 GB; workflow execution will differ from Cromwell!"
            )
        elif unit_spec in ("HDD", "SSD"):
            # For cromwell compatibility, assume this means GB in units
            # We don't actually differentiate between HDD and SSD
            part_suffix = "GB"
        if unit_spec.lower() in VALID_PREFIXES:
            part_suffix = spec_parts[-1]
            spec_parts.pop(-1)
        #  The last remaining element, if it exists, is the mount point
    if len(spec_parts) > 0:
        specified_mount_point = spec_parts[0]

    if specified_mount_point == "local-disk":
        # Don't mount local-disk. This isn't in the spec, but is carried over from cromwell
        # When the mount point is omitted, default to the task's execution directory, which None will represent
        specified_mount_point = None

    if part_size is None:
        # Disk spec did not include a size
        raise ValueError(
            f"Could not parse disks = {disks_spec} because {spec} does not specify a disk size"
        )

    return specified_mount_point, part_size, part_suffix


# We define a URI scheme kind of like but not actually compatible with the one
# we use for CWL. CWL brings along the file basename in its file type, but
# WDL.Value.File doesn't. So we need to make sure we stash that somewhere in
# the URI.
# TODO: We need to also make sure files from the same source directory end up
# in the same destination directory, when dealing with basename conflicts.

TOIL_URI_SCHEME = "toilfile:"


def pack_toil_uri(
    file_id: FileID, task_path: str, dir_id: uuid.UUID, file_basename: str
) -> str:
    """
    Encode a Toil file ID and metadata about who wrote it as a URI.

    The URI will start with the scheme in TOIL_URI_SCHEME.
    """

    # We urlencode everything, including any slashes. We need to use a slash to
    # set off the actual filename, so the WDL standard library basename
    # function works correctly.
    return TOIL_URI_SCHEME + "/".join(
        [
            quote(file_id.pack(), safe=""),
            quote(task_path, safe=""),
            quote(str(dir_id)),
            quote(file_basename, safe=""),
        ]
    )


def unpack_toil_uri(toil_uri: str) -> tuple[FileID, str, str, str]:
    """
    Unpack a URI made by make_toil_uri to retrieve the FileID and the basename
    (no path prefix) that the file is supposed to have.
    """

    # Split out scheme and rest of URL
    parts = toil_uri.split(":")
    if len(parts) != 2:
        raise ValueError(f"Wrong number of colons in URI: {toil_uri}")
    if parts[0] + ":" != TOIL_URI_SCHEME:
        raise ValueError(
            f"URI doesn't start with {TOIL_URI_SCHEME} and should: {toil_uri}"
        )
    # Split encoded file ID from filename
    parts = parts[1].split("/")
    if len(parts) != 4:
        raise ValueError(f"Wrong number of path segments in URI: {toil_uri}")
    file_id = FileID.unpack(unquote(parts[0]))
    task_path = unquote(parts[1])
    parent_id = unquote(parts[2])
    file_basename = unquote(parts[3])

    return file_id, task_path, parent_id, file_basename


DirectoryNamingStateDict = dict[str, tuple[dict[str, str], set[str]]]


def choose_human_readable_directory(
    root_dir: str,
    source_task_path: str,
    parent_id: str,
    state: DirectoryNamingStateDict,
) -> str:
    """
    Select a good directory to save files from a task and source directory in.

    The directories involved may not exist.

    :param root_dir: Directory that the path will be under
    :param source_task_path: The dotted WDL name of whatever generated the
        file. We assume this is an acceptable filename component.
    :param parent_id: UUID of the directory that the file came from. All files
        with the same parent ID will be placed as siblings files in a shared
        parent directory.
    :param state: A state dict that must be passed to repeated calls.
    """

    # We need to always put things as siblings if they come from the same UUID
    # even if different tasks generated them. So the first task we download
    # from will get to name the directory for a parent ID.

    # Get the state info for this root directory.
    #
    # For each parent ID, we need the directory we are using for it (dict).
    #
    # For each local directory, we need to know if we used it for a parent ID already (set).
    id_to_dir, used_dirs = state.setdefault(root_dir, ({}, set()))
    logger.debug(
        "Pick location for parent %s source %s root %s against id map %s and used set %s",
        parent_id,
        source_task_path,
        root_dir,
        id_to_dir,
        used_dirs,
    )
    if parent_id not in id_to_dir:
        # Make a path for this parent named after this source task

        # Problem: If we put any files right at the root of the source task
        # directory, then we can't put any directories with guessable names in
        # it, because we might later come across a file with that name that
        # must be sibling to an existing file. So if a task uploads from
        # multiple sources or otherwise manages to collide with our numbering,
        # we will make multiple directories for it.

        candidate = source_task_path
        deduplicator = len(used_dirs)
        while candidate in used_dirs:
            # We use one run of deduplicating numbers across all the names.
            candidate = f"{source_task_path}-{deduplicator}"
            deduplicator += 1

        id_to_dir[parent_id] = candidate
        used_dirs.add(candidate)

    result = os.path.join(root_dir, id_to_dir[parent_id])
    logger.debug("Picked path %s", result)
    return result


def evaluate_decls_to_bindings(
    decls: list[WDL.Tree.Decl],
    all_bindings: WDL.Env.Bindings[WDL.Value.Base],
    standard_library: ToilWDLStdLibBase,
    include_previous: bool = False,
    drop_missing_files: bool = False,
) -> WDL.Env.Bindings[WDL.Value.Base]:
    """
    Evaluate decls with a given bindings environment and standard library.
    Creates a new bindings object that only contains the bindings from the given decls.
    Guarantees that each decl in `decls` can access the variables defined by the previous ones.
    :param all_bindings: Environment to use when evaluating decls
    :param decls: Decls to evaluate
    :param standard_library: Standard library
    :param include_previous: Whether to include the existing environment in the new returned environment. This will be false for outputs where only defined decls should be included
    :param drop_missing_files: Whether to coerce nonexistent files to null. The coerced elements will be checked that the transformation is valid.
    Currently should only be enabled in output sections, see https://github.com/openwdl/wdl/issues/673#issuecomment-2248828116
    :return: New bindings object
    """
    # all_bindings contains current bindings + previous all_bindings
    # bindings only contains the decl bindings themselves so that bindings from other sections prior aren't included
    bindings: WDL.Env.Bindings[WDL.Value.Base] = WDL.Env.Bindings()
    drop_if_missing_with_workdir = partial(
        drop_if_missing, standard_library=standard_library
    )
    for each_decl in decls:
        output_value = evaluate_defaultable_decl(
            each_decl, all_bindings, standard_library
        )
        if drop_missing_files:
            dropped_output_value = map_over_typed_files_in_value(
                output_value, drop_if_missing_with_workdir
            )
            # Typecheck that the new binding value with dropped files is valid for the declaration's type
            # If a dropped file exists where the type is not optional File?, raise FileNotFoundError
            # Ideally, map_over_typed_files_in_value should do this check, but that will require retooling the map functions
            # to carry through WDL types as well; currently miniwdl's WDL value has a type which we use, but that does not carry the optional flag through
            ensure_null_files_are_nullable(
                dropped_output_value, output_value, each_decl.type
            )
            output_value = dropped_output_value
        all_bindings = all_bindings.bind(each_decl.name, output_value)
        bindings = bindings.bind(each_decl.name, output_value)
    return all_bindings if include_previous else bindings


class NonDownloadingSize(WDL.StdLib._Size):
    """
    WDL size() implementation that avoids downloading files.

    MiniWDL's default size() implementation downloads the whole file to get its
    size. We want to be able to get file sizes from code running on the leader,
    where there may not be space to download the whole file. So we override the
    fancy class that implements it so that we can handle sizes for FileIDs
    using the FileID's stored size info.
    """

    def _call_eager(
        self, expr: WDL.Expr.Apply, arguments: list[WDL.Value.Base]
    ) -> WDL.Value.Base:
        """
        Replacement evaluation implementation that avoids downloads.
        """

        # Get all the URIs of files that actually are set.
        file_objects: list[WDL.Value.File] = [
            f
            for f in arguments[0]
            .coerce(WDL.Type.Array(WDL.Type.File(optional=True)))
            .value
            if not isinstance(f, WDL.Value.Null)
        ]

        total_size = 0.0
        for file in file_objects:
            # Sum up the sizes of all the files, if any.
            uri = getattr(file, "virtualized_value", None) or file.value
            if is_url(uri):
                if uri.startswith(TOIL_URI_SCHEME):
                    # This is a Toil File ID we encoded; we have the size
                    # available.
                    file_id = unpack_toil_uri(uri)[0]
                    # Use the encoded size
                    total_size += file_id.size
                else:
                    # This is some other kind of remote file.
                    # We need to get its size from the URI.
                    item_size = AbstractJobStore.get_size(uri)
                    if item_size is None:
                        # User asked for the size and we can't figure it out efficiently, so bail out.
                        raise RuntimeError(f"Attempt to check the size of {uri} failed")
                    total_size += item_size
            else:
                # This is actually a file we can use locally.
                local_path = self.stdlib._devirtualize_filename(uri)
                total_size += os.path.getsize(local_path)

        if len(arguments) > 1:
            # Need to convert units. See
            # <https://github.com/chanzuckerberg/miniwdl/blob/498dc98d08e3ea3055b34b5bec408ae51dae0f0f/WDL/StdLib.py#L735-L740>
            unit_name: str = arguments[1].coerce(WDL.Type.String()).value
            if unit_name not in byte_size_units:
                raise WDL.Error.EvalError(expr, "size(): invalid unit " + unit_name)
            # Divide down to the right unit
            total_size /= float(byte_size_units[unit_name])

        # Return the result as a WDL float value
        return WDL.Value.Float(total_size)


def is_toil_url(filename: str) -> bool:
    return is_url(filename, schemes=[TOIL_URI_SCHEME])


def is_standard_url(filename: str) -> bool:
    return is_url(filename, ["http:", "https:", "s3:", "gs:", "ftp:"])


def is_url(
    filename: str,
    schemes: list[str] = ["http:", "https:", "s3:", "gs:", "ftp:", TOIL_URI_SCHEME],
) -> bool:
    """
    Decide if a filename is a known kind of URL
    """
    for scheme in schemes:
        if filename.startswith(scheme):
            return True
    return False


def convert_remote_files(
    environment: WDLBindings,
    file_source: AbstractJobStore,
    task_path: str,
    search_paths: list[str] | None = None,
    import_remote_files: bool = True,
    execution_dir: str | None = None,
) -> None:
    """
    Resolve relative-URI files in the given environment and import all files.

    Will set the value of the File to the relative-URI.

    :param environment: Bindings to evaluate on
    :param file_source: Context to search for files with
    :param task_path: Dotted WDL name of the user-level code doing the
        importing (probably the workflow name).
    :param search_paths: If set, try resolving input location relative to the URLs or
        directories in this list.
    :param import_remote_files: If set, import files from remote locations. Else leave them as URI references.
    """
    path_to_id: dict[str, uuid.UUID] = {}

    @memoize
    def import_filename(filename: str) -> tuple[str | None, str | None]:
        """
        Detect if any potential URI exists. Will convert a file's value to a URI and import it.

        Separated out from convert_file_to_url in order to properly memoize and avoid importing the same file twice
        :param filename: Filename to import
        :return: Tuple of the uri the file was found at and the virtualized import
        """
        # Search through any input search paths passed in and download it if found
        tried = []
        for candidate_uri in potential_absolute_uris(
            filename,
            search_paths if search_paths is not None else [],
            execution_dir=execution_dir,
        ):
            tried.append(candidate_uri)
            try:
                if not import_remote_files and is_url(candidate_uri):
                    # Use remote URIs in place. But we need to find the one that exists.
                    if not file_source.url_exists(candidate_uri):
                        # Wasn't found there
                        continue

                    # Now we know this exists, so pass it through
                    return candidate_uri, None
                else:
                    # Actually import
                    # Try to import the file. If we can't find it, continue
                    imported = file_source.import_file(candidate_uri)
            except UnimplementedURLException as e:
                # We can't find anything that can even support this URL scheme.
                # Report to the user, they are probably missing an extra.
                logger.critical("Error: " + str(e))
                raise
            except HTTPError as e:
                # Something went wrong looking for it there.
                logger.warning(
                    "Checked URL %s but got HTTP status %s", candidate_uri, e.code
                )
                # Try the next location.
                continue
            except FileNotFoundError:
                # Wasn't found there
                continue
            except Exception:
                # Something went wrong besides the file not being found. Maybe
                # we have no auth.
                logger.error(
                    "Something went wrong when testing for existence of %s",
                    candidate_uri,
                )
                raise

            if imported is None:
                # Wasn't found there
                # Mostly to satisfy mypy
                continue

            # Work out what the basename for the file was
            file_basename = os.path.basename(urlsplit(candidate_uri).path)

            if file_basename == "":
                # We can't have files with no basename because we need to
                # download them at that basename later.
                raise RuntimeError(
                    f"File {candidate_uri} has no basename and so cannot be a WDL File"
                )

            # Was actually found
            if is_url(candidate_uri):
                # Might be a file URI or other URI.
                # We need to make sure file URIs and local paths that point to
                # the same place are treated the same.
                parsed = urlsplit(candidate_uri)
                if parsed.scheme == "file:":
                    # This is a local file URI. Convert to a path for source directory tracking.
                    parent_dir = os.path.dirname(unquote(parsed.path))
                else:
                    # This is some other URL. Get the URL to the parent directory and use that.
                    parent_dir = urljoin(candidate_uri, ".")
            else:
                # Must be a local path
                parent_dir = os.path.dirname(candidate_uri)

            # Pack a UUID of the parent directory
            dir_id = path_to_id.setdefault(parent_dir, uuid.uuid4())

            toil_uri = pack_toil_uri(imported, task_path, dir_id, file_basename)

            logger.info("Converting input file path %s to %s", filename, candidate_uri)

            return candidate_uri, toil_uri
        # Not found, return None
        return None, None

    def convert_file_to_uri(file: WDL.Value.File) -> WDL.Value.File:
        """
        Calls import_filename to detect if a potential URI exists and imports it. Will modify the File object value to the new URI and tack on the virtualized file.
        """
        candidate_uri, toil_uri = import_filename(file.value)
        if candidate_uri is None and toil_uri is None:
            # If we get here we tried all the candidates
            raise RuntimeError(
                f"Could not find {file.value} at any of: {list(potential_absolute_uris(file.value, search_paths if search_paths is not None else []))}"
            )
        elif candidate_uri is not None and toil_uri is None:
            # A candidate exists but importing is disabled because import_remote_files is false
            file.value = candidate_uri
        else:
            # Was actually found and imported
            file.value = candidate_uri
            setattr(file, "virtualized_value", toil_uri)
        return file

    map_over_files_in_bindings(environment, convert_file_to_uri)


# Both the WDL code itself **and** the commands that it runs will deal in
# "virtualized" filenames.

# We have to guarantee that "When a WDL author uses a File input in their
# Command Section, the fully qualified, localized path to the file is
# substituted when that declaration is referenced in the command template."

# This has to be true even if the File is the result of a WDL function that is
# run *during* the evaluation of the command string, via a placeholder
# expression evaluation.

# Really there are 3 filename spaces in play: Toil filestore URLs,
# outside-the-container host filenames, and inside-the-container filenames. But
# the MiniWDL machinery only gives us 2 levels to work with: "virtualized"
# (visible to the workflow) and "devirtualized" (openable by this process).

# So we sneakily swap out what "virtualized" means. Usually (as provided by
# ToilWDLStdLibBase) a "virtualized" filename is the Toil filestore URL space.
# But when evaluating a task command, we switch things so that the
# "virtualized" space is the inside-the-container filename space (by
# devirtualizing and then host-to-container-mapping all the visible files, and
# then using ToilWDLStdLibTaskCommand for evaluating expressions, and then
# going back from container to host space after the command). At all times the
# "devirtualized" space is outside-the-container host filenames.


class ToilWDLStdLibBase(WDL.StdLib.Base):
    """
    Standard library implementation for WDL as run on Toil.
    """

    def __init__(
        self,
        file_store: AbstractFileStore,
        wdl_options: WDLContext,
        share_files_with: ToilWDLStdLibBase | None = None,
    ):
        """
        Set up the standard library.
        :param wdl_options: Options to pass into the standard library to use.
        """
        # TODO: Just always be the 1.2 standard library.
        wdl_version = "1.2"
        # Where should we be writing files that write_file() makes?
        write_dir = file_store.getLocalTempDir()
        # Set up miniwdl's implementation (which may be WDL.StdLib.TaskOutputs)
        super().__init__(wdl_version, write_dir)

        # Replace the MiniWDL size() implementation with one that doesn't need
        # to always download the file.
        self.size = NonDownloadingSize(self)

        # Keep the file store around so we can access files.
        self._file_store = file_store

        self._wdl_options: WDLContext = wdl_options

        if share_files_with is None:
            # We get fresh file download/upload state

            # Map forward from virtualized files to absolute devirtualized ones.
            self._virtualized_to_devirtualized: dict[str, str] = {}
            # Allow mapping back from absolute devirtualized files to virtualized
            # paths, to save re-uploads.
            self._devirtualized_to_virtualized: dict[str, str] = {}
            # State we need for choosing good names for devirtualized files
            self._devirtualization_state: DirectoryNamingStateDict = {}
            # UUID to differentiate which node files are virtualized from
            self._parent_dir_to_ids: dict[str, uuid.UUID] = dict()
        else:
            # Share file download/upload state
            self._virtualized_to_devirtualized = (
                share_files_with._virtualized_to_devirtualized
            )
            self._devirtualized_to_virtualized = (
                share_files_with._devirtualized_to_virtualized
            )
            self._devirtualization_state = share_files_with._devirtualization_state
            self._parent_dir_to_ids = share_files_with._parent_dir_to_ids

    @property
    def execution_dir(self) -> str | None:
        execution_dir: str | None = self._wdl_options.get("execution_dir")
        return execution_dir

    @property
    def task_path(self) -> str:
        task_path: str = self._wdl_options["task_path"]
        return task_path

    def get_local_paths(self) -> list[str]:
        """
        Get all the local paths of files devirtualized (or virtualized) through the stdlib.
        """

        return list(self._virtualized_to_devirtualized.values())

    def _read(
        self, parse: Callable[[str], WDL.Value.Base]
    ) -> Callable[[WDL.Value.File], WDL.Value.Base]:
        # To only virtualize on task/function boundaries, rely on the _read function
        # as this is called before every WDL function that takes a file input
        # We want to virtualize before any function call so we can control the caching
        # and to support all Toil supported formats (ex Google buckets)
        # Since we also want to preserve the URL/path *and* store the virtualized URI, use setattr
        # I can't think of another way to do this. I still need to remember the original URL/path,
        # but I need to virtualize as well, so I can't remove one or the other.
        def _f(file: WDL.Value.File) -> WDL.Value.Base:
            if getattr(file, "virtualized_value", None) is None:
                setattr(
                    file, "virtualized_value", self._virtualize_filename(file.value)
                )
            with open(
                self._devirtualize_filename(getattr(file, "virtualized_value"))
            ) as infile:
                return parse(infile.read())

        return _f

    def _write(
        self, serialize: Callable[[WDL.Value.Base, IO[bytes]], None]
    ) -> Callable[[WDL.Value.Base], WDL.Value.File]:
        "generate write_* function implementation based on serialize"

        def _f(
            v: WDL.Value.Base,
        ) -> WDL.Value.File:
            os.makedirs(self._write_dir, exist_ok=True)
            with tempfile.NamedTemporaryFile(
                dir=self._write_dir, delete=False
            ) as outfile:
                serialize(v, outfile)
                filename = outfile.name
            chmod_R_plus(filename, file_bits=0o660)
            return WDL.Value.File(filename)

        return _f

    def _devirtualize_file(self, file: WDL.Value.File) -> WDL.Value.File:
        # We track whether files do not exist with the nonexistent flag in order to coerce to Null/error on use
        if getattr(file, "nonexistent", False):
            return file
        virtualized_filename = getattr(file, "virtualized_value", None)
        if virtualized_filename is not None:
            file.value = self._devirtualize_filename(virtualized_filename)
        return file

    def _virtualize_file(
        self, file: WDL.Value.File, enforce_existence: bool = True
    ) -> WDL.Value.File:
        # If enforce_existence is true, then if a file is detected as nonexistent, raise an error. Else, let it pass through
        if getattr(file, "virtualized_value", None) is not None:
            return file

        if enforce_existence is False:
            # We only want to error on a nonexistent file in the output section
            # Since we need to virtualize on task boundaries, don't enforce existence if on a boundary
            if is_standard_url(file.value):
                file_uri = Toil.normalize_uri(file.value)
            else:
                abs_filepath = (
                    os.path.join(self.execution_dir, file.value)
                    if self.execution_dir is not None
                    else os.path.abspath(file.value)
                )
                file_uri = Toil.normalize_uri(abs_filepath)

            if not AbstractJobStore.url_exists(file_uri):
                setattr(file, "nonexistent", True)
                return file
        virtualized = self._virtualize_filename(file.value)
        setattr(file, "virtualized_value", virtualized)
        return file

    @memoize
    def _devirtualize_filename(self, filename: str) -> str:
        """
        'devirtualize' filename passed to a read_* function: return a filename that can be open()ed
        on the local host.
        """
        result = self.devirtualize_to(
            filename,
            self._file_store.localTempDir,
            self._file_store,
            self._devirtualization_state,
            self._wdl_options,
            self._devirtualized_to_virtualized,
            self._virtualized_to_devirtualized,
        )
        return result

    @staticmethod
    def _devirtualize_uri(
        filename: str,
        dest_dir: str,
        file_source: AbstractFileStore | Toil,
        state: DirectoryNamingStateDict,
    ) -> str:
        """
        Given a filename, either return the devirtualized path or the filename itself if not a virtualized URI.
        """
        if filename.startswith(TOIL_URI_SCHEME):
            # This is a reference to the Toil filestore.
            # Deserialize the FileID
            file_id, task_path, parent_id, file_basename = unpack_toil_uri(filename)

            # Decide where it should be put.
            dir_path = choose_human_readable_directory(
                dest_dir, task_path, parent_id, state
            )
        else:
            # Parse the URL and extract the basename
            file_basename = os.path.basename(urlsplit(filename).path)
            # Get the URL to the directory this thing came from. Remember
            # URLs are interpreted relative to the directory the thing is
            # in, not relative to the thing.
            parent_url = urljoin(filename, ".")
            # Turn it into a string we can make a directory for
            dir_path = os.path.join(dest_dir, quote(parent_url, safe=""))

        if not os.path.exists(dir_path):
            # Make sure the chosen directory exists
            os.mkdir(dir_path)
        # And decide the file goes in it.
        dest_path = os.path.join(dir_path, file_basename)

        if filename.startswith(TOIL_URI_SCHEME):
            # Get a local path to the file
            if isinstance(file_source, AbstractFileStore):
                # Read from the file store.
                # File is not allowed to be modified by the task. See
                # <https://github.com/openwdl/wdl/issues/495>.
                # We try to get away with symlinks and hope the task
                # container can mount the destination file.
                result = file_source.readGlobalFile(
                    file_id, dest_path, mutable=False, symlink=True
                )
            elif isinstance(file_source, Toil):
                # Read from the Toil context
                file_source.export_file(file_id, dest_path)
                result = dest_path
        else:
            # Download to a local file with the right name and execute bit.
            # Open it exclusively
            with open(dest_path, "xb") as dest_file:
                # And save to it
                size, executable = AbstractJobStore.read_from_url(filename, dest_file)
                if executable:
                    # Set the execute bit in the file's permissions
                    os.chmod(dest_path, os.stat(dest_path).st_mode | stat.S_IXUSR)

            result = dest_path
        return result

    @staticmethod
    def devirtualize_to(
        filename: str,
        dest_dir: str,
        file_source: AbstractFileStore | Toil,
        state: DirectoryNamingStateDict,
        wdl_options: WDLContext,
        devirtualized_to_virtualized: dict[str, str] | None = None,
        virtualized_to_devirtualized: dict[str, str] | None = None,
    ) -> str:
        """
        Download or export a WDL virtualized filename/URL to the given directory.

        The destination directory must already exist.

        Makes sure sibling files stay siblings and files with the same name
        don't clobber each other. Called from within this class for tasks, and
        statically at the end of the workflow for outputs.

        Returns the local path to the file. If it already had a local path
        elsewhere, it might not actually be put in dest_dir.

        The input filename could already be devirtualized. In this case, the filename
        should not be added to the cache

        :param state: State dict which must be shared among successive calls into a dest_dir.
        :param wdl_options: WDL options to carry through.
        """
        if not os.path.isdir(dest_dir):
            # os.mkdir fails saying the directory *being made* caused a
            # FileNotFoundError. So check the dest_dir before trying to make
            # directories under it.
            raise RuntimeError(
                f"Cannot devirtualize {filename} into nonexistent directory {dest_dir}"
            )

        # TODO: Support people doing path operations (join, split, get parent directory) on the virtualized filenames.
        # TODO: For task inputs, we are supposed to make sure to put things in the same directory if they came from the same directory. See <https://github.com/openwdl/wdl/blob/main/versions/1.0/SPEC.md#task-input-localization>
        if is_url(filename):
            if (
                virtualized_to_devirtualized is not None
                and filename in virtualized_to_devirtualized
            ):
                # The virtualized file is in the cache, so grab the already devirtualized result
                result = virtualized_to_devirtualized[filename]
                logger.debug(
                    "Found virtualized %s in cache with devirtualized path %s",
                    filename,
                    result,
                )
                return result
            result = ToilWDLStdLibBase._devirtualize_uri(
                filename, dest_dir, file_source, state
            )
            if devirtualized_to_virtualized is not None:
                # Store the back mapping
                devirtualized_to_virtualized[result] = filename
            if virtualized_to_devirtualized is not None:
                # And the other way
                virtualized_to_devirtualized[filename] = result
            logger.debug("Devirtualized %s as openable file %s", filename, result)
        else:
            # This is a local file
            # To support relative paths, join the execution dir and filename
            # if filename is already an abs path, join() will do nothing
            execution_dir = wdl_options.get("execution_dir")
            if execution_dir is not None:
                result = os.path.join(execution_dir, filename)
            else:
                result = filename
            logger.debug("Virtualized file %s is already a local path", filename)

        if not os.path.exists(result):
            # Catch if something made it through without going through the proper virtualization/devirtualization steps
            raise RuntimeError(
                f"Virtualized file {filename} looks like a local file but isn't!"
            )

        return result

    @memoize
    def _virtualize_filename(self, filename: str) -> str:
        """
        from a local path in write_dir, 'virtualize' into the filename as it should present in a File value

        :param filename: Can be a local file path, URL (http, https, s3, gs), or toilfile
        """

        if is_toil_url(filename):
            # Already virtual
            logger.debug("Already virtual: %s", filename)
            return filename
        elif is_standard_url(filename):
            # This is a URL (http, s3, etc) that we want to virtualize
            # First check the cache
            if filename in self._devirtualized_to_virtualized:
                # Note: this is a little duplicative with the local file path branch, but the keys are different
                result = self._devirtualized_to_virtualized[filename]
                logger.debug(
                    "Re-using virtualized WDL file %s for %s", result, filename
                )
                return result
            try:
                imported = self._file_store.import_file(filename)
            except FileNotFoundError:
                logger.error(
                    "File at URL %s does not exist or is inaccessible." % filename
                )
                raise
            except HTTPError as e:
                # Something went wrong with the connection
                logger.error(
                    "File %s could not be downloaded due to HTTP error %d",
                    filename,
                    e.code,
                )
                raise
            if imported is None:
                # Satisfy mypy, this should never happen though as we don't pass a shared file name (which is the only way import_file returns None)
                raise RuntimeError("Failed to import URL %s into jobstore." % filename)
            file_basename = os.path.basename(urlsplit(filename).path)
            # Get the URL to the parent directory and use that.
            parent_dir = urljoin(filename, ".")
            # Pack a UUID of the parent directory
            dir_id = self._parent_dir_to_ids.setdefault(parent_dir, uuid.uuid4())
            result = pack_toil_uri(imported, self.task_path, dir_id, file_basename)
            logger.debug("Virtualized %s as WDL file %s", filename, result)
            # We can't put the Toil URI in the virtualized_to_devirtualized cache because it would point to the URL instead of a
            # local file on the machine, so only store the forward mapping
            self._devirtualized_to_virtualized[filename] = result
            return result
        else:
            # Otherwise this is a local file and we want to fake it as a Toil file store file
            # Make it an absolute path
            parsed = urlparse(filename)
            if parsed.scheme == "file":
                # conversion was already done by normalize_uri
                abs_filename = unquote(parsed.path)
            elif self.execution_dir is not None:
                # To support relative paths from execution directory, join the execution dir and filename
                # If filename is already an abs path, join() will not do anything
                abs_filename = os.path.join(self.execution_dir, filename)
            else:
                abs_filename = os.path.abspath(filename)

            if abs_filename in self._devirtualized_to_virtualized:
                # This is a previously devirtualized thing so we can just use the
                # virtual version we remembered instead of reuploading it.
                result = self._devirtualized_to_virtualized[abs_filename]
                logger.debug(
                    "Re-using virtualized WDL file %s for %s", result, filename
                )
                return result

            file_id = self._file_store.writeGlobalFile(abs_filename)

            file_dir = os.path.dirname(abs_filename)
            parent_id = self._parent_dir_to_ids.setdefault(file_dir, uuid.uuid4())
            result = pack_toil_uri(
                file_id, self.task_path, parent_id, os.path.basename(abs_filename)
            )
            logger.debug("Virtualized %s as WDL file %s", filename, result)
            # Remember the upload in case we share a cache
            self._devirtualized_to_virtualized[abs_filename] = result
            # And remember the local path in case we want a redownload
            self._virtualized_to_devirtualized[result] = abs_filename
            return result


class ToilWDLStdLibTaskCommand(ToilWDLStdLibBase):
    """
    Standard library implementation to use inside a WDL task command evaluation.

    Expects all the filenames in variable bindings to be container-side paths;
    these are the "virtualized" filenames, while the "devirtualized" filenames
    are host-side paths.
    """

    def __init__(
        self,
        file_store: AbstractFileStore,
        container: TaskContainer,
        wdl_options: WDLContext,
    ):
        """
        Set up the standard library for the task command section.
        """

        # TODO: Don't we want to make sure we don't actually use the file store?
        super().__init__(file_store, wdl_options=wdl_options)
        self.container = container

    # Revert the _read and _write functions to the parent WDL.StdLib.Base implementation
    # This is because the task command standard library is used in MiniWDL's internals when executing a task
    # which we don't have much control over (miniwdl will create its own file objects that represent files within the container)
    # and MiniWDL seems to treat the task standard library and the base standard library different (mainly in how it creates File objects;
    # the file values are valid paths in the base standard library but are container paths in the task library)
    # In _read, we typically always ensure a file is virtualized before use. Here, we can't virtualize a within-container file because
    # MiniWDL created a file representing the in-container path, which does not exist on the host machine
    # In _write, we need virtualize to an in-container path from a host machine path because we mount the file through. The ideal spot for this virtualization
    # to happen is here before the path injection
    def _read(
        self, parse: Callable[[str], WDL.Value.Base]
    ) -> Callable[[WDL.Value.File], WDL.Value.Base]:
        # todo: figure out better way than reoverriding overridden function
        def _f(file: WDL.Value.File) -> WDL.Value.Base:
            with open(self._devirtualize_filename(file.value)) as infile:
                return parse(infile.read())

        return _f

    def _write(
        self, serialize: Callable[[WDL.Value.Base, IO[bytes]], None]
    ) -> Callable[[WDL.Value.Base], WDL.Value.File]:
        def _f(
            v: WDL.Value.Base,
        ) -> WDL.Value.File:
            os.makedirs(self._write_dir, exist_ok=True)
            with tempfile.NamedTemporaryFile(
                dir=self._write_dir, delete=False
            ) as outfile:
                serialize(v, outfile)
                filename = outfile.name
            chmod_R_plus(filename, file_bits=0o660)
            vfn = self._virtualize_filename(filename)
            return WDL.Value.File(vfn)

        return _f

    @memoize
    def _devirtualize_filename(self, filename: str) -> str:
        """
        Go from a virtualized WDL-side filename to a local disk filename.

        Any WDL-side filenames which are paths will be paths in the container.
        """
        if is_url(filename):
            # We shouldn't have to deal with URLs here; we want to have exactly
            # two nicely stacked/back-to-back layers of virtualization, joined
            # on the out-of-container paths.
            raise RuntimeError(
                f"File {filename} is a URL but should already be an in-container-virtualized filename"
            )

        # If this is a local path it will be in the container. Make sure we
        # use the out-of-container equivalent.
        result = self.container.host_path(filename)

        if result is None:
            # We really shouldn't have files in here that we didn't virtualize.
            raise RuntimeError(
                f"File {filename} in container is not mounted from the host and can't be opened from the host"
            )

        logger.debug("Devirtualized %s as out-of-container file %s", filename, result)
        return result

    @memoize
    def _virtualize_filename(self, filename: str) -> str:
        """
        From a local path in write_dir, 'virtualize' into the filename as it should present in a
        File value, when substituted into a command in the container.
        """

        if filename not in self.container.input_path_map:
            # Mount the file.
            self.container.add_paths([filename])

        result = self.container.input_path_map[filename]

        logger.debug("Virtualized %s as WDL file %s", filename, result)
        return result


class ToilWDLStdLibTaskOutputs(ToilWDLStdLibBase, WDL.StdLib.TaskOutputs):
    """
    Standard library implementation for WDL as run on Toil, with additional
    functions only allowed in task output sections.
    """

    def __init__(
        self,
        file_store: AbstractFileStore,
        stdout_path: str,
        stderr_path: str,
        file_to_mountpoint: dict[str, str],
        wdl_options: WDLContext,
        share_files_with: ToilWDLStdLibBase | None = None,
    ):
        """
        Set up the standard library for a task output section. Needs to know
        where standard output and error from the task have been stored, and
        what local paths to pretend are where for resolving symlinks.

        :param current_directory_override: If set, resolves relative paths and
            globs from there instead of from the real current directory.
        :param share_files_with: If set to an existing standard library
            instance, use the same file upload and download paths as it.
        """

        # Just set up as ToilWDLStdLibBase, but it will call into
        # WDL.StdLib.TaskOutputs next.
        super().__init__(file_store, wdl_options, share_files_with)

        # Remember task output files
        self._stdout_path = stdout_path
        self._stderr_path = stderr_path

        # Remember that the WDL code has not referenced them yet.
        self._stdout_used = False
        self._stderr_used = False

        # Reverse and store the file mount dict
        self._mountpoint_to_file = {v: k for k, v in file_to_mountpoint.items()}

        # We need to attach implementations for WDL's stdout(), stderr(), and glob().
        # TODO: Can we use the fancy decorators instead of this wizardry?
        setattr(
            self,
            "stdout",
            WDL.StdLib.StaticFunction("stdout", [], WDL.Type.File(), self._stdout),
        )
        setattr(
            self,
            "stderr",
            WDL.StdLib.StaticFunction("stderr", [], WDL.Type.File(), self._stderr),
        )
        setattr(
            self,
            "glob",
            WDL.StdLib.StaticFunction(
                "glob", [WDL.Type.String()], WDL.Type.Array(WDL.Type.File()), self._glob
            ),
        )

    def _stdout(self) -> WDL.Value.File:
        """
        Get the standard output of the command that ran, as a WDL File, outside the container.
        """
        self._stdout_used = True
        return WDL.Value.File(self._stdout_path)

    def stdout_used(self) -> bool:
        """
        Return True if the standard output was read by the WDL.
        """
        return self._stdout_used

    def _stderr(self) -> WDL.Value.File:
        """
        Get the standard error of the command that ran, as a WDL File, outside the container.
        """
        self._stderr_used = True
        return WDL.Value.File(self._stderr_path)

    def stderr_used(self) -> bool:
        """
        Return True if the standard error was read by the WDL.
        """
        return self._stderr_used

    def _glob(self, pattern: WDL.Value.String) -> WDL.Value.Array:
        """
        Get a WDL Array of WDL Files left behind by the job that ran, matching the given glob pattern, outside the container.
        """

        # Unwrap the pattern
        pattern_string = pattern.coerce(WDL.Type.String()).value

        # The spec says we really are supposed to invoke `bash` and pass it
        # `echo <the pattern>`, and that `bash` is allowed to be
        # "non-standard", so if you use a Docker image you could ship any code
        # you want as "bash" and we have to run it and then filter out the
        # directories.

        # Problem: `echo <the pattern>` just dumps space-delimited filenames which may themselves contain spaces, so we can't actually correctly recover them, if we need to allow for `echo <the pattern>` being able to do arbitrary things in the container's Bash other than interpreting the pattern
        # So we send a little Bash script that can delimit the files with something, and assume the Bash really is a Bash.

        # This needs to run in the work directory that the container used, if any.
        work_dir = "." if not self.execution_dir else self.execution_dir

        # TODO: get this to run in the right container if there is one
        # We would use compgen -G to resolve the glob but that doesn't output
        # files in the same (lexicographical) order as actually using a glob on
        # the command line.
        #
        # But we still want to support spaces in filenames so we can't actually
        # parse the result of `echo <glob>` like the spec shows.
        #
        # So we use the method of <https://unix.stackexchange.com/a/766527>
        # where dumping a glob with spaces onto the command line from an
        # unquoted variable, with IFS cleared, allows it to be globbed as a
        # single unit. Then we loop over the results and print them
        # newline-delimited.
        lines = subprocess.run(
            [
                "bash",
                "-c",
                "".join(
                    [
                        "cd ",
                        shlex.quote(work_dir),
                        ' && (shopt -s nullglob; IFS=""; PATTERN=',
                        shlex.quote(pattern_string),
                        '; for RESULT in ${PATTERN} ; do echo "${RESULT}" ; done)',
                    ]
                ),
            ],
            stdout=subprocess.PIPE,
        ).stdout.decode("utf-8")

        # Get each name that is a file
        results = []
        for line in lines.split("\n"):
            if not line:
                continue
            if not line.startswith("/"):
                # Make sure to be working with absolute paths since the glob
                # might not share our current directory
                line = os.path.join(work_dir, line)
            if not os.path.isfile(line):
                continue
            results.append(line)

        # Just turn them all into WDL File objects with local disk out-of-container names.
        return WDL.Value.Array(WDL.Type.File(), [WDL.Value.File(x) for x in results])

    @memoize
    def _devirtualize_filename(self, filename: str) -> str:
        """
        Go from a virtualized WDL-side filename to a local disk filename.

        Any WDL-side filenames which are relative will be relative to the
        current directory override, if set.
        """
        if not is_url(filename) and not filename.startswith("/"):
            # We are getting a bare relative path from the WDL side.
            # Find a real path to it relative to the current directory override.
            work_dir = "." if not self.execution_dir else self.execution_dir
            filename = os.path.join(work_dir, filename)

        return super()._devirtualize_filename(filename)

    @memoize
    def _virtualize_filename(self, filename: str) -> str:
        """
        Go from a local disk filename to a virtualized WDL-side filename.

        Any relative paths will be relative to the current directory override,
        if set, to account for how they might not be *real* devirtualized
        filenames.
        """

        if not is_url(filename) and not filename.startswith("/"):
            # We are getting a bare relative path on the supposedly devirtualized side.
            # Find a real path to it relative to the current directory override.
            work_dir = "." if not self.execution_dir else self.execution_dir
            filename = os.path.join(work_dir, filename)

        if filename in self._devirtualized_to_virtualized:
            result = self._devirtualized_to_virtualized[filename]
            logger.debug("Re-using virtualized filename %s for %s", result, filename)
            return result

        if os.path.islink(filename):
            # Recursively resolve symlinks
            here = filename
            # Notice if we have a symlink loop
            seen = {here}
            while os.path.islink(here):
                dest = os.readlink(here)
                if not dest.startswith("/"):
                    # Make it absolute
                    dest = os.path.join(os.path.dirname(here), dest)
                here = dest
                if here in self._mountpoint_to_file:
                    # This points to something mounted into the container, so use that path instead.
                    here = self._mountpoint_to_file[here]
                if here in self._devirtualized_to_virtualized:
                    # Check the virtualized filenames before following symlinks
                    # all the way back to workflow inputs.
                    result = self._devirtualized_to_virtualized[here]
                    logger.debug(
                        "Re-using virtualized filename %s for %s linked from %s",
                        result,
                        here,
                        filename,
                    )
                    return result
                if here in seen:
                    raise RuntimeError(
                        f"Symlink {filename} leads to symlink loop at {here}"
                    )
                seen.add(here)

            if os.path.exists(here):
                logger.debug("Handling symlink %s ultimately to %s", filename, here)
            else:
                logger.error(
                    "Handling broken symlink %s ultimately to %s", filename, here
                )
            filename = here

        return super()._virtualize_filename(filename)


def evaluate_named_expression(
    context: WDL.Error.SourceNode | WDL.Error.SourcePosition,
    name: str,
    expected_type: WDL.Type.Base | None,
    expression: WDL.Expr.Base | None,
    environment: WDLBindings,
    stdlib: WDL.StdLib.Base,
) -> WDL.Value.Base:
    """
    Evaluate an expression when we know the name of it.
    """

    if expression is None:
        if expected_type and expected_type.optional:
            # We can just leave the value as null
            value: WDL.Value.Base = WDL.Value.Null()
        else:
            raise WDL.Error.EvalError(
                context, "Cannot evaluate no expression for " + name
            )
    else:
        logger.debug("Evaluate expression for %s: %s", name, expression)
        try:
            if expected_type:
                # Make sure the types are allowed
                expression.typecheck(expected_type)

            # Do the actual evaluation
            value = expression.eval(environment, stdlib)
            logger.debug("Got value %s of type %s", value, value.type)
        except Exception:
            # If something goes wrong, dump.
            logger.exception(
                "Expression evaluation failed for %s: %s", name, expression
            )
            log_bindings(logger.error, "Expression was evaluated in:", [environment])
            raise

    if expected_type:
        # Coerce to the type it should be.
        value = value.coerce(expected_type)

    return value


def evaluate_decl(
    node: WDL.Tree.Decl, environment: WDLBindings, stdlib: WDL.StdLib.Base
) -> WDL.Value.Base:
    """
    Evaluate the expression of a declaration node, or raise an error.
    """

    return evaluate_named_expression(
        node, node.name, node.type, node.expr, environment, stdlib
    )


def evaluate_call_inputs(
    context: WDL.Error.SourceNode | WDL.Error.SourcePosition,
    expressions: dict[str, WDL.Expr.Base],
    environment: WDLBindings,
    stdlib: WDL.StdLib.Base,
    inputs_dict: dict[str, WDL.Type.Base] | None = None,
) -> WDLBindings:
    """
    Evaluate a bunch of expressions with names, and make them into a fresh set of bindings. `inputs_dict` is a mapping of
    variable names to their expected type for the input decls in a task.
    """
    new_bindings: WDLBindings = WDL.Env.Bindings()
    for k, v in expressions.items():
        # Add each binding in turn
        # If the expected type is optional, then don't type check the lhs and rhs as miniwdl will return a StaticTypeMismatch error, so pass in None
        expected_type = None
        if not v.type.optional and inputs_dict is not None:
            # This is done to enable passing in a string into a task input of file type
            expected_type = inputs_dict.get(k, None)
        try:
            new_bindings = new_bindings.bind(
                k,
                evaluate_named_expression(
                    context, k, expected_type, v, environment, stdlib
                ),
            )
        except FileNotFoundError as e:
            # MiniWDL's type coercion will raise this when trying to make a File out of Null.
            raise WDL.Error.EvalError(
                context, f"Cannot evaluate expression for {k} with value {v}"
            )
    return new_bindings


def evaluate_defaultable_decl(
    node: WDL.Tree.Decl, environment: WDLBindings, stdlib: WDL.StdLib.Base
) -> WDL.Value.Base:
    """
    If the name of the declaration is already defined in the environment, return its value. Otherwise, return the evaluated expression.
    """

    try:
        if (
            node.name in environment
            and not isinstance(environment[node.name], WDL.Value.Null)
        ) or (
            isinstance(environment.get(node.name), WDL.Value.Null)
            and node.type.optional
        ):
            logger.debug("Name %s is already defined, not using default", node.name)
            if not isinstance(environment[node.name].type, type(node.type)):
                return environment[node.name].coerce(node.type)
            else:
                return environment[node.name]
        else:
            if node.type is not None and not node.type.optional and node.expr is None:
                # We need a value for this but there isn't one.
                raise WDL.Error.EvalError(
                    node,
                    f"Value for {node.name} was not provided and no default value is available",
                )
            logger.info("Defaulting %s to %s", node.name, node.expr)
            return evaluate_decl(node, environment, stdlib)
    except Exception:
        # If something goes wrong, dump.
        logger.exception("Evaluation failed for %s", node)
        log_bindings(logger.error, "Statement was evaluated in:", [environment])
        raise


# TODO: make these stdlib methods???
def devirtualize_files(
    environment: WDLBindings, stdlib: ToilWDLStdLibBase
) -> WDLBindings:
    """
    Make sure all the File values embedded in the given bindings point to files
    that are actually available to command line commands.
    The same virtual file always maps to the same devirtualized filename even with duplicates
    """
    return map_over_files_in_bindings(environment, stdlib._devirtualize_file)


def virtualize_files(
    environment: WDLBindings, stdlib: ToilWDLStdLibBase, enforce_existence: bool = True
) -> WDLBindings:
    """
    Make sure all the File values embedded in the given bindings point to files
    that are usable from other machines.
    """
    virtualize_func = partial(
        stdlib._virtualize_file, enforce_existence=enforce_existence
    )
    return map_over_files_in_bindings(environment, virtualize_func)


def add_paths(task_container: TaskContainer, host_paths: Iterable[str]) -> None:
    """
    Based off of WDL.runtime.task_container.add_paths from miniwdl
    Maps the host path to the container paths
    """
    # partition the files by host directory
    host_paths_by_dir: dict[str, set[str]] = {}
    for host_path in host_paths:
        host_path_strip = host_path.rstrip("/")
        if (
            host_path not in task_container.input_path_map
            and host_path_strip not in task_container.input_path_map
        ):
            if not os.path.exists(host_path_strip):
                raise WDL.Error.InputError("input path not found: " + host_path)
            host_paths_by_dir.setdefault(os.path.dirname(host_path_strip), set()).add(
                host_path
            )
    # for each such partition of files
    # - if there are no basename collisions under input subdirectory 0, then mount them there.
    # - otherwise, mount them in a fresh subdirectory
    subd = 0
    id_to_subd: dict[str, str] = {}
    for paths in host_paths_by_dir.values():
        based = os.path.join(task_container.container_dir, "work/_miniwdl_inputs")
        for host_path in paths:
            parent_id = os.path.basename(os.path.dirname(host_path))
            if id_to_subd.get(parent_id, None) is None:
                id_to_subd[parent_id] = str(subd)
                subd += 1
            host_path_subd = id_to_subd[parent_id]
            container_path = os.path.join(
                based, host_path_subd, os.path.basename(host_path.rstrip("/"))
            )
            if host_path.endswith("/"):
                container_path += "/"
            assert (
                container_path not in task_container.input_path_map_rev
            ), f"{container_path}, {task_container.input_path_map_rev}"
            task_container.input_path_map[host_path] = container_path
            task_container.input_path_map_rev[container_path] = host_path


def drop_if_missing(
    file: WDL.Value.File, standard_library: ToilWDLStdLibBase
) -> WDL.Value.File | None:
    """
    Return None if a file doesn't exist, or its path if it does.

    filename represents a URI or file name belonging to a WDL value of type value_type. work_dir represents
    the current working directory of the job and is where all relative paths will be interpreted from
    """
    work_dir = standard_library.execution_dir
    filename = getattr(file, "virtualized_value", None) or file.value
    value_type = file.type
    logger.debug("Consider file %s", filename)

    if filename is not None and is_url(filename):
        try:
            if filename.startswith(TOIL_URI_SCHEME) or AbstractJobStore.url_exists(
                filename
            ):
                # We assume anything in the filestore actually exists.
                devirtualized_filename = standard_library._devirtualize_filename(
                    filename
                )
                file.value = devirtualized_filename
                setattr(file, "virtualized_value", filename)
                return file
            else:
                logger.warning(
                    "File %s with type %s does not actually exist at its URI",
                    filename,
                    value_type,
                )
                return None
        except HTTPError as e:
            # The error doesn't always include the URL in its message.
            logger.error(
                "File %s could not be checked for existence due to HTTP error %d",
                filename,
                e.code,
            )
            raise
    else:
        # Get the absolute path, not resolving symlinks
        effective_path = os.path.abspath(
            os.path.join(work_dir or os.getcwd(), filename)
        )
        if os.path.islink(effective_path) or os.path.exists(effective_path):
            # This is a broken symlink or a working symlink or a file.
            return file
        else:
            logger.warning(
                "File %s with type %s does not actually exist at %s",
                filename,
                value_type,
                effective_path,
            )
            return None


def drop_missing_files(
    environment: WDLBindings, standard_library: ToilWDLStdLibBase
) -> WDLBindings:
    """
    Make sure all the File values embedded in the given bindings point to files
    that exist, or are null.

    Files must not be virtualized.
    """

    # Determine where to evaluate relative paths relative to
    drop_if_missing_with_workdir = partial(
        drop_if_missing, standard_library=standard_library
    )
    return map_over_files_in_bindings(environment, drop_if_missing_with_workdir)


def get_file_paths_in_bindings(environment: WDLBindings) -> list[str]:
    """
    Get the paths of all files in the bindings. Doesn't guarantee that
    duplicates are removed.

    TODO: Duplicative with WDL.runtime.task._fspaths, except that is internal
    and supports Directory objects.
    """

    paths = []

    def append_to_paths(file: WDL.Value.File) -> WDL.Value.File | None:
        # Append element and return the element. This is to avoid a logger warning inside map_over_typed_files_in_value()
        # But don't process nonexistent files
        if getattr(file, "nonexistent", False) is False:
            path = file.value
            paths.append(path)
            return file

    map_over_files_in_bindings(environment, append_to_paths)
    return paths


def map_over_files_in_bindings(
    environment: WDLBindings,
    transform: Callable[[WDL.Value.File], WDL.Value.File | None],
) -> WDLBindings:
    """
    Run all File values embedded in the given bindings through the given
    transformation function.

    TODO: Replace with WDL.Value.rewrite_env_paths or WDL.Value.rewrite_files
    """

    return environment.map(lambda b: map_over_files_in_binding(b, transform))


def map_over_files_in_binding(
    binding: WDL.Env.Binding[WDL.Value.Base],
    transform: Callable[[WDL.Value.File], WDL.Value.File | None],
) -> WDL.Env.Binding[WDL.Value.Base]:
    """
    Run all File values' types and values embedded in the given binding's value through the given
    transformation function.
    """

    return WDL.Env.Binding(
        binding.name,
        map_over_typed_files_in_value(binding.value, transform),
        binding.info,
    )


# TODO: We want to type this to say, for anything descended from a WDL type, we
# return something descended from the same WDL type or a null. But I can't
# quite do that with generics, since you could pass in some extended WDL value
# type we've never heard of and expect to get one of those out.
#
# For now we assume that any types extending the WDL value types will implement
# compatible constructors.
def map_over_typed_files_in_value(
    value: WDL.Value.Base, transform: Callable[[WDL.Value.File], WDL.Value.File | None]
) -> WDL.Value.Base:
    """
    Run all File values embedded in the given value through the given
    transformation function.

    If the transform returns None, the file value is changed to Null.

    The transform has access to the type information for the value, so it knows
    if it may return None, depending on if the value is optional or not.

    The transform is *allowed* to return None only if the mapping result won't
    actually be used, to allow for scans. So error checking needs to be part of
    the transform itself.
    """
    if isinstance(value, WDL.Value.File):
        # This is a file so we need to process it
        new_file = transform(value)
        if new_file is None:
            # Assume the transform checked types if we actually care about the
            # result.
            logger.warning("File %s became Null", value)
            return WDL.Value.Null()
        else:
            # Make whatever the value is around the new path.
            # TODO: why does this need casting?
            return new_file
    elif isinstance(value, WDL.Value.Array):
        # This is an array, so recurse on the items
        return WDL.Value.Array(
            value.type.item_type,
            [map_over_typed_files_in_value(v, transform) for v in value.value],
            value.expr,
        )
    elif isinstance(value, WDL.Value.Map):
        # This is a map, so recurse on the members of the items, which are tuples (but not wrapped as WDL Pair objects)
        # TODO: Can we avoid a cast in a comprehension if we get MyPy to know that each pair is always a 2-element tuple?
        return WDL.Value.Map(
            value.type.item_type,
            [
                cast(
                    tuple[WDL.Value.Base, WDL.Value.Base],
                    tuple(map_over_typed_files_in_value(v, transform) for v in pair),
                )
                for pair in value.value
            ],
            value.expr,
        )
    elif isinstance(value, WDL.Value.Pair):
        # This is a pair, so recurse on the left and right items
        return WDL.Value.Pair(
            value.type.left_type,
            value.type.right_type,
            cast(
                tuple[WDL.Value.Base, WDL.Value.Base],
                tuple(map_over_typed_files_in_value(v, transform) for v in value.value),
            ),
            value.expr,
        )
    elif isinstance(value, WDL.Value.Struct):
        # This is a struct, so recurse on the values in the backing dict
        return WDL.Value.Struct(
            cast(Union[WDL.Type.StructInstance, WDL.Type.Object], value.type),
            {
                k: map_over_typed_files_in_value(v, transform)
                for k, v in value.value.items()
            },
            value.expr,
        )
    else:
        # All other kinds of value can be passed through unmodified.
        return value


def ensure_null_files_are_nullable(
    value: WDL.Value.Base, original_value: WDL.Value.Base, expected_type: WDL.Type.Base
) -> None:
    """
    Run through all nested values embedded in the given value and check that the null values are valid.

    If a null value is found that does not have a valid corresponding expected_type, raise an error

    (This is currently only used to check that null values arising from File coercion are in locations with a nullable File? type.
    If this is to be used elsewhere, the error message should be changed to describe the appropriate types and not just talk about files.)

    For example:
    If one of the nested values is null but the equivalent nested expected_type is not optional, a FileNotFoundError will be raised
    :param value: WDL base value to check. This is the WDL value that has been transformed and has the null elements
    :param original_value: The original WDL base value prior to the transformation. Only used for error messages
    :param expected_type: The WDL type of the value
    """
    if isinstance(value, WDL.Value.File):
        pass
    elif isinstance(value, WDL.Value.Array) and isinstance(
        expected_type, WDL.Type.Array
    ):
        for elem, orig_elem in zip(value.value, original_value.value):
            ensure_null_files_are_nullable(elem, orig_elem, expected_type.item_type)
    elif isinstance(value, WDL.Value.Map) and isinstance(expected_type, WDL.Type.Map):
        for pair, orig_pair in zip(value.value, original_value.value):
            # The key of the map cannot be optional or else it is not serializable, so we only need to check the value
            ensure_null_files_are_nullable(
                pair[1], orig_pair[1], expected_type.item_type[1]
            )
    elif isinstance(value, WDL.Value.Pair) and isinstance(expected_type, WDL.Type.Pair):
        ensure_null_files_are_nullable(
            value.value[0], original_value.value[0], expected_type.left_type
        )
        ensure_null_files_are_nullable(
            value.value[1], original_value.value[1], expected_type.right_type
        )
    elif isinstance(value, WDL.Value.Struct) and isinstance(
        expected_type, WDL.Type.StructInstance
    ):
        for (k, v), (_, orig_v) in zip(
            value.value.items(), original_value.value.items()
        ):
            # The parameters method for WDL.Type.StructInstance returns the values rather than the dictionary
            # While dictionaries are ordered, this should be more robust; the else branch should never be hit
            if expected_type.members is not None:
                ensure_null_files_are_nullable(v, orig_v, expected_type.members[k])
    elif isinstance(value, WDL.Value.Null):
        if not expected_type.optional:
            raise FileNotFoundError(
                errno.ENOENT, os.strerror(errno.ENOENT), original_value.value
            )
    else:
        # Don't check other (unsupported?) types
        return


class WDLBaseJob(Job):
    """
    Base job class for all WDL-related jobs.

    Responsible for post-processing returned bindings, to do things like add in
    null values for things not defined in a section. Post-processing operations
    can be added onto any job before it is saved, and will be applied as long
    as the job's run method calls postprocess().

    Also responsible for remembering the Toil WDL configuration keys and values.
    """

    def __init__(self, wdl_options: WDLContext, **kwargs: Any) -> None:
        """
        Make a WDL-related job.

        Makes sure the global recursive call limit is high enough to allow
        MiniWDL's extremely deep WDL structures to be pickled. We handle this
        in the constructor because it needs to happen in the leader and the
        worker before a job body containing MiniWDL structures can be saved.
        """

        # Default everything to being a local job
        if "local" not in kwargs:
            kwargs["local"] = True

        super().__init__(**kwargs)

        # The jobs can't pickle under the default Python recursion limit of
        # 1000 because MiniWDL data structures are very deep.
        # TODO: Dynamically determine how high this needs to be to serialize the structures we actually have.
        # TODO: Make sure C-level stack size is also big enough for this.
        sys.setrecursionlimit(10000)

        # We need an ordered list of postprocessing steps to apply, because we
        # may have coalesced postprocessing steps deferred by several levels of
        # jobs returning other jobs' promised RVs.
        self._postprocessing_steps: list[tuple[str, str | Promised[WDLBindings]]] = []

        self._wdl_options = wdl_options

        assert self._wdl_options.get("container") is not None

    # TODO: We're not allowed by MyPy to override a method and widen the return
    # type, so this has to be Any.
    def run(self, file_store: AbstractFileStore) -> Any:
        """
        Run a WDL-related job.

        Remember to decorate non-trivial overrides with :func:`report_wdl_errors`.
        """
        # Make sure that pickle is prepared to save our return values, which
        # might take a lot of recursive calls. TODO: This might be because
        # bindings are actually linked lists or something?
        sys.setrecursionlimit(10000)

    def then_underlay(self, underlay: Promised[WDLBindings]) -> None:
        """
        Apply an underlay of backup bindings to the result.
        """
        logger.debug("Underlay %s after %s", underlay, self)
        self._postprocessing_steps.append(("underlay", underlay))

    def then_remove(self, remove: Promised[WDLBindings]) -> None:
        """
        Remove the given bindings from the result.
        """
        logger.debug("Remove %s after %s", remove, self)
        self._postprocessing_steps.append(("remove", remove))

    def then_namespace(self, namespace: str) -> None:
        """
        Put the result bindings into a namespace.
        """
        logger.debug("Namespace %s after %s", namespace, self)
        self._postprocessing_steps.append(("namespace", namespace))

    def then_overlay(self, overlay: Promised[WDLBindings]) -> None:
        """
        Overlay the given bindings on top of the (possibly namespaced) result.
        """
        logger.debug("Overlay %s after %s", overlay, self)
        self._postprocessing_steps.append(("overlay", overlay))

    def postprocess(self, bindings: WDLBindings) -> WDLBindings:
        """
        Apply queued changes to bindings.

        Should be applied by subclasses' run() implementations to their return
        values.
        """

        for action, argument in self._postprocessing_steps:

            logger.debug("Apply postprocessing step: (%s, %s)", action, argument)

            # Interpret the mini language of postprocessing steps.
            # These are too small to justify being their own separate jobs.
            if action == "underlay":
                if not isinstance(argument, WDL.Env.Bindings):
                    raise RuntimeError("Wrong postprocessing argument type")
                # We want to apply values from the underlay if not set in the bindings
                bindings = combine_bindings([bindings, argument.subtract(bindings)])
            elif action == "remove":
                if not isinstance(argument, WDL.Env.Bindings):
                    raise RuntimeError("Wrong postprocessing argument type")
                # We need to take stuff out of scope
                bindings = bindings.subtract(argument)
            elif action == "namespace":
                if not isinstance(argument, str):
                    raise RuntimeError("Wrong postprocessing argument type")
                # We are supposed to put all our results in a namespace
                bindings = bindings.wrap_namespace(argument)
            elif action == "overlay":
                if not isinstance(argument, WDL.Env.Bindings):
                    raise RuntimeError("Wrong postprocessing argument type")
                # We want to apply values from the overlay over the bindings
                bindings = combine_bindings([bindings.subtract(argument), argument])
            else:
                raise RuntimeError(f"Unknown postprocessing action {action}")

        return bindings

    def defer_postprocessing(self, other: WDLBaseJob) -> None:
        """
        Give our postprocessing steps to a different job.

        Use this when you are returning a promise for bindings, on the job that issues the promise.
        """

        other._postprocessing_steps += self._postprocessing_steps
        self._postprocessing_steps = []

        logger.debug("Assigned postprocessing steps from %s to %s", self, other)


class WDLTaskWrapperJob(WDLBaseJob):
    """
    Job that determines the resources needed to run a WDL job.

    Responsible for evaluating the input declarations for unspecified inputs,
    evaluating the runtime section, and scheduling or chaining to the real WDL
    job.

    All bindings are in terms of task-internal names.
    """

    def __init__(
        self,
        task: WDL.Tree.Task,
        prev_node_results: Sequence[Promised[WDLBindings]],
        task_id: list[str],
        wdl_options: WDLContext,
        **kwargs: Any,
    ) -> None:
        """
        Make a new job to determine resources and run a task.

        :param namespace: The namespace that the task's *contents* exist in.
               The caller has alredy added the task's own name.
        """
        # task_path in wdl_options is like the namespace, but including subscript numbers for scatters
        super().__init__(
            unitName=wdl_options["task_path"] + ".inputs",
            displayName=wdl_options["namespace"] + ".inputs",
            wdl_options=wdl_options,
            **kwargs,
        )

        logger.info(
            "Preparing to run task code for %s as %s",
            task.name,
            wdl_options["namespace"],
        )

        self._task = task
        self._prev_node_results = prev_node_results
        self._task_id = task_id

    @report_wdl_errors("evaluate task code", exit=True)
    def run(self, file_store: AbstractFileStore) -> Promised[WDLBindings]:
        """
        Evaluate inputs and runtime and schedule the task.
        """
        super().run(file_store)
        logger.info(
            "Evaluating inputs and runtime for task %s (%s) called as %s",
            self._task.name,
            self._task_id,
            self._wdl_options["namespace"],
        )

        # Combine the bindings we get from previous jobs.
        # For a task we are only passed the inside-the-task namespace.
        bindings = combine_bindings(unwrap_all(self._prev_node_results))
        # Set up the WDL standard library
        # UUID to use for virtualizing files
        standard_library = ToilWDLStdLibBase(file_store, self._wdl_options)

        if self._task.inputs:
            logger.debug("Evaluating task code")
            # Evaluate all the inputs that aren't pre-set
            bindings = evaluate_decls_to_bindings(
                self._task.inputs, bindings, standard_library, include_previous=True
            )
        if self._task.postinputs:
            # Evaluate all the postinput decls.
            # We need these in order to evaluate the runtime.
            # TODO: What if they wanted resources from the runtime?
            bindings = evaluate_decls_to_bindings(
                self._task.postinputs, bindings, standard_library, include_previous=True
            )

        # Evaluate the runtime section
        runtime_bindings = evaluate_call_inputs(
            self._task, self._task.runtime, bindings, standard_library
        )

        # Fill these in with not-None if the workflow asks for each resource.
        runtime_memory: int | None = None
        runtime_cores: float | None = None
        runtime_disk: int | None = None
        runtime_accelerators: list[AcceleratorRequirement] | None = None

        if runtime_bindings.has_binding("cpu"):
            cpu_spec: int = runtime_bindings.resolve("cpu").value
            runtime_cores = float(cpu_spec)

        if runtime_bindings.has_binding("memory"):
            # Get the memory requirement and convert to bytes
            memory_spec: int | str = runtime_bindings.resolve("memory").value
            if isinstance(memory_spec, str):
                memory_spec = human2bytes(memory_spec)
            runtime_memory = memory_spec

        mount_spec: dict[str | None, int] = dict()
        if runtime_bindings.has_binding("disks"):
            # Miniwdl doesn't have this, but we need to be able to parse things like:
            # local-disk 5 SSD
            # which would mean we need 5 GB space. Cromwell docs for this are at https://cromwell.readthedocs.io/en/stable/RuntimeAttributes/#disks
            # We ignore all disk types, and complain if the mount point is not `local-disk`.
            disks_spec: list[WDL.Value.String] | str = runtime_bindings.resolve(
                "disks"
            ).value
            if isinstance(disks_spec, list):
                # SPEC says to use the first one
                # the parser gives an array of WDL string objects
                all_specs = [part.value for part in disks_spec]
            else:
                all_specs = disks_spec.split(",")
            # Sum up the space in each disk specification
            total_bytes: float = 0
            for spec in all_specs:
                specified_mount_point, part_size, part_suffix = parse_disks(
                    spec, disks_spec
                )
                per_part_size = convert_units(part_size, part_suffix)
                total_bytes += per_part_size
                if mount_spec.get(specified_mount_point) is not None:
                    if specified_mount_point is not None:
                        # raise an error as all mount points must be unique
                        raise ValueError(
                            f"Could not parse disks = {disks_spec} because the mount point {specified_mount_point} is specified multiple times"
                        )
                    else:
                        raise ValueError(
                            f"Could not parse disks = {disks_spec} because the mount point is omitted more than once"
                        )

                # TODO: we always ignore the disk type and assume we have the right one.
                mount_spec[specified_mount_point] = int(per_part_size)
            runtime_disk = int(total_bytes)

        if not runtime_bindings.has_binding(
            "gpu"
        ) and self._task.effective_wdl_version in ("1.0", "draft-2"):
            # For old WDL versions, guess whether the task wants GPUs if not specified.
            use_gpus = (
                runtime_bindings.has_binding("gpuCount")
                or runtime_bindings.has_binding("gpuType")
                or runtime_bindings.has_binding("nvidiaDriverVersion")
            )
        else:
            # The gpu field is the WDL 1.1 standard with a default value of false,
            # so in 1.1+ documents, this field will be the absolute
            # truth on whether to use GPUs or not.
            # Fields such as gpuType and gpuCount will control what GPUs are provided.
            use_gpus = cast(
                WDL.Value.Boolean, runtime_bindings.get("gpu", WDL.Value.Boolean(False))
            ).value

        if use_gpus:
            # We want to have GPUs
            # TODO: actually coerce types here instead of casting to detect user mistakes
            # Get the GPU count if set, or 1 if not,
            gpu_count: int = cast(
                WDL.Value.Int, runtime_bindings.get("gpuCount", WDL.Value.Int(1))
            ).value
            # Get the GPU model constraint if set, or None if not
            gpu_model: str | None = cast(
                Union[WDL.Value.String, WDL.Value.Null],
                runtime_bindings.get("gpuType", WDL.Value.Null()),
            ).value
            # We can't enforce a driver version, but if an nvidia driver
            # version is set, manually set nvidia brand
            gpu_brand: str | None = (
                "nvidia"
                if runtime_bindings.has_binding("nvidiaDriverVersion")
                else None
            )
            # Make a dict from this
            accelerator_spec: dict[str, str | int] = {"kind": "gpu", "count": gpu_count}
            if gpu_model is not None:
                accelerator_spec["model"] = gpu_model
            if gpu_brand is not None:
                accelerator_spec["brand"] = gpu_brand

            accelerator_requirement = parse_accelerator(accelerator_spec)
            runtime_accelerators = [accelerator_requirement]

        task_wdl_options = self._wdl_options.copy()
        # A task is not guaranteed to have access to the current execution directory, so get rid of it. The execution directory also is not needed as all files will be virtualized
        task_wdl_options.pop("execution_dir")
        # Schedule to get resources. Pass along the bindings from evaluating all the inputs and decls, and the runtime, with files virtualized.
        run_job = WDLTaskJob(
            self._task,
            virtualize_files(bindings, standard_library, enforce_existence=False),
            virtualize_files(
                runtime_bindings, standard_library, enforce_existence=False
            ),
            self._task_id,
            cores=runtime_cores or self.cores,
            memory=runtime_memory or self.memory,
            disk=runtime_disk or self.disk,
            accelerators=runtime_accelerators or self.accelerators,
            wdl_options=task_wdl_options,
            mount_spec=mount_spec,
        )
        # Run that as a child
        self.addChild(run_job)

        # Give it our postprocessing steps
        self.defer_postprocessing(run_job)

        # And return its result.
        return run_job.rv()


class WDLTaskJob(WDLBaseJob):
    """
    Job that runs a WDL task.

    Responsible for re-evaluating input declarations for unspecified inputs,
    evaluating the runtime section, re-scheduling if resources are not
    available, running any command, and evaluating the outputs.

    All bindings are in terms of task-internal names.
    """

    def __init__(
        self,
        task: WDL.Tree.Task,
        task_internal_bindings: Promised[WDLBindings],
        runtime_bindings: Promised[WDLBindings],
        task_id: list[str],
        mount_spec: dict[str | None, int],
        wdl_options: WDLContext,
        **kwargs: Any,
    ) -> None:
        """
        Make a new job to run a task.

        :param namespace: The namespace that the task's *contents* exist in.
               The caller has alredy added the task's own name.
        """

        # This job should not be local because it represents a real workflow task.
        # TODO: Instead of re-scheduling with more resources, add a local
        # "wrapper" job like CWL uses to determine the actual requirements.

        # task_path in wdl_options is like the namespace, but including subscript numbers for scatters
        super().__init__(
            unitName=wdl_options["task_path"] + ".command",
            displayName=wdl_options["namespace"] + ".command",
            local=False,
            wdl_options=wdl_options,
            **kwargs,
        )

        logger.info(
            "Preparing to run task %s as %s", task.name, wdl_options["namespace"]
        )

        self._task = task
        self._task_internal_bindings = task_internal_bindings
        self._runtime_bindings = runtime_bindings
        self._task_id = task_id
        self._mount_spec = mount_spec

    ###
    # Runtime code injection system
    ###

    # WDL runtime code injected in the container communicates back to the rest
    # of the runtime through files in this directory.
    INJECTED_MESSAGE_DIR = ".toil_wdl_runtime"

    def add_injections(self, command_string: str, task_container: TaskContainer) -> str:
        """
        Inject extra Bash code from the Toil WDL runtime into the command for the container.

        Currently doesn't implement the MiniWDL plugin system, but does add
        resource usage monitoring to Docker containers.
        """

        parts = []

        if isinstance(task_container, SwarmContainer):
            # We're running on Docker Swarm, so we need to monitor CPU usage
            # and so on from inside the container, since it won't be attributed
            # to Toil child processes in the leader's self-monitoring.
            # TODO: Mount this from a file Toil installs instead or something.
            script = textwrap.dedent(
                """\
                function _toil_resource_monitor () {
                    # Turn off error checking and echo in here
                    set +ex
                    MESSAGE_DIR="${1}"
                    mkdir -p "${MESSAGE_DIR}"

                    function sample_cpu_usec() {
                        if [[ -f  /sys/fs/cgroup/cpu.stat ]] ; then
                            awk '{ if ($1 == "usage_usec") {print $2} }' /sys/fs/cgroup/cpu.stat
                        elif [[ -f /sys/fs/cgroup/cpuacct/cpuacct.stat ]] ; then
                            echo $(( $(head -n 1 /sys/fs/cgroup/cpuacct/cpuacct.stat | cut -f2 -d' ') * 10000 ))
                        fi
                    }

                    function sample_memory_bytes() {
                        if [[ -f /sys/fs/cgroup/memory.stat ]] ; then
                            awk '{ if ($1 == "anon") { print $2 } }' /sys/fs/cgroup/memory.stat
                        elif [[ -f /sys/fs/cgroup/memory/memory.stat ]] ; then
                            awk '{ if ($1 == "total_rss") { print $2 } }' /sys/fs/cgroup/memory/memory.stat
                        fi
                    }

                    while true ; do
                        printf "CPU\\t" >> ${MESSAGE_DIR}/resources.tsv
                        sample_cpu_usec >> ${MESSAGE_DIR}/resources.tsv
                        printf "Memory\\t" >> ${MESSAGE_DIR}/resources.tsv
                        sample_memory_bytes >> ${MESSAGE_DIR}/resources.tsv
                        sleep 1
                    done
                }
                """
            )
            parts.append(script)
            # Launch in a subshell so that it doesn't interfere with Bash "wait" in the main shell
            parts.append(f"(_toil_resource_monitor {self.INJECTED_MESSAGE_DIR} &)")

        if isinstance(task_container, SwarmContainer) and platform.system() == "Darwin":
            # With gRPC FUSE file sharing, files immediately downloaded before
            # being mounted may appear as size 0 in the container due to a race
            # condition. Check for this and produce an approperiate error.

            script = textwrap.dedent(
                """\
                function _toil_check_size () {
                    TARGET_FILE="${1}"
                    GOT_SIZE="$(stat -c %s "${TARGET_FILE}")"
                    EXPECTED_SIZE="${2}"
                    if [[ "${GOT_SIZE}" != "${EXPECTED_SIZE}" ]] ; then
                        echo >&2 "Toil Error:"
                        echo >&2 "File size visible in container for ${TARGET_FILE} is size ${GOT_SIZE} but should be size ${EXPECTED_SIZE}"
                        echo >&2 "Are you using gRPC FUSE file sharing in Docker Desktop?"
                        echo >&2 "It doesn't work: see <https://github.com/DataBiosphere/toil/issues/4542>."
                        exit 1
                    fi
                }
            """
            )
            parts.append(script)
            for host_path, job_path in task_container.input_path_map.items():
                expected_size = os.path.getsize(host_path)
                if expected_size != 0:
                    parts.append(f'_toil_check_size "{job_path}" {expected_size}')

        parts.append(command_string)

        return "\n".join(parts)

    def handle_injection_messages(
        self, outputs_library: ToilWDLStdLibTaskOutputs
    ) -> None:
        """
        Handle any data received from injected runtime code in the container.
        """

        message_files = outputs_library._glob(
            WDL.Value.String(os.path.join(self.INJECTED_MESSAGE_DIR, "*"))
        )
        logger.debug("Handling message files: %s", message_files)
        for message_file in message_files.value:
            self.handle_message_file(message_file.value)

    def handle_message_file(self, file_path: str) -> None:
        """
        Handle a message file received from in-container injected code.

        Takes the host-side path of the file.
        """
        if os.path.basename(file_path) == "resources.tsv":
            # This is a TSV of resource usage info.
            first_cpu_usec: int | None = None
            last_cpu_usec: int | None = None
            max_memory_bytes: int | None = None

            for line in open(file_path):
                if not line.endswith("\n"):
                    # Skip partial lines
                    continue
                # For each full line we got
                parts = line.strip().split("\t")
                if len(parts) != 2:
                    # Skip odd-shaped lines
                    continue
                if parts[0] == "CPU":
                    # Parse CPU usage
                    cpu_usec = int(parts[1])
                    # Update summary stats
                    if first_cpu_usec is None:
                        first_cpu_usec = cpu_usec
                    last_cpu_usec = cpu_usec
                elif parts[0] == "Memory":
                    # Parse memory usage
                    memory_bytes = int(parts[1])
                    # Update summary stats
                    if max_memory_bytes is None or max_memory_bytes < memory_bytes:
                        max_memory_bytes = memory_bytes

            if max_memory_bytes is not None:
                logger.info(
                    "Container used at about %s bytes of memory at peak",
                    max_memory_bytes,
                )
                # Treat it as if used by a child process
                ResourceMonitor.record_extra_memory(max_memory_bytes // 1024)
            if last_cpu_usec is not None:
                assert first_cpu_usec is not None
                cpu_seconds = (last_cpu_usec - first_cpu_usec) / 1000000
                logger.info("Container used about %s seconds of CPU time", cpu_seconds)
                # Treat it as if used by a child process
                ResourceMonitor.record_extra_cpu(cpu_seconds)

    ###
    # Helper functions to work out what containers runtime we can use
    ###

    def can_fake_root(self) -> bool:
        """
        Determine if --fakeroot is likely to work for Singularity.
        """

        # We need to have an entry for our user in /etc/subuid to grant us a range of UIDs to use, for fakeroot to work.
        try:
            subuid_file = open("/etc/subuid")
        except OSError as e:
            logger.warning(
                "Cannot open /etc/subuid due to %s; assuming no subuids available", e
            )
            return False
        username = get_user_name()
        for line in subuid_file:
            if line.split(":")[0].strip() == username:
                # We have a line assigning subuids
                return True
        # If there is no line, we have no subuids
        logger.warning("No subuids are assigned to %s; cannot fake root.", username)
        return False

    def can_mount_proc(self) -> bool:
        """
        Determine if --containall will work for Singularity. On Kubernetes, this will result in operation not permitted
        See: https://github.com/apptainer/singularity/issues/5857

        So if Kubernetes is detected, return False
        :return: bool
        """
        return "KUBERNETES_SERVICE_HOST" not in os.environ

    def ensure_mount_point(
        self, file_store: AbstractFileStore, mount_spec: dict[str | None, int]
    ) -> dict[str, str]:
        """
        Ensure the mount point sources are available.

        Will check if the mount point source has the requested amount of space available.

        Note: We are depending on Toil's job scheduling backend to error when the sum of multiple mount points disk requests is greater than the total available
        For example, if a task has two mount points request 100 GB each but there is only 100 GB available, the df check may pass
        but Toil should fail to schedule the jobs internally

        :param mount_spec: Mount specification from the disks attribute in the WDL task. Is a dict where key is the mount point target and value is the size
        :param file_store: File store to create a tmp directory for the mount point source
        :return: Dict mapping mount point target to mount point source
        """
        logger.debug("Detected mount specifications, creating mount points.")
        mount_src_mapping = {}
        # Create one tmpdir to encapsulate all mount point sources, each mount point will be associated with a subdirectory
        tmpdir = file_store.getLocalTempDir()

        # The POSIX standard doesn't specify how to escape spaces in mount points and file system names
        # The only defect of this regex is if the target mount point is the same format as the df output
        # It is likely reliable enough to trust the user has not created a mount with a df output-like name
        regex_df = re.compile(r".+ \d+ +\d+ +(\d+) +\d+% +.+")
        total_mount_size = sum(mount_spec.values())
        try:
            # Use arguments from the df POSIX standard
            df_line = subprocess.check_output(
                ["df", "-k", "-P", tmpdir], encoding="utf-8"
            ).split("\n")[1]
            m = re.match(regex_df, df_line)
            if m is None:
                logger.debug("Output of df may be malformed: %s", df_line)
                logger.warning(
                    "Unable to check disk requirements as output of 'df' command is malformed. Will assume storage is always available."
                )
            else:
                # Block size will always be 1024
                available_space = int(m[1]) * 1024
                if available_space < total_mount_size:
                    # We do not have enough space available for this mount point
                    # An omitted mount point is the task's execution directory so show that to the user instead
                    raise InsufficientMountDiskSpace(
                        [
                            (
                                mount_point
                                if mount_point is not None
                                else "/mnt/miniwdl_task_container/work"
                            )
                            for mount_point in mount_spec.keys()
                        ],
                        total_mount_size,
                        available_space,
                    )
        except subprocess.CalledProcessError as e:
            # If df somehow isn't available
            logger.debug("Unable to call df. stdout: %s stderr: %s", e.stdout, e.stderr)
            logger.warning(
                "Unable to check disk requirements as call to 'df' command failed. Will assume storage is always available."
            )
        for mount_target in mount_spec.keys():
            # Create a new subdirectory for each mount point
            source_location = os.path.join(tmpdir, str(uuid.uuid4()))
            os.mkdir(source_location)
            if mount_target is not None:
                # None represents an omitted mount point, which will default to the task's work directory. MiniWDL's internals will mount the task's work directory by itself
                mount_src_mapping[mount_target] = source_location
        return mount_src_mapping

    @report_wdl_errors("run task command", exit=True)
    def run(self, file_store: AbstractFileStore) -> Promised[WDLBindings]:
        """
        Actually run the task.
        """
        super().run(file_store)
        logger.info(
            "Running task command for %s (%s) called as %s",
            self._task.name,
            self._task_id,
            self._wdl_options["namespace"],
        )

        # Set up the WDL standard library
        # UUID to use for virtualizing files
        # We process nonexistent files in WDLTaskWrapperJob as those must be run locally, so don't try to devirtualize them
        standard_library = ToilWDLStdLibBase(file_store, wdl_options=self._wdl_options)

        # Create mount points and get a mapping of target mount points to locations on disk
        mount_mapping = self.ensure_mount_point(file_store, self._mount_spec)

        # Get the bindings from after the input section
        bindings = unwrap(self._task_internal_bindings)
        # And the bindings from evaluating the runtime section
        runtime_bindings = unwrap(self._runtime_bindings)

        # We have all the resources we need, so run the task

        if shutil.which("singularity") and self._wdl_options.get("container") in [
            "singularity",
            "auto",
        ]:
            # Prepare to use Singularity. We will need plenty of space to
            # download images.
            # Default the Singularity and MiniWDL cache directories. This sets the cache to the same place as
            # Singularity/MiniWDL's default cache directory
            # With launch-cluster, the singularity and miniwdl cache is set to /var/lib/toil in abstractProvisioner.py
            # A current limitation with the singularity/miniwdl cache is it cannot check for image updates if the
            # filename is the same
            singularity_cache = os.path.join(os.path.expanduser("~"), ".singularity")
            miniwdl_cache = os.path.join(os.path.expanduser("~"), ".cache/miniwdl")

            # Cache Singularity's layers somewhere known to have space
            os.environ["SINGULARITY_CACHEDIR"] = os.environ.get(
                "SINGULARITY_CACHEDIR", singularity_cache
            )

            # Make sure it exists.
            os.makedirs(os.environ["SINGULARITY_CACHEDIR"], exist_ok=True)

            # Cache Singularity images for the workflow on this machine.
            # Since MiniWDL does only within-process synchronization for pulls,
            # we also will need to pre-pull one image into here at a time.
            os.environ["MINIWDL__SINGULARITY__IMAGE_CACHE"] = os.environ.get(
                "MINIWDL__SINGULARITY__IMAGE_CACHE", miniwdl_cache
            )

            # Make sure it exists.
            os.makedirs(os.environ["MINIWDL__SINGULARITY__IMAGE_CACHE"], exist_ok=True)

            # Run containers with Singularity
            TaskContainerImplementation: type[TaskContainer] = SingularityContainer
        elif self._wdl_options.get("container") in ["docker", "auto"]:
            # Run containers with Docker
            # TODO: Poll if it is available and don't just try and fail.
            TaskContainerImplementation = SwarmContainer
            if (
                runtime_bindings.has_binding("gpuType")
                or runtime_bindings.has_binding("gpuCount")
                or runtime_bindings.has_binding("nvidiaDriverVersion")
            ):
                # Complain to the user that this is unlikely to work.
                logger.warning(
                    "Running job that might need accelerators with Docker. "
                    "Accelerator and GPU support "
                    "is not yet implemented in the MiniWDL Docker "
                    "containerization implementation."
                )
        else:
            raise RuntimeError(
                f"Could not find a working container engine to use; told to use {self._wdl_options.get('container')}"
            )

        # Set up the MiniWDL container running stuff
        miniwdl_logger = logging.getLogger("MiniWDLContainers")
        miniwdl_config = WDL.runtime.config.Loader(miniwdl_logger)
        if not getattr(TaskContainerImplementation, "toil_initialized__", False):
            # Initialize the cointainer system
            TaskContainerImplementation.global_init(miniwdl_config, miniwdl_logger)

            # TODO: We don't want to use MiniWDL's resource limit logic, but
            # we'd have to get at the _SubprocessScheduler that is internal to
            # the WDL.runtime.backend.cli_subprocess.SubprocessBase class to
            # hack it out of e.g. SingularityContainer, so for now we bring it
            # up. If we don't do this, we error out trying to make
            # _SubprocessScheduler instances because its class-level condition
            # variable doesn't exist.
            TaskContainerImplementation.detect_resource_limits(
                miniwdl_config, miniwdl_logger
            )

            # And remember we did it
            setattr(TaskContainerImplementation, "toil_initialized__", True)
            # TODO: not thread safe!

        # Records, if we use a container, where its workdir is on our
        # filesystem, so we can interpret file anmes and globs relative to
        # there.
        workdir_in_container: str | None = None
        task_path = self._wdl_options["task_path"]

        if self._task.command:
            # When the command string references a File, we need to get a path
            # to the file on a local disk, which the commnad will be able to
            # actually use, accounting for e.g. containers.
            #
            # TODO: Figure out whan the command template actually uses File
            # values and lazily download them.
            #
            # For now we just grab all the File values in the inside-the-task
            # environment, since any of them *might* be used.
            #
            # Some also might be expected to be adjacent to files that are
            # used, like a BAI that doesn't get referenced in a command line
            # but must be next to its BAM.
            #
            # TODO: MiniWDL can parallelize the fetch
            bindings = devirtualize_files(bindings, standard_library)

            # Make the container object
            # TODO: What is this?
            run_id = str(uuid.uuid4())
            # Directory on the host where the conteiner is allowed to put files.
            host_dir = os.path.abspath(".")
            # Container working directory is guaranteed (?) to be at "work" inside there
            workdir_in_container = os.path.join(host_dir, "work")
            task_container = TaskContainerImplementation(
                miniwdl_config, run_id, host_dir
            )

            if isinstance(task_container, SingularityContainer):
                # We need to patch the Singularity container run invocation

                # We might need to send GPUs and the current miniwdl doesn't do
                # that for Singularity. And we might need to *not* try and use
                # --fakeroot if we lack sub-UIDs. So we sneakily monkey patch it
                # here.
                original_run_invocation = task_container._run_invocation

                def patched_run_invocation(*args: Any, **kwargs: Any) -> list[str]:
                    """
                    Invoke the original _run_invocation to get a base Singularity
                    command line, and then adjust the result to pass GPUs and not
                    fake root if needed.
                    """
                    command_line: list[str] = original_run_invocation(*args, **kwargs)

                    logger.debug("MiniWDL wants to run command line: %s", command_line)

                    # "exec" can be at index 1 or 2 depending on if we have a --verbose.
                    subcommand_index = 2 if command_line[1] == "--verbose" else 1

                    if "--fakeroot" in command_line and not self.can_fake_root():
                        # We can't fake root so don't try.
                        command_line.remove("--fakeroot")

                    # If on Kubernetes and proc cannot be mounted, get rid of --containall
                    if "--containall" in command_line and not self.can_mount_proc():
                        command_line.remove("--containall")

                    extra_flags: set[str] = set()
                    accelerators_needed: list[AcceleratorRequirement] | None = (
                        self.accelerators
                    )
                    local_accelerators = get_individual_local_accelerators()
                    if accelerators_needed is not None:
                        for accelerator in accelerators_needed:
                            # This logic will not work if a workflow needs to specify multiple GPUs of different types
                            # Right now this assumes all GPUs on the node are the same; we only look at the first available GPU
                            # and assume homogeneity
                            # This shouldn't cause issues unless a user has a very odd machine setup, which should be rare
                            if accelerator["kind"] == "gpu":
                                # Grab detected GPUs
                                local_gpus: list[str | None] = [
                                    accel["brand"]
                                    for accel in local_accelerators
                                    if accel["kind"] == "gpu"
                                ] or [None]
                                # Tell singularity the GPU type
                                gpu_brand = accelerator.get("brand") or local_gpus[0]
                                if gpu_brand == "nvidia":
                                    # Tell Singularity to expose nvidia GPUs
                                    extra_flags.add("--nv")
                                elif gpu_brand == "amd":
                                    # Tell Singularity to expose ROCm GPUs
                                    extra_flags.add("--rocm")
                                else:
                                    raise RuntimeError(
                                        "Cannot expose allocated accelerator %s to Singularity job",
                                        accelerator,
                                    )

                    for flag in extra_flags:
                        # Put in all those flags
                        command_line.insert(subcommand_index + 1, flag)

                    logger.debug("Amended command line to: %s", command_line)

                    # Return the modified command line
                    return command_line

                # Apply the patch
                task_container._run_invocation = patched_run_invocation  # type: ignore

                singularity_original_prepare_mounts = task_container.prepare_mounts

                def patch_prepare_mounts_singularity() -> list[tuple[str, str, bool]]:
                    """
                    Mount the mount points specified from the disk requirements.

                    The singularity and docker patch are separate as they have different function signatures
                    """
                    mounts: list[tuple[str, str, bool]] = (
                        singularity_original_prepare_mounts()
                    )
                    # todo: support AWS EBS/Kubernetes persistent volumes
                    # this logic likely only works for local clusters as we don't deal with the size of each mount point
                    for mount_point, source_location in mount_mapping.items():
                        mounts.append((mount_point, source_location, True))
                    return mounts

                task_container.prepare_mounts = patch_prepare_mounts_singularity  # type: ignore[method-assign]
            elif isinstance(task_container, SwarmContainer):
                docker_original_prepare_mounts = task_container.prepare_mounts

                try:
                    # miniwdl depends on docker so this should be available but check just in case
                    pass
                    # docker stubs are still WIP: https://github.com/docker/docker-py/issues/2796
                    from docker.types import Mount  # type: ignore[import-untyped]

                    def patch_prepare_mounts_docker(
                        logger: logging.Logger,
                    ) -> list[Mount]:
                        """
                        Same as the singularity patch but for docker
                        """
                        mounts: list[Mount] = docker_original_prepare_mounts(logger)
                        for mount_point, source_location in mount_mapping.items():
                            mounts.append(
                                Mount(
                                    mount_point.rstrip("/").replace("{{", '{{"{{"}}'),
                                    source_location.rstrip("/").replace(
                                        "{{", '{{"{{"}}'
                                    ),
                                    type="bind",
                                )
                            )
                        return mounts

                    task_container.prepare_mounts = patch_prepare_mounts_docker  # type: ignore[method-assign]
                except ImportError:
                    logger.warning(
                        "Docker package not installed. Unable to add mount points."
                    )
            # Show the runtime info to the container
            task_container.process_runtime(
                miniwdl_logger,
                {
                    binding.name: binding.value
                    for binding in devirtualize_files(
                        runtime_bindings, standard_library
                    )
                },
            )

            # Tell the container to take up all these files. It will assign
            # them all new paths in task_container.input_path_map which we can
            # read. We also get a task_container.host_path() to go the other way.
            add_paths(task_container, get_file_paths_in_bindings(bindings))
            # This maps from oustide container to inside container
            logger.debug("Using container path map: %s", task_container.input_path_map)

            # Replace everything with in-container paths for the command.
            # TODO: MiniWDL deals with directory paths specially here.
            def get_path_in_container(file: WDL.Value.File) -> WDL.Value.File | None:
                if getattr(file, "nonexistent", False) is False:
                    return WDL.Value.File(task_container.input_path_map[file.value])

            contained_bindings = map_over_files_in_bindings(
                bindings, get_path_in_container
            )

            # Make a new standard library for evaluating the command specifically, which only deals with in-container paths and out-of-container paths.
            command_wdl_options: WDLContext = self._wdl_options.copy()
            if workdir_in_container is not None:
                command_wdl_options["execution_dir"] = workdir_in_container
            command_library = ToilWDLStdLibTaskCommand(
                file_store, task_container, wdl_options=command_wdl_options
            )

            # Work out the command string, and unwrap it
            command_string: str = (
                evaluate_named_expression(
                    self._task,
                    "command",
                    WDL.Type.String(),
                    remove_common_leading_whitespace(self._task.command),
                    contained_bindings,
                    command_library,
                )
                .coerce(WDL.Type.String())
                .value
            )

            # Do any command injection we might need to do
            command_string = self.add_injections(command_string, task_container)

            # Grab the standard out and error paths. MyPy complains if we call
            # them because in the current MiniWDL version they are untyped.
            # TODO: MyPy will complain if we accomodate this and they later
            # become typed.
            host_stdout_txt: str = task_container.host_stdout_txt()  #  type: ignore
            host_stderr_txt: str = task_container.host_stderr_txt()  #  type: ignore

            if isinstance(task_container, SingularityContainer):
                # Before running the command, we need to make sure the container's
                # image is already pulled, so MiniWDL doesn't try and pull it.
                # MiniWDL only locks its cache directory within a process, and we
                # need to coordinate with other processes sharing the cache.
                with global_mutex(
                    os.environ["MINIWDL__SINGULARITY__IMAGE_CACHE"],
                    "toil_miniwdl_sif_cache_mutex",
                ):
                    # Also lock the Singularity layer cache in case it is shared with a different set of hosts
                    # TODO: Will these locks work well across machines???
                    with global_mutex(
                        os.environ["SINGULARITY_CACHEDIR"],
                        "toil_singularity_cache_mutex",
                    ):
                        with ExitStack() as cleanup:
                            task_container._pull(miniwdl_logger, cleanup)

            # Log that we are about to run the command in the container
            logger.info("Executing command in %s: %s", task_container, command_string)

            # Now our inputs are all downloaded. Let debugging break in (after command is logged).
            # But we need to hint which host paths are meant to be which container paths
            host_and_job_paths: list[tuple[str, str]] = [
                (k, v) for k, v in task_container.input_path_map.items()
            ]
            self.files_downloaded_hook(host_and_job_paths)

            # TODO: Really we might want to set up a fake container working directory, to actually help the user.

            try:
                task_container.run(miniwdl_logger, command_string)
            except Exception:
                if os.path.exists(host_stderr_txt):
                    size = os.path.getsize(host_stderr_txt)
                    logger.error(
                        "Failed task left standard error at %s of %d bytes",
                        host_stderr_txt,
                        size,
                    )
                    if size > 0:
                        # Send the whole error stream.
                        file_store.log_user_stream(
                            task_path + ".stderr", open(host_stderr_txt, "rb")
                        )
                        if logger.isEnabledFor(logging.DEBUG):
                            logger.debug("MiniWDL already logged standard error")
                        else:
                            # At debug level, MiniWDL itself logs command error lines.
                            # But otherwise we just dump into StatsAndLogging;
                            # we also want the messages in the job log that
                            # gets printed at the end of the workflow. So log
                            # the error log ourselves.
                            logger.error("====TASK ERROR LOG====")
                            for line in open(host_stderr_txt, errors="replace"):
                                logger.error("> %s", line.rstrip("\n"))
                            logger.error("====TASK ERROR LOG====")

                if os.path.exists(host_stdout_txt):
                    size = os.path.getsize(host_stdout_txt)
                    logger.info(
                        "Failed task left standard output at %s of %d bytes",
                        host_stdout_txt,
                        size,
                    )
                    if size > 0:
                        # Save the whole output stream.
                        # TODO: We can't tell if this was supposed to be
                        # captured. It might really be huge binary data.
                        file_store.log_user_stream(
                            task_path + ".stdout", open(host_stdout_txt, "rb")
                        )

                # Keep crashing
                raise
        else:
            # We need to fake stdout and stderr, since nothing ran but the
            # standard library lets you grab them. TODO: Can these be None?
            host_stdout_txt = "/dev/null"
            host_stderr_txt = "/dev/null"

        # Evaluate all the outputs in their special library context
        # We need to evaluate globs and relative paths relative to the
        # container's workdir if any, but everything else doesn't need to seem
        # to run in the container; there's no way to go from
        # container-determined strings that are absolute paths to WDL File
        # objects, and like MiniWDL we can say we only support
        # working-directory-based relative paths for globs.
        output_wdl_options: WDLContext = self._wdl_options.copy()
        if workdir_in_container is not None:
            output_wdl_options["execution_dir"] = workdir_in_container
        outputs_library = ToilWDLStdLibTaskOutputs(
            file_store,
            host_stdout_txt,
            host_stderr_txt,
            task_container.input_path_map,
            wdl_options=output_wdl_options,
            share_files_with=standard_library,
        )
        output_bindings = evaluate_decls_to_bindings(
            self._task.outputs, bindings, outputs_library, drop_missing_files=True
        )

        # Now we know if the standard output and error were sent somewhere by
        # the workflow. If not, we should report them to the leader.

        if not outputs_library.stderr_used() and os.path.exists(host_stderr_txt):
            size = os.path.getsize(host_stderr_txt)
            logger.info(
                "Unused standard error at %s of %d bytes", host_stderr_txt, size
            )
            if size > 0:
                # Save the whole error stream because the workflow didn't capture it.
                file_store.log_user_stream(
                    task_path + ".stderr", open(host_stderr_txt, "rb")
                )

        if not outputs_library.stdout_used() and os.path.exists(host_stdout_txt):
            size = os.path.getsize(host_stdout_txt)
            logger.info(
                "Unused standard output at %s of %d bytes", host_stdout_txt, size
            )
            if size > 0:
                # Save the whole output stream because the workflow didn't capture it.
                file_store.log_user_stream(
                    task_path + ".stdout", open(host_stdout_txt, "rb")
                )

        # Collect output messages from any code Toil injected into the task.
        self.handle_injection_messages(outputs_library)

        # Drop any files from the output which don't actually exist
        output_bindings = drop_missing_files(
            output_bindings, standard_library=outputs_library
        )
        for decl in self._task.outputs:
            if not decl.type.optional and output_bindings[decl.name].value is None:
                # todo: make recursive
                # We have an unacceptable null value. This can happen if a file
                # is missing but not optional. Don't let it out to annoy the
                # next task.
                raise WDL.Error.EvalError(
                    decl, f"non-optional value {decl.name} = {decl.expr} is missing"
                )

        # Upload any files in the outputs if not uploaded already. Accounts for how relative paths may still need to be container-relative.
        output_bindings = virtualize_files(output_bindings, outputs_library)

        # Do postprocessing steps to e.g. apply namespaces.
        output_bindings = self.postprocess(output_bindings)

        return output_bindings


class WDLWorkflowNodeJob(WDLBaseJob):
    """
    Job that evaluates a WDL workflow node.
    """

    def __init__(
        self,
        node: WDL.Tree.WorkflowNode,
        prev_node_results: Sequence[Promised[WDLBindings]],
        wdl_options: WDLContext,
        **kwargs: Any,
    ) -> None:
        """
        Make a new job to run a workflow node to completion.
        """
        super().__init__(
            unitName=node.workflow_node_id,
            displayName=node.workflow_node_id,
            wdl_options=wdl_options,
            **kwargs,
        )

        self._node = node
        self._prev_node_results = prev_node_results

        if isinstance(self._node, WDL.Tree.Call):
            logger.debug("Preparing job for call node %s", self._node.workflow_node_id)

    @report_wdl_errors("run workflow node")
    def run(self, file_store: AbstractFileStore) -> Promised[WDLBindings]:
        """
        Actually execute the workflow node.
        """
        super().run(file_store)
        logger.info("Running node %s", self._node.workflow_node_id)

        # Combine the bindings we get from previous jobs
        incoming_bindings = combine_bindings(unwrap_all(self._prev_node_results))
        # Set up the WDL standard library
        standard_library = ToilWDLStdLibBase(file_store, self._wdl_options)

        if isinstance(self._node, WDL.Tree.Decl):
            # This is a variable assignment
            logger.info("Setting %s to %s", self._node.name, self._node.expr)
            value = evaluate_decl(self._node, incoming_bindings, standard_library)
            bindings = incoming_bindings.bind(self._node.name, value)
            return self.postprocess(bindings)
        elif isinstance(self._node, WDL.Tree.Call):
            # This is a call of a task or workflow

            # Fetch all the inputs we are passing and bind them.
            # The call is only allowed to use these.
            logger.debug("Evaluating step inputs")
            if self._node.callee is None:
                # This should never be None, but mypy gets unhappy and this is better than an assert
                inputs_mapping = None
            else:
                inputs_mapping = {
                    e.name: e.type for e in self._node.callee.inputs or []
                }
            input_bindings = evaluate_call_inputs(
                self._node,
                self._node.inputs,
                incoming_bindings,
                standard_library,
                inputs_mapping,
            )

            # Bindings may also be added in from the enclosing workflow inputs
            # TODO: this is letting us also inject them from the workflow body.
            # TODO: Can this result in picking up non-namespaced values that
            # aren't meant to be inputs, by not changing their names?
            passed_down_bindings = incoming_bindings.enter_namespace(self._node.name)
            task_path = self._wdl_options.get("task_path")
            namespace = self._wdl_options.get("namespace")
            wdl_options = self._wdl_options.copy()
            wdl_options["task_path"] = f"{task_path}.{self._node.name}"
            wdl_options["namespace"] = f"{namespace}.{self._node.name}"

            if isinstance(self._node.callee, WDL.Tree.Workflow):
                # This is a call of a workflow
                subjob: WDLBaseJob = WDLWorkflowJob(
                    self._node.callee,
                    [input_bindings, passed_down_bindings],
                    self._node.callee_id,
                    wdl_options=wdl_options,
                    local=True,
                )
                self.addChild(subjob)
            elif isinstance(self._node.callee, WDL.Tree.Task):
                # This is a call of a task
                subjob = WDLTaskWrapperJob(
                    self._node.callee,
                    [input_bindings, passed_down_bindings],
                    self._node.callee_id,
                    wdl_options=wdl_options,
                    local=True,
                )
                self.addChild(subjob)
            else:
                raise WDL.Error.InvalidType(
                    self._node, "Cannot call a " + str(type(self._node.callee))
                )

            # We need to agregate outputs namespaced with our node name, and existing bindings
            subjob.then_namespace(self._node.name)
            subjob.then_overlay(incoming_bindings)
            self.defer_postprocessing(subjob)
            return subjob.rv()
        elif isinstance(self._node, WDL.Tree.Scatter):
            subjob = WDLScatterJob(
                self._node,
                [incoming_bindings],
                wdl_options=self._wdl_options,
                local=True,
            )
            self.addChild(subjob)
            # Scatters don't really make a namespace, just kind of a scope?
            # TODO: Let stuff leave scope!
            self.defer_postprocessing(subjob)
            return subjob.rv()
        elif isinstance(self._node, WDL.Tree.Conditional):
            subjob = WDLConditionalJob(
                self._node,
                [incoming_bindings],
                wdl_options=self._wdl_options,
                local=True,
            )
            self.addChild(subjob)
            # Conditionals don't really make a namespace, just kind of a scope?
            # TODO: Let stuff leave scope!
            self.defer_postprocessing(subjob)
            return subjob.rv()
        else:
            raise WDL.Error.InvalidType(
                self._node, "Unimplemented WorkflowNode: " + str(type(self._node))
            )


class WDLWorkflowNodeListJob(WDLBaseJob):
    """
    Job that evaluates a list of WDL workflow nodes, which are in the same
    scope and in a topological dependency order, and which do not call out to any other
    workflows or tasks or sections.
    """

    def __init__(
        self,
        nodes: list[WDL.Tree.WorkflowNode],
        prev_node_results: Sequence[Promised[WDLBindings]],
        wdl_options: WDLContext,
        **kwargs: Any,
    ) -> None:
        """
        Make a new job to run a list of workflow nodes to completion.
        """
        super().__init__(
            unitName=nodes[0].workflow_node_id + "+",
            displayName=nodes[0].workflow_node_id + "+",
            wdl_options=wdl_options,
            **kwargs,
        )

        self._nodes = nodes
        self._prev_node_results = prev_node_results

        for n in self._nodes:
            if isinstance(n, (WDL.Tree.Call, WDL.Tree.Scatter, WDL.Tree.Conditional)):
                raise RuntimeError(
                    "Node cannot be evaluated with other nodes: " + str(n)
                )

    @report_wdl_errors("run workflow node list")
    def run(self, file_store: AbstractFileStore) -> Promised[WDLBindings]:
        """
        Actually execute the workflow nodes.
        """
        super().run(file_store)

        # Combine the bindings we get from previous jobs
        current_bindings = combine_bindings(unwrap_all(self._prev_node_results))
        # Set up the WDL standard library
        standard_library = ToilWDLStdLibBase(file_store, self._wdl_options)

        for node in self._nodes:
            if isinstance(node, WDL.Tree.Decl):
                # This is a variable assignment
                logger.info("Setting %s to %s", node.name, node.expr)
                value = evaluate_decl(node, current_bindings, standard_library)
                current_bindings = current_bindings.bind(node.name, value)
            else:
                raise WDL.Error.InvalidType(
                    node, "Unimplemented WorkflowNode: " + str(type(node))
                )

        return self.postprocess(current_bindings)


class WDLCombineBindingsJob(WDLBaseJob):
    """
    Job that collects the results from WDL workflow nodes and combines their
    environment changes.
    """

    def __init__(
        self, prev_node_results: Sequence[Promised[WDLBindings]], **kwargs: Any
    ) -> None:
        """
        Make a new job to combine the results of previous jobs.

        If underlay is set, those bindings will be injected to be overridden by other bindings.

        If remove is set, bindings there will be subtracted out of the result.
        """
        super().__init__(**kwargs)

        self._prev_node_results = prev_node_results

    @report_wdl_errors("combine bindings")
    def run(self, file_store: AbstractFileStore) -> WDLBindings:
        """
        Aggregate incoming results.
        """
        super().run(file_store)
        combined = combine_bindings(unwrap_all(self._prev_node_results))

        # Set up the WDL standard library
        standard_library = ToilWDLStdLibBase(file_store, self._wdl_options)

        # Make sure to run the universal postprocessing steps
        return self.postprocess(combined)


class WDLWorkflowGraph:
    """
    Represents a graph of WDL WorkflowNodes.

    Operates at a certain level of instantiation (i.e. sub-sections are
    represented by single nodes).

    Assumes all relevant nodes are provided; dependencies outside the provided
    nodes are assumed to be satisfied already.
    """

    def __init__(self, nodes: Sequence[WDL.Tree.WorkflowNode]) -> None:
        """
        Make a graph for analyzing a set of workflow nodes.
        """

        # For Gather nodes, the Toil interpreter handles them as part of their
        # associated section. So make a map from gather ID to the section node
        # ID.
        self._gather_to_section: dict[str, str] = {}
        for node in nodes:
            if isinstance(node, WDL.Tree.WorkflowSection):
                for gather_node in node.gathers.values():
                    self._gather_to_section[gather_node.workflow_node_id] = (
                        node.workflow_node_id
                    )

        # Store all the nodes by ID, except the gathers which we elide.
        self._nodes: dict[str, WDL.Tree.WorkflowNode] = {
            node.workflow_node_id: node
            for node in nodes
            if not isinstance(node, WDL.Tree.Gather)
        }

    def real_id(self, node_id: str) -> str:
        """
        Map multiple IDs for what we consider the same node to one ID.

        This elides/resolves gathers.
        """
        return self._gather_to_section.get(node_id, node_id)

    def is_decl(self, node_id: str) -> bool:
        """
        Return True if a node represents a WDL declaration, and false
        otherwise.
        """
        return isinstance(self.get(node_id), WDL.Tree.Decl)

    def get(self, node_id: str) -> WDL.Tree.WorkflowNode:
        """
        Get a node by ID.
        """
        return self._nodes[self.real_id(node_id)]

    def get_dependencies(self, node_id: str) -> set[str]:
        """
        Get all the nodes that a node depends on, recursively (into the node if
        it has a body) but not transitively.

        Produces dependencies after resolving gathers and internal-to-section
        dependencies, on nodes that are also in this graph.
        """

        # We need to make sure to bubble up dependencies from inside sections.
        # A conditional might only appear to depend on the variables in the
        # conditional expression, but its body can depend on other stuff, and
        # we need to make sure that that stuff has finished and updated the
        # environment before the conditional body runs. TODO: This is because
        # Toil can't go and get and add successors to the relevant jobs later,
        # while MiniWDL's engine apparently can. This ends up reducing
        # parallelism more than would strictly be necessary; nothing in the
        # conditional can start until the dependencies of everything in the
        # conditional are ready.

        dependencies = set()

        node = self.get(node_id)
        for dependency in recursive_dependencies(node):
            real_dependency = self.real_id(dependency)
            if real_dependency in self._nodes:
                dependencies.add(real_dependency)

        return dependencies

    def get_transitive_dependencies(self, node_id: str) -> set[str]:
        """
        Get all the nodes that a node depends on, transitively.
        """

        dependencies: set[str] = set()
        visited: set[str] = set()
        queue = [node_id]

        while len(queue) > 0:
            # Grab the enxt thing off the queue
            here = queue[-1]
            queue.pop()
            if here in visited:
                # Skip if we got it already
                continue
            # Mark it got
            visited.add(here)
            # Get all its dependencies
            here_deps = self.get_dependencies(here)
            dependencies |= here_deps
            for dep in here_deps:
                if dep not in visited:
                    # And queue all the ones we haven't visited.
                    queue.append(dep)

        return dependencies

    def topological_order(self) -> list[str]:
        """
        Get a topological order of the nodes, based on their dependencies.
        """

        sorter: TopologicalSorter[str] = TopologicalSorter()
        for node_id in self._nodes.keys():
            # Add all the edges
            sorter.add(node_id, *self.get_dependencies(node_id))
        return list(sorter.static_order())

    def leaves(self) -> list[str]:
        """
        Get all the workflow node IDs that have no dependents in the graph.
        """

        leaves = set(self._nodes.keys())
        for node_id in self._nodes.keys():
            for dependency in self.get_dependencies(node_id):
                if dependency in leaves:
                    # Mark everything depended on as not a leaf
                    leaves.remove(dependency)
        return list(leaves)


class WDLSectionJob(WDLBaseJob):
    """
    Job that can create more graph for a section of the workflow.
    """

    def __init__(self, wdl_options: WDLContext, **kwargs: Any) -> None:
        """
        Make a WDLSectionJob where the interior runs in the given namespace,
        starting with the root workflow.
        """
        super().__init__(wdl_options=wdl_options, **kwargs)

    @staticmethod
    def coalesce_nodes(
        order: list[str], section_graph: WDLWorkflowGraph
    ) -> list[list[str]]:
        """
        Given a topological order of WDL workflow node IDs, produce a list of
        lists of IDs, still in topological order, where each list of IDs can be
        run under a single Toil job.
        """

        # All the buckets of merged nodes
        to_return: list[list[str]] = []
        # The nodes we are currently merging, in topological order
        current_bucket: list[str] = []
        # All the non-decl transitive dependencies of nodes in the bucket
        current_bucket_dependencies: set[str] = set()

        for next_id in order:
            # Consider adding each node to the bucket
            # Get all the dependencies on things that aren't decls.
            next_dependencies = {
                dep
                for dep in section_graph.get_transitive_dependencies(next_id)
                if not section_graph.is_decl(dep)
            }
            if len(current_bucket) == 0:
                # This is the first thing for the bucket
                current_bucket.append(next_id)
                current_bucket_dependencies |= next_dependencies
            else:
                # Get a node already in the bucket
                current_id = current_bucket[0]

                if not section_graph.is_decl(current_id) or not section_graph.is_decl(
                    next_id
                ):
                    # We can only combine decls with decls, so we can't go in
                    # the bucket.

                    # Finish the bucket.
                    to_return.append(current_bucket)
                    # Start a new one with this next node
                    current_bucket = [next_id]
                    current_bucket_dependencies = next_dependencies
                else:
                    # We have a decl in the bucket and a decl we could maybe
                    # add. We know they are part of the same section, so we
                    # aren't jumping in and out of conditionals or scatters.

                    # We are going in a topological order, so we know the
                    # bucket can't depend on the new node.

                    if next_dependencies == current_bucket_dependencies:
                        # We can add this node without adding more dependencies on non-decls on either side.
                        # Nothing in the bucket can be in the dependency set because the bucket is only decls.
                        # Put it in
                        current_bucket.append(next_id)
                        # TODO: With this condition, this is redundant.
                        current_bucket_dependencies |= next_dependencies
                    else:
                        # Finish the bucket.
                        to_return.append(current_bucket)
                        # Start a new one with this next node
                        current_bucket = [next_id]
                        current_bucket_dependencies = next_dependencies

        if len(current_bucket) > 0:
            # Now finish the last bucket
            to_return.append(current_bucket)

        return to_return

    def create_subgraph(
        self,
        nodes: Sequence[WDL.Tree.WorkflowNode],
        gather_nodes: Sequence[WDL.Tree.Gather],
        environment: WDLBindings,
        local_environment: WDLBindings | None = None,
        subscript: int | None = None,
    ) -> WDLBaseJob:
        """
        Make a Toil job to evaluate a subgraph inside a workflow or workflow
        section.

        :returns: a child Job that will return the aggregated environment
                  after running all the things in the section.

        :param gather_nodes: Names exposed by these will always be defined
               with something, even if the code that defines them does
               not actually run.
        :param environment: Bindings in this environment will be used
               to evaluate the subgraph and will be passed through.
        :param local_environment: Bindings in this environment will be
               used to evaluate the subgraph but will go out of scope
               at the end of the section.
        :param subscript: If the subgraph is being evaluated multiple times,
               this should be a disambiguating integer for logging.
        """

        # Work out what to call what we are working on
        task_path = self._wdl_options["task_path"]
        if subscript is not None:
            # We need to include a scatter loop number.
            task_path += f".{subscript}"

        if local_environment is not None:
            # Bring local environment into scope
            environment = combine_bindings([environment, local_environment])

        # Make a graph of all the nodes at this level
        section_graph = WDLWorkflowGraph(nodes)

        # To make Toil jobs, we need all the jobs they depend on made so we can
        # call .rv(). So we need to solve the workflow DAG ourselves to set it up
        # properly.

        # When a WDL node depends on another, we need to be able to find the Toil job we need an rv from.
        wdl_id_to_toil_job: dict[str, WDLBaseJob] = {}
        # We need the set of Toil jobs not depended on so we can wire them up to the sink.
        # This maps from Toil job store ID to job.
        toil_leaves: dict[str | TemporaryID, WDLBaseJob] = {}

        def get_job_set_any(wdl_ids: set[str]) -> list[WDLBaseJob]:
            """
            Get the distinct Toil jobs executing any of the given WDL nodes.
            """
            job_ids = set()
            jobs = []
            for job in (wdl_id_to_toil_job[wdl_id] for wdl_id in wdl_ids):
                # For each job that is registered under any of these WDL IDs
                if job.jobStoreID not in job_ids:
                    # If we haven't taken it already, take it
                    job_ids.add(job.jobStoreID)
                    jobs.append(job)
            return jobs

        creation_order = section_graph.topological_order()
        logger.debug("Creation order: %s", creation_order)

        # Now we want to organize the linear list of nodes into collections of nodes that can be in the same Toil job.
        creation_jobs = self.coalesce_nodes(creation_order, section_graph)
        logger.debug("Creation jobs: %s", creation_jobs)

        for node_ids in creation_jobs:
            logger.debug("Make Toil job for %s", node_ids)
            # Collect the return values from previous jobs. Some nodes may have been inputs, without jobs.
            # Don't inlude stuff in the current batch.
            prev_node_ids = {
                prev_node_id
                for node_id in node_ids
                for prev_node_id in section_graph.get_dependencies(node_id)
                if prev_node_id not in node_ids
            }

            # Get the Toil jobs we depend on
            prev_jobs = get_job_set_any(prev_node_ids)
            for prev_job in prev_jobs:
                if prev_job.jobStoreID in toil_leaves:
                    # Mark them all as depended on
                    del toil_leaves[prev_job.jobStoreID]

            # Get their return values to feed into the new job
            rvs: list[WDLBindings | Promise] = [prev_job.rv() for prev_job in prev_jobs]
            # We also need access to section-level bindings like inputs
            rvs.append(environment)

            if len(node_ids) == 1:
                # Make a one-node job
                job: WDLBaseJob = WDLWorkflowNodeJob(
                    section_graph.get(node_ids[0]),
                    rvs,
                    wdl_options=self._wdl_options,
                    local=True,
                )
            else:
                # Make a multi-node job
                job = WDLWorkflowNodeListJob(
                    [section_graph.get(node_id) for node_id in node_ids],
                    rvs,
                    wdl_options=self._wdl_options,
                    local=True,
                )
            for prev_job in prev_jobs:
                # Connect up the happens-after relationships to make sure the
                # return values are available.
                # We have a graph that only needs one kind of happens-after
                # relationship, so we always use follow-ons.
                prev_job.addFollowOn(job)

            if len(prev_jobs) == 0:
                # Nothing came before this job, so connect it to the workflow.
                self.addChild(job)

            for node_id in node_ids:
                # Save the job for everything it executes
                wdl_id_to_toil_job[node_id] = job

            # It isn't depended on yet
            toil_leaves[job.jobStoreID] = job

        if len(toil_leaves) == 1:
            # There's one final node so we can just tack postprocessing onto that.
            sink: WDLBaseJob = next(iter(toil_leaves.values()))
        else:
            # We need to bring together with a new sink
            # Make the sink job to collect all their results.
            leaf_rvs: list[WDLBindings | Promise] = [
                leaf_job.rv() for leaf_job in toil_leaves.values()
            ]
            # Make sure to also send the section-level bindings
            leaf_rvs.append(environment)
            # And to fill in bindings from code not executed in this instantiation
            # with Null, and filter out stuff that should leave scope.
            sink = WDLCombineBindingsJob(
                leaf_rvs, wdl_options=self._wdl_options, local=True
            )
            # It runs inside us
            self.addChild(sink)
            for leaf_job in toil_leaves.values():
                # And after all the leaf jobs.
                leaf_job.addFollowOn(sink)

        logger.debug("Sink job is: %s", sink)

        # Apply the final postprocessing for leaving the section.
        sink.then_underlay(self.make_gather_bindings(gather_nodes, WDL.Value.Null()))
        if local_environment is not None:
            sink.then_remove(local_environment)

        return sink

    def make_gather_bindings(
        self, gathers: Sequence[WDL.Tree.Gather], undefined: WDL.Value.Base
    ) -> WDLBindings:
        """
        Given a collection of Gathers, create bindings from every identifier
        gathered, to the given "undefined" placeholder (which would be Null for
        a single execution of the body, or an empty array for a completely
        unexecuted scatter).

        These bindings can be overlaid with bindings from the actual execution,
        so that references to names defined in unexecuted code get a proper
        default undefined value, and not a KeyError at runtime.

        The information to do this comes from MiniWDL's "gathers" system:
        <https://miniwdl.readthedocs.io/en/latest/WDL.html#WDL.Tree.WorkflowSection.gathers>

        TODO: This approach will scale O(n^2) when run on n nested
        conditionals, because generating these bindings for the outer
        conditional will visit all the bindings from the inner ones.
        """

        # We can just directly compose our bindings.
        new_bindings: WDLBindings = WDL.Env.Bindings()

        for gather_node in gathers:
            bindings_source = gather_node.final_referee
            # Since there's no namespacing to be done at intermediate Gather
            # nodes (we can't refer via a gather referee chain to the inside of
            # a Call), we can just jump to the end here.
            bindings_source = gather_node.final_referee
            if isinstance(bindings_source, WDL.Tree.Decl):
                # Bind the decl's name
                new_bindings = new_bindings.bind(bindings_source.name, undefined)
            elif isinstance(bindings_source, WDL.Tree.Call):
                # Bind each of the call's outputs, namespaced with the call.
                # The call already has a bindings for these to expressions.
                for call_binding in bindings_source.effective_outputs:
                    # TODO: We could try and map here instead
                    new_bindings = new_bindings.bind(call_binding.name, undefined)
            else:
                # Either something unrecognized or final_referee lied and gave us a Gather.
                raise TypeError(
                    f"Cannot generate bindings for a gather over a {type(bindings_source)}"
                )

        return new_bindings


class WDLScatterJob(WDLSectionJob):
    """
    Job that evaluates a scatter in a WDL workflow. Runs the body for each
    value in an array, and makes arrays of the new bindings created in each
    instance of the body. If an instance of the body doesn't create a binding,
    it gets a null value in the corresponding array.
    """

    def __init__(
        self,
        scatter: WDL.Tree.Scatter,
        prev_node_results: Sequence[Promised[WDLBindings]],
        wdl_options: WDLContext,
        **kwargs: Any,
    ) -> None:
        """
        Create a subtree that will run a WDL scatter. The scatter itself and the contents live in the given namespace.
        """
        super().__init__(
            **kwargs,
            unitName=scatter.workflow_node_id,
            displayName=scatter.workflow_node_id,
            wdl_options=wdl_options,
        )

        # Because we need to return the return value of the workflow, we need
        # to return a Toil promise for the last/sink job in the workflow's
        # graph. But we can't save either a job that takes promises, or a
        # promise, in ourselves, because of the way that Toil resolves promises
        # at deserialization. So we need to do the actual building-out of the
        # workflow in run().

        logger.info("Preparing to run scatter on %s", scatter.variable)

        self._scatter = scatter
        self._prev_node_results = prev_node_results

    @report_wdl_errors("run scatter")
    def run(self, file_store: AbstractFileStore) -> Promised[WDLBindings]:
        """
        Run the scatter.
        """
        super().run(file_store)

        logger.info("Running scatter on %s", self._scatter.variable)

        # Combine the bindings we get from previous jobs.
        # For a task we only see the inside-the-task namespace.
        bindings = combine_bindings(unwrap_all(self._prev_node_results))
        # Set up the WDL standard library
        standard_library = ToilWDLStdLibBase(file_store, self._wdl_options)

        # Get what to scatter over
        try:
            scatter_value = evaluate_named_expression(
                self._scatter,
                self._scatter.variable,
                None,
                self._scatter.expr,
                bindings,
                standard_library,
            )
        finally:
            # Report all files are downloaded now that all expressions are evaluated.
            self.files_downloaded_hook(
                [(p, p) for p in standard_library.get_local_paths()]
            )

        if not isinstance(scatter_value, WDL.Value.Array):
            raise RuntimeError(
                "The returned value from a scatter is not an Array type."
            )

        scatter_jobs = []
        for subscript, item in enumerate(scatter_value.value):
            # Make an instantiation of our subgraph for each possible value of
            # the variable. Make sure the variable is bound only for the
            # duration of the body.
            local_bindings: WDLBindings = WDL.Env.Bindings()
            local_bindings = local_bindings.bind(self._scatter.variable, item)
            # TODO: We need to turn values() into a list because MyPy seems to
            # think a dict_values isn't a Sequence. This is a waste of time to
            # appease MyPy but probably better than a cast?
            scatter_jobs.append(
                self.create_subgraph(
                    self._scatter.body,
                    list(self._scatter.gathers.values()),
                    bindings,
                    local_bindings,
                    subscript=subscript,
                )
            )

        if len(scatter_jobs) == 0:
            # No scattering is needed. We just need to bind all the names.

            logger.info("No scattering is needed. Binding all scatter results to [].")

            # Define the value that should be seen for a name bound in the scatter
            # if nothing in the scatter actually runs. This should be some kind of
            # empty array.
            empty_array = WDL.Value.Array(WDL.Type.Any(optional=True, null=True), [])
            return self.make_gather_bindings(
                list(self._scatter.gathers.values()), empty_array
            )

        # Otherwise we actually have some scatter jobs.

        # Make a job at the end to aggregate.
        # Turn all the bindings created inside the scatter bodies into arrays
        # of maybe-optional values. Each body execution will define names it
        # doesn't make as nulls, so we don't have to worry about
        # totally-missing names.
        gather_job = WDLArrayBindingsJob(
            [j.rv() for j in scatter_jobs], bindings, wdl_options=self._wdl_options
        )
        self.addChild(gather_job)
        for j in scatter_jobs:
            j.addFollowOn(gather_job)
        self.defer_postprocessing(gather_job)
        return gather_job.rv()


class WDLArrayBindingsJob(WDLBaseJob):
    """
    Job that takes all new bindings created in an array of input environments,
    relative to a base environment, and produces bindings where each new
    binding name is bound to an array of the values in all the input
    environments.

    Useful for producing the results of a scatter.
    """

    def __init__(
        self,
        input_bindings: Sequence[Promised[WDLBindings]],
        base_bindings: WDLBindings,
        **kwargs: Any,
    ) -> None:
        """
        Make a new job to array-ify the given input bindings.

        :param input_bindings: bindings visible to each evaluated iteration.
        :param base_bindings: bindings visible to *all* evaluated iterations,
               which should be constant across all of them and not made into
               arrays but instead passed through unchanged.
        """
        super().__init__(**kwargs)

        self._input_bindings = input_bindings
        self._base_bindings = base_bindings

    @report_wdl_errors("create array bindings")
    def run(self, file_store: AbstractFileStore) -> WDLBindings:
        """
        Actually produce the array-ified bindings now that promised values are available.
        """
        super().run(file_store)

        # Subtract base bindings to get just the new bindings created in each input
        new_bindings = [
            env.subtract(self._base_bindings)
            for env in unwrap_all(self._input_bindings)
        ]
        # Make a set of all the new names.
        # TODO: They ought to maybe have types? Spec just says "any scalar
        # outputs of these tasks is now an array", with no hint on what to do
        # if some tasks output nothing, some tasks output things of
        # incompatible types, etc.
        new_names = {b.name for env in new_bindings for b in env}

        result = self._base_bindings
        for name in new_names:
            # Determine the set of all types bound to the name, or None if a result is null.
            # Problem: the WDL type types are not hashable, so we need to do bad N^2 deduplication
            observed_types = []
            for env in new_bindings:
                binding_type = (
                    env.resolve(name).type if env.has_binding(name) else WDL.Type.Any()
                )
                if binding_type not in observed_types:
                    observed_types.append(binding_type)
            # Get the supertype of those types
            supertype: WDL.Type.Base = get_supertype(observed_types)
            # Bind an array of the values
            # TODO: We should be able to assume the binding is always there if this is a scatter, because we create and underlay bindings based on the gathers.
            result = result.bind(
                name,
                WDL.Value.Array(
                    supertype,
                    [
                        env.resolve(name) if env.has_binding(name) else WDL.Value.Null()
                        for env in new_bindings
                    ],
                ),
            )

        # Base bindings are already included so return the result
        return self.postprocess(result)


class WDLConditionalJob(WDLSectionJob):
    """
    Job that evaluates a conditional in a WDL workflow.
    """

    def __init__(
        self,
        conditional: WDL.Tree.Conditional,
        prev_node_results: Sequence[Promised[WDLBindings]],
        wdl_options: WDLContext,
        **kwargs: Any,
    ) -> None:
        """
        Create a subtree that will run a WDL conditional. The conditional itself and its contents live in the given namespace.
        """
        super().__init__(
            **kwargs,
            unitName=conditional.workflow_node_id,
            displayName=conditional.workflow_node_id,
            wdl_options=wdl_options,
        )

        # Once again we need to ship the whole body template to be instantiated
        # into Toil jobs only if it will actually run.

        logger.info("Preparing to run conditional on %s", conditional.expr)

        self._conditional = conditional
        self._prev_node_results = prev_node_results

    @report_wdl_errors("run conditional")
    def run(self, file_store: AbstractFileStore) -> Promised[WDLBindings]:
        """
        Run the conditional.
        """
        super().run(file_store)

        logger.info(
            "Checking condition for %s: %s",
            self._conditional.workflow_node_id,
            self._conditional.expr,
        )

        # Combine the bindings we get from previous jobs.
        # For a task we only see the insode-the-task namespace.
        bindings = combine_bindings(unwrap_all(self._prev_node_results))
        # Set up the WDL standard library
        standard_library = ToilWDLStdLibBase(file_store, self._wdl_options)

        # Get the expression value. Fake a name.
        try:
            expr_value = evaluate_named_expression(
                self._conditional,
                "<conditional expression>",
                WDL.Type.Boolean(),
                self._conditional.expr,
                bindings,
                standard_library,
            )
        finally:
            # Report all files are downloaded now that all expressions are evaluated.
            self.files_downloaded_hook(
                [(p, p) for p in standard_library.get_local_paths()]
            )

        if expr_value.value:
            # Evaluated to true!
            logger.info("Condition is true")
            # Run the body and return its effects
            body_job = self.create_subgraph(
                self._conditional.body,
                list(self._conditional.gathers.values()),
                bindings,
            )
            self.defer_postprocessing(body_job)
            return body_job.rv()
        else:
            logger.info("Condition is false")
            # Return the input bindings and null bindings for all our gathers.
            # Should not collide at all.
            gather_bindings = self.make_gather_bindings(
                list(self._conditional.gathers.values()), WDL.Value.Null()
            )
            return self.postprocess(combine_bindings([bindings, gather_bindings]))


class WDLWorkflowJob(WDLSectionJob):
    """
    Job that evaluates an entire WDL workflow.
    """

    def __init__(
        self,
        workflow: WDL.Tree.Workflow,
        prev_node_results: Sequence[Promised[WDLBindings]],
        workflow_id: list[str],
        wdl_options: WDLContext,
        **kwargs: Any,
    ) -> None:
        """
        Create a subtree that will run a WDL workflow. The job returns the
        return value of the workflow.

        :param namespace: the namespace that the workflow's *contents* will be
               in. Caller has already added the workflow's own name.
        """
        super().__init__(wdl_options=wdl_options, **kwargs)

        # Because we need to return the return value of the workflow, we need
        # to return a Toil promise for the last/sink job in the workflow's
        # graph. But we can't save either a job that takes promises, or a
        # promise, in ourselves, because of the way that Toil resolves promises
        # at deserialization. So we need to do the actual building-out of the
        # workflow in run().

        logger.debug("Preparing to run workflow %s", workflow.name)

        self._workflow = workflow
        self._prev_node_results = prev_node_results
        self._workflow_id = workflow_id

    @report_wdl_errors("run workflow")
    def run(self, file_store: AbstractFileStore) -> Promised[WDLBindings]:
        """
        Run the workflow. Return the result of the workflow.
        """
        super().run(file_store)

        logger.info(
            "Running workflow %s (%s) called as %s",
            self._workflow.name,
            self._workflow_id,
            self._wdl_options["namespace"],
        )

        # Combine the bindings we get from previous jobs.
        # For a task we only see the insode-the-task namespace.
        bindings = combine_bindings(unwrap_all(self._prev_node_results))
        # Set up the WDL standard library
        standard_library = ToilWDLStdLibBase(file_store, self._wdl_options)

        if self._workflow.inputs:
            try:
                bindings = evaluate_decls_to_bindings(
                    self._workflow.inputs,
                    bindings,
                    standard_library,
                    include_previous=True,
                )
            finally:
                # Report all files are downloaded now that all expressions are evaluated.
                self.files_downloaded_hook(
                    [(p, p) for p in standard_library.get_local_paths()]
                )

        bindings = virtualize_files(bindings, standard_library, enforce_existence=False)
        # Make jobs to run all the parts of the workflow
        sink = self.create_subgraph(self._workflow.body, [], bindings)

        if (
            self._workflow.outputs != []
        ):  # Compare against empty list as None means there should be outputs
            # Either the output section is declared and nonempty or it is not declared
            # Add evaluating the outputs after the sink
            outputs_job = WDLOutputsJob(
                self._workflow, sink.rv(), wdl_options=self._wdl_options, local=True
            )
            sink.addFollowOn(outputs_job)
            # Caller is responsible for making sure namespaces are applied
            self.defer_postprocessing(outputs_job)
            return outputs_job.rv()
        else:
            # No outputs from this workflow.
            return self.postprocess(WDL.Env.Bindings())


class WDLOutputsJob(WDLBaseJob):
    """
    Job which evaluates an outputs section (such as for a workflow).

    Returns an environment with just the outputs bound, in no namespace.
    """

    def __init__(
        self,
        workflow: WDL.Tree.Workflow,
        bindings: Promised[WDLBindings],
        wdl_options: WDLContext,
        **kwargs: Any,
    ):
        """
        Make a new WDLWorkflowOutputsJob for the given workflow, with the given set of bindings after its body runs.
        """
        super().__init__(wdl_options=wdl_options, **kwargs)

        self._bindings = bindings
        self._workflow = workflow

    @report_wdl_errors("evaluate outputs")
    def run(self, file_store: AbstractFileStore) -> WDLBindings:
        """
        Make bindings for the outputs.
        """
        super().run(file_store)

        # Evaluate all output expressions in the normal, non-task-outputs library context
        standard_library = ToilWDLStdLibBase(file_store, self._wdl_options)

        try:
            if self._workflow.outputs is not None:
                # Output section is declared and is nonempty, so evaluate normally

                # Combine the bindings from the previous job
                output_bindings = evaluate_decls_to_bindings(
                    self._workflow.outputs, unwrap(self._bindings), standard_library
                )
            else:
                # If no output section is present, start with an empty bindings
                output_bindings = WDL.Env.Bindings()

            if self._workflow.outputs is None or self._wdl_options.get(
                "all_call_outputs", False
            ):
                # The output section is not declared, or we want to keep task outputs anyway.

                # Get all task outputs and return that
                # First get all task output names
                output_set = set()
                # We need to recurse down through scatters and conditionals to find all the task names.
                # The output variable names won't involve the scatters or conditionals as components.
                stack = list(self._workflow.body)
                while stack != []:
                    node = stack.pop()
                    if isinstance(node, WDL.Tree.Call):
                        # For calls, promote all output names to workflow output names
                        # TODO: Does effective_outputs already have the right
                        # stuff for calls to workflows that themselves lack
                        # output sections? If so, can't we just use that for
                        # *this* workflow?
                        for type_binding in node.effective_outputs:
                            output_set.add(type_binding.name)
                    elif isinstance(node, WDL.Tree.Scatter) or isinstance(
                        node, WDL.Tree.Conditional
                    ):
                        # For scatters and conditionals, recurse looking for calls.
                        for subnode in node.body:
                            stack.append(subnode)
                # Collect all bindings that are task outputs
                for binding in unwrap(self._bindings):
                    if binding.name in output_set:
                        # The bindings will already be namespaced with the task namespaces
                        output_bindings = output_bindings.bind(
                            binding.name, binding.value
                        )
            else:
                # Output section is declared and is nonempty, so evaluate normally

                # Combine the bindings from the previous job
                output_bindings = evaluate_decls_to_bindings(
                    self._workflow.outputs,
                    unwrap(self._bindings),
                    standard_library,
                    drop_missing_files=True,
                )
        finally:
            # We don't actually know when all our files are downloaded since
            # anything we evaluate might devirtualize inside any expression.
            # But we definitely know they're done being downloaded if we throw
            # an error or if we finish, so hook in now and let the debugging
            # logic stop the worker before any error does.
            #
            # Make sure to feed in all the paths we devirtualized as if they
            # were mounted into a container at their actual paths.
            self.files_downloaded_hook(
                [(p, p) for p in standard_library.get_local_paths()]
            )

        # Null nonexistent optional values and error on the rest
        output_bindings = drop_missing_files(
            output_bindings, standard_library=standard_library
        )

        return self.postprocess(output_bindings)


class WDLStartJob(WDLSectionJob):
    """
    Job that evaluates an entire WDL workflow, and returns the workflow outputs
    namespaced with the workflow name. Inputs may or may not be namespaced with
    the workflow name; both forms are accepted.
    """

    def __init__(
        self,
        target: WDL.Tree.Workflow | WDL.Tree.Task,
        inputs: WDLBindings,
        wdl_options: WDLContext,
        **kwargs: Any,
    ) -> None:
        """
        Create a subtree to run the workflow and namespace the outputs.
        """

        # The root workflow names the root namespace and task path.
        super().__init__(wdl_options=wdl_options, **kwargs)
        self._target = target
        self._inputs = inputs

    @report_wdl_errors("run root job")
    def run(self, file_store: AbstractFileStore) -> Promised[WDLBindings]:
        """
        Actually build the subgraph.
        """
        super().run(file_store)
        if isinstance(self._target, WDL.Tree.Workflow):
            # Create a workflow job. We rely in this to handle entering the input
            # namespace if needed, or handling free-floating inputs.
            job: WDLBaseJob = WDLWorkflowJob(
                self._target,
                [self._inputs],
                [self._target.name],
                wdl_options=self._wdl_options,
                local=True,
            )
        else:
            # There is no workflow. Create a task job.
            job = WDLTaskWrapperJob(
                self._target,
                [self._inputs],
                [self._target.name],
                wdl_options=self._wdl_options,
                local=True,
            )
        # Run the task or workflow
        job.then_namespace(self._wdl_options["namespace"])
        self.addChild(job)
        self.defer_postprocessing(job)
        return job.rv()


class WDLImportJob(WDLSectionJob):
    def __init__(
        self,
        target: WDL.Tree.Workflow | WDL.Tree.Task,
        inputs: WDLBindings,
        wdl_options: WDLContext,
        path: list[str] | None = None,
        skip_remote: bool = False,
        disk_size: ParseableIndivisibleResource | None = None,
        **kwargs: Any,
    ):
        """
        Job to take the inputs from the WDL workflow and import them on a worker instead of a leader. Assumes all local and cloud files are accessible.

        This class is only used when runImportsOnWorkers is enabled.
        """
        super().__init__(wdl_options=wdl_options, local=False, disk=disk_size, **kwargs)
        self._target = target
        self._inputs = inputs
        self._path = path
        self._skip_remote = skip_remote

    def run(self, file_store: AbstractFileStore) -> Promised[WDLBindings]:
        """
        Import the workflow inputs and then create and run the workflow.
        :return: Promise of workflow outputs
        """
        convert_remote_files(
            self._inputs,
            file_store.jobStore,
            self._target.name,
            self._path,
            self._skip_remote,
            self._wdl_options.get("execution_dir"),
        )
        root_job = WDLStartJob(
            self._target, self._inputs, wdl_options=self._wdl_options
        )
        self.addChild(root_job)
        return root_job.rv()


def make_root_job(
    target: WDL.Tree.Workflow | WDL.Tree.Task,
    inputs: WDLBindings,
    inputs_search_path: list[str],
    toil: Toil,
    wdl_options: WDLContext,
    options: Namespace,
) -> WDLSectionJob:
    if options.run_imports_on_workers:
        # Run WDL imports on a worker instead
        root_job: WDLSectionJob = WDLImportJob(
            target,
            inputs,
            wdl_options=wdl_options,
            path=inputs_search_path,
            skip_remote=options.reference_inputs,
            disk_size=options.import_workers_disk,
        )
    else:
        # Run WDL imports on leader
        # Import any files in the bindings
        convert_remote_files(
            inputs,
            toil._jobStore,
            target.name,
            inputs_search_path,
            import_remote_files=options.reference_inputs,
        )
        # Run the workflow and get its outputs namespaced with the workflow name.
        root_job = WDLStartJob(target, inputs, wdl_options=wdl_options)
    return root_job


@report_wdl_errors("run workflow", exit=True)
def main() -> None:
    """
    A Toil workflow to interpret WDL input files.
    """
    args = sys.argv[1:]

    parser = ArgParser(description="Runs WDL files with toil.")
    addOptions(parser, jobstore_as_flag=True, wdl=True)

    options = parser.parse_args(args)

    # Make sure we have a jobStore
    if options.jobStore is None:
        # TODO: Move cwltoil's generate_default_job_store where we can use it
        options.jobStore = os.path.join(mkdtemp(), "tree")

    # Take care of incompatible arguments related to file imports
    if options.run_imports_on_workers is True and options.import_workers_disk is None:
        raise RuntimeError(
            "Commandline arguments --runImportsOnWorkers and --importWorkersDisk must both be set to run file imports on workers."
        )

    # Make sure we have an output directory (or URL prefix) and we don't need
    # to ever worry about a None, and MyPy knows it.
    # If we don't have a directory assigned, make one in the current directory.
    output_directory: str = (
        options.output_directory
        if options.output_directory
        else mkdtemp(prefix="wdl-out-", dir=os.getcwd())
    )

    try:
        with Toil(options) as toil:
            if options.restart:
                output_bindings = toil.restart()
            else:
                # Load the WDL document
<<<<<<< HEAD
                document: WDL.Tree.Document = WDL.load(resolve_workflow(options.wdl_uri, supported_languages={"WDL"}), read_source=toil_read_source)
=======
                document: WDL.Tree.Document = WDL.load(
                    options.wdl_uri, read_source=toil_read_source
                )
>>>>>>> e98eb4b2

                # See if we're going to run a workflow or a task
                target: WDL.Tree.Workflow | WDL.Tree.Task
                if document.workflow:
                    target = document.workflow
                elif len(document.tasks) == 1:
                    target = document.tasks[0]
                elif len(document.tasks) > 1:
                    raise WDL.Error.InputError(
                        "Multiple tasks found with no workflow! Either add a workflow or keep one task."
                    )
                else:
                    raise WDL.Error.InputError("WDL document is empty!")

                if "croo_out_def" in target.meta:
                    # This workflow or task wants to have its outputs
                    # "organized" by the Cromwell Output Organizer:
                    # <https://github.com/ENCODE-DCC/croo>.
                    #
                    # TODO: We don't support generating anything that CROO can read.
                    logger.warning(
                        "This WDL expects to be used with the Cromwell Output Organizer (croo) <https://github.com/ENCODE-DCC/croo>. Toil cannot yet produce the outputs that croo requires. You will not be able to use croo on the output of this Toil run!"
                    )

                    # But we can assume that we need to preserve individual
                    # taks outputs since the point of CROO is fetching those
                    # from Cromwell's output directories.
                    #
                    # This isn't quite WDL spec compliant but it will rescue
                    # runs of the popular
                    # <https://github.com/ENCODE-DCC/atac-seq-pipeline>
                    if options.all_call_outputs is None:
                        logger.warning(
                            "Inferring --allCallOutputs=True to preserve probable actual outputs of a croo WDL file."
                        )
                        options.all_call_outputs = True

                if options.inputs_uri:
                    # Load the inputs. Use the same loading mechanism, which means we
                    # have to break into async temporarily.
                    if options.inputs_uri[0] == "{":
                        input_json = options.inputs_uri
                    elif options.inputs_uri == "-":
                        input_json = sys.stdin.read()
                    else:
                        input_json = asyncio.run(
                            toil_read_source(options.inputs_uri, [], None)
                        ).source_text
                    try:
                        inputs = json.loads(input_json)
                    except json.JSONDecodeError as e:
                        # Complain about the JSON document.
                        # We need the absolute path or URL to raise the error
                        inputs_abspath = (
                            options.inputs_uri
                            if not os.path.exists(options.inputs_uri)
                            else os.path.abspath(options.inputs_uri)
                        )
                        raise WDL.Error.ValidationError(
                            WDL.Error.SourcePosition(
                                options.inputs_uri,
                                inputs_abspath,
                                e.lineno,
                                e.colno,
                                e.lineno,
                                e.colno + 1,
                            ),
                            "Cannot parse input JSON: " + e.msg,
                        ) from e
                else:
                    inputs = {}

                # Parse out the available and required inputs. Each key in the
                # JSON ought to start with the workflow's name and then a .
                # TODO: WDL's Bindings[] isn't variant in the right way, so we
                # have to cast from more specific to less specific ones here.
                # The miniwld values_from_json function can evaluate
                # expressions in the inputs or something.
                WDLTypeDeclBindings = Union[
                    WDL.Env.Bindings[WDL.Tree.Decl], WDL.Env.Bindings[WDL.Type.Base]
                ]
                input_bindings = WDL.values_from_json(
                    inputs,
                    cast(WDLTypeDeclBindings, target.available_inputs),
                    cast(Optional[WDLTypeDeclBindings], target.required_inputs),
                    target.name,
                )

                # Determine where to look for files referenced in the inputs, in addition to here.
                inputs_search_path = []
                if options.inputs_uri:
                    inputs_search_path.append(options.inputs_uri)

                    match = re.match(
                        r"https://raw\.githubusercontent\.com/[^/]*/[^/]*/[^/]*/",
                        options.inputs_uri,
                    )
                    if match:
                        # Special magic for Github repos to make e.g.
                        # https://raw.githubusercontent.com/vgteam/vg_wdl/44a03d9664db3f6d041a2f4a69bbc4f65c79533f/params/giraffe.json
                        # work when it references things relative to repo root.
                        logger.info(
                            "Inputs appear to come from a Github repository; adding repository root to file search path"
                        )
                        inputs_search_path.append(match.group(0))

                # TODO: Automatically set a good MINIWDL__SINGULARITY__IMAGE_CACHE ?

                # Get the execution directory
                execution_dir = os.getcwd()

                convert_remote_files(
                    input_bindings,
                    toil._jobStore,
                    task_path=target.name,
                    search_paths=inputs_search_path,
                    import_remote_files=options.reference_inputs,
                )

                # Configure workflow interpreter options
                wdl_options: WDLContext = {
                    "execution_dir": execution_dir,
                    "container": options.container,
                    "task_path": target.name,
                    "namespace": target.name,
                    "all_call_outputs": options.all_call_outputs,
                }
                assert wdl_options.get("container") is not None

                # Run the workflow and get its outputs namespaced with the workflow name.
                root_job = make_root_job(
                    target,
                    input_bindings,
                    inputs_search_path,
                    toil,
                    wdl_options,
                    options,
                )
                output_bindings = toil.start(root_job)
            if not isinstance(output_bindings, WDL.Env.Bindings):
                raise RuntimeError("The output of the WDL job is not a binding.")

            devirtualization_state: DirectoryNamingStateDict = {}
            devirtualized_to_virtualized: dict[str, str] = dict()
            virtualized_to_devirtualized: dict[str, str] = dict()

            # Fetch all the output files
            def devirtualize_output(file: WDL.Value.File) -> WDL.Value.File:
                """
                'devirtualize' a file using the "toil" object instead of a filestore.
                Returns its local path.
                """
                # Make sure the output directory exists if we have output files
                # that might need to use it.
                filename = getattr(file, "virtualized_value", None) or file.value
                os.makedirs(output_directory, exist_ok=True)
                file.value = ToilWDLStdLibBase.devirtualize_to(
                    filename,
                    output_directory,
                    toil,
                    devirtualization_state,
                    wdl_options,
                    devirtualized_to_virtualized,
                    virtualized_to_devirtualized,
                )
                return file

            # Make all the files local files
            output_bindings = map_over_files_in_bindings(
                output_bindings, devirtualize_output
            )

            # Report the result in the right format
            outputs = WDL.values_to_json(output_bindings)
            if options.output_dialect == "miniwdl":
                outputs = {"dir": output_directory, "outputs": outputs}
            if options.output_file is None:
                # Send outputs to standard out
                print(json.dumps(outputs))
            else:
                # Export output to path or URL.
                # So we need to import and then export.
                fd, filename = mkstemp()
                with open(fd, "w") as handle:
                    # Populate the file
                    handle.write(json.dumps(outputs))
                    handle.write("\n")
                # Import it. Don't link because the temp file will go away.
                file_id = toil.import_file(filename, symlink=False)
                # Delete the temp file
                os.remove(filename)
                # Export it into place
                toil.export_file(file_id, options.output_file)
    except FailedJobsException as e:
        logger.error("WDL job failed: %s", e)
        sys.exit(e.exit_code)


if __name__ == "__main__":
    main()<|MERGE_RESOLUTION|>--- conflicted
+++ resolved
@@ -80,16 +80,8 @@
     UnimplementedURLException,
 )
 from toil.lib.accelerators import get_individual_local_accelerators
-<<<<<<< HEAD
-from toil.lib.conversions import (
-    convert_units,
-    human2bytes,
-    VALID_PREFIXES,
-)
+from toil.lib.conversions import VALID_PREFIXES, convert_units, human2bytes
 from toil.lib.integration import resolve_workflow 
-=======
-from toil.lib.conversions import VALID_PREFIXES, convert_units, human2bytes
->>>>>>> e98eb4b2
 from toil.lib.io import mkdtemp
 from toil.lib.memoize import memoize
 from toil.lib.misc import get_user_name
@@ -4819,13 +4811,10 @@
                 output_bindings = toil.restart()
             else:
                 # Load the WDL document
-<<<<<<< HEAD
-                document: WDL.Tree.Document = WDL.load(resolve_workflow(options.wdl_uri, supported_languages={"WDL"}), read_source=toil_read_source)
-=======
                 document: WDL.Tree.Document = WDL.load(
-                    options.wdl_uri, read_source=toil_read_source
+                    resolve_workflow(options.wdl_uri, supported_languages={"WDL"}),
+                    read_source=toil_read_source,
                 )
->>>>>>> e98eb4b2
 
                 # See if we're going to run a workflow or a task
                 target: WDL.Tree.Workflow | WDL.Tree.Task
