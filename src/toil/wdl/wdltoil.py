#!/usr/bin/env python3
# Copyright (C) 2018-2022 UCSC Computational Genomics Lab
#
# Licensed under the Apache License, Version 2.0 (the "License");
# you may not use this file except in compliance with the License.
# You may obtain a copy of the License at
#
#     http://www.apache.org/licenses/LICENSE-2.0
#
# Unless required by applicable law or agreed to in writing, software
# distributed under the License is distributed on an "AS IS" BASIS,
# WITHOUT WARRANTIES OR CONDITIONS OF ANY KIND, either express or implied.
# See the License for the specific language governing permissions and
# limitations under the License.
from __future__ import annotations

import asyncio
import errno
import io
import json
import logging
import os
import platform
import re
import shlex
import shutil
import stat
import subprocess
import sys
import tempfile
import textwrap
import uuid
from collections.abc import Generator, Iterable, Iterator, Sequence
from contextlib import ExitStack, contextmanager
from graphlib import TopologicalSorter
from tempfile import mkstemp
from typing import IO, Any, Callable, Optional, TypedDict, TypeVar, Union, cast

if sys.version_info < (3, 11):
    from typing_extensions import NotRequired
else:
    # NotRequired is recommended for TypedDicts over Optional but was introduced in Python 3.11
    from typing import NotRequired

from functools import partial
from urllib.error import HTTPError
<<<<<<< HEAD
from urllib.parse import quote, unquote, urljoin, urlsplit, urlparse
from functools import partial
=======
from urllib.parse import quote, unquote, urljoin, urlsplit
>>>>>>> 5beff7c9

import WDL.Error
import WDL.runtime.config
from configargparse import ArgParser, Namespace
from WDL._util import byte_size_units, chmod_R_plus
from WDL.CLI import print_error
from WDL.runtime.backend.docker_swarm import SwarmContainer
from WDL.runtime.backend.singularity import SingularityContainer
from WDL.runtime.error import DownloadFailed
from WDL.runtime.task_container import TaskContainer
from WDL.Tree import ReadSourceResult

from toil.batchSystems.abstractBatchSystem import InsufficientSystemResources
from toil.common import Toil, addOptions
from toil.exceptions import FailedJobsException
from toil.fileStores import FileID
from toil.fileStores.abstractFileStore import AbstractFileStore
from toil.job import (
    AcceleratorRequirement,
    Job,
    ParseableIndivisibleResource,
    Promise,
    Promised,
    TemporaryID,
    parse_accelerator,
    unwrap,
    unwrap_all,
)
from toil.jobStores.abstractJobStore import (
    AbstractJobStore,
    InvalidImportExportUrlException,
    LocatorException,
    UnimplementedURLException,
)
from toil.lib.accelerators import get_individual_local_accelerators
from toil.lib.conversions import VALID_PREFIXES, convert_units, human2bytes
from toil.lib.io import mkdtemp
from toil.lib.memoize import memoize
from toil.lib.misc import get_user_name
from toil.lib.resources import ResourceMonitor
from toil.lib.threading import global_mutex
from toil.provisioners.clusterScaler import JobTooBigError

logger = logging.getLogger(__name__)


# WDL options to pass into the WDL jobs and standard libraries
#   task_path: Dotted WDL name of the part of the workflow this library is working for.
#   namespace: namespace of the WDL that the current job is in
#   execution_dir: Directory to use as the working directory for workflow code.
#   container: The type of container to use when executing a WDL task. Carries through the value of the commandline --container option
#   all_call_outputs: whether a job should include all calls outputs
WDLContext = TypedDict(
    "WDLContext",
    {
        "execution_dir": NotRequired[str],
        "container": NotRequired[str],
        "task_path": str,
        "namespace": str,
        "all_call_outputs": bool,
    },
)


class InsufficientMountDiskSpace(Exception):
    def __init__(
        self, mount_targets: list[str], desired_bytes: int, available_bytes: int
    ) -> None:
        super().__init__(
            "Not enough available disk space for the target mount points %s. Needed %d bytes but there is only %d available."
            % (", ".join(mount_targets), desired_bytes, available_bytes)
        )


@contextmanager
def wdl_error_reporter(
    task: str, exit: bool = False, log: Callable[[str], None] = logger.critical
) -> Generator[None]:
    """
    Run code in a context where WDL errors will be reported with pretty formatting.
    """

    try:
        yield
    except (
        WDL.Error.EvalError,
        WDL.Error.SyntaxError,
        WDL.Error.ImportError,
        WDL.Error.ValidationError,
        WDL.Error.MultipleValidationErrors,
        DownloadFailed,
        FileNotFoundError,
        InsufficientSystemResources,
        LocatorException,
        InvalidImportExportUrlException,
        UnimplementedURLException,
        JobTooBigError,
        InsufficientMountDiskSpace,
    ) as e:
        # Don't expose tracebacks to the user for exceptions that may be expected
        log("Could not " + task + " because:")

        # These are the errors that MiniWDL's parser can raise and its reporter
        # can report (plus some extras). See
        # https://github.com/chanzuckerberg/miniwdl/blob/a780b1bf2db61f18de37616068968b2bb4c2d21c/WDL/CLI.py#L91-L97.
        #
        # We are going to use MiniWDL's pretty printer to print them.
        # Make the MiniWDL stuff on stderr loud so people see it
        sys.stderr.write("\n" + "🚨" * 3 + "\n")
        print_error(e)
        sys.stderr.write("🚨" * 3 + "\n\n")
        if exit:
            # Stop right now
            sys.exit(1)
        else:
            # Reraise the exception to stop
            raise


F = TypeVar("F", bound=Callable[..., Any])


def report_wdl_errors(
    task: str, exit: bool = False, log: Callable[[str], None] = logger.critical
) -> Callable[[F], F]:
    """
    Create a decorator to report WDL errors with the given task message.

    Decorator can then be applied to a function, and if a WDL error happens it
    will say that it could not {task}.
    """

    def decorator(decoratee: F) -> F:
        """
        Decorate a function with WDL error reporting.
        """

        def decorated(*args: Any, **kwargs: Any) -> Any:
            """
            Run the decoratee and handle WDL errors.
            """
            with wdl_error_reporter(task, exit=exit, log=log):
                return decoratee(*args, **kwargs)

        return cast(F, decorated)

    return decorator


def remove_common_leading_whitespace(
    expression: WDL.Expr.String,
    tolerate_blanks: bool = True,
    tolerate_dedents: bool = False,
    tolerate_all_whitespace: bool = True,
    debug: bool = False,
) -> WDL.Expr.String:
    """
    Remove "common leading whitespace" as defined in the WDL 1.1 spec.

    See <https://github.com/openwdl/wdl/blob/main/versions/1.1/SPEC.md#stripping-leading-whitespace>.

    Operates on a WDL.Expr.String expression that has already been parsed.

    :param tolerate_blanks: If True, don't allow totally blank lines to zero
        the common whitespace.

    :param tolerate_dedents: If True, remove as much of the whitespace on the
        first indented line as is found on subesquent lines, regardless of
        whether later lines are out-dented relative to it.

    :param tolerate_all_whitespace: If True, don't allow all-whitespace lines
        to reduce the common whitespace prefix.

    :param debug: If True, the function will show its work by logging at debug
        level.
    """

    # The expression has a "parts" list consisting of interleaved string
    # literals and placeholder expressions.
    #
    # TODO: We assume that there are no newlines in the placeholders.
    #
    # TODO: Look at the placeholders and their line and end_line values and try
    # and guess if they should reduce the amount of common whitespace.

    if debug:
        logger.debug("Parts: %s", expression.parts)

    # We split the parts list into lines, which are also interleaved string
    # literals and placeholder expressions.
    lines: list[list[str | WDL.Expr.Placeholder]] = [[]]
    for part in expression.parts:
        if isinstance(part, str):
            # It's a string. Split it into lines.
            part_lines = part.split("\n")
            # Part before any newline goes at the end of the current line
            lines[-1].append(part_lines[0])
            for part_line in part_lines[1:]:
                # Any part after a newline starts a new line
                lines.append([part_line])
        else:
            # It's a placeholder. Put it at the end of the current line.
            lines[-1].append(part)

    if debug:
        logger.debug("Lines: %s", lines)

    # Then we compute the common amount of leading whitespace on all the lines,
    # looking at the first string literal.
    # This will be the longest common whitespace prefix, or None if not yet detected.
    common_whitespace_prefix: str | None = None
    for line in lines:
        if len(line) == 0:
            # TODO: how should totally empty lines be handled? Not in the spec!
            if not tolerate_blanks:
                # There's no leading whitespace here!
                common_whitespace_prefix = ""
            continue
        elif isinstance(line[0], WDL.Expr.Placeholder):
            # TODO: How can we convert MiniWDL's column numbers into space/tab counts or sequences?
            #
            # For now just skip these too.
            continue
        else:
            # The line starts with a string
            assert isinstance(line[0], str)
            if len(line[0]) == 0:
                # Still totally empty though!
                if not tolerate_blanks:
                    # There's no leading whitespace here!
                    common_whitespace_prefix = ""
                continue
            if (
                len(line) == 1
                and tolerate_all_whitespace
                and all(x in (" ", "\t") for x in line[0])
            ):
                # All-whitespace lines shouldn't count
                continue
            # TODO: There are good algorithms for common prefixes. This is a bad one.
            # Find the number of leading whitespace characters
            line_whitespace_end = 0
            while line_whitespace_end < len(line[0]) and line[0][
                line_whitespace_end
            ] in (" ", "\t"):
                line_whitespace_end += 1
            # Find the string of leading whitespace characters
            line_whitespace_prefix = line[0][:line_whitespace_end]

            if " " in line_whitespace_prefix and "\t" in line_whitespace_prefix:
                # Warn and don't change anything if spaces and tabs are mixed, per the spec.
                logger.warning(
                    "Line in command at %s mixes leading spaces and tabs! Not removing leading whitespace!",
                    expression.pos,
                )
                return expression

            if common_whitespace_prefix is None:
                # This is the first line we found, so it automatically has the common prefic
                common_whitespace_prefix = line_whitespace_prefix
            elif not tolerate_dedents:
                # Trim the common prefix down to what we have for this line
                if not line_whitespace_prefix.startswith(common_whitespace_prefix):
                    # Shorten to the real shared prefix.
                    # Hackily make os.path do it for us,
                    # character-by-character. See
                    # <https://stackoverflow.com/a/6718435>
                    common_whitespace_prefix = os.path.commonprefix(
                        [common_whitespace_prefix, line_whitespace_prefix]
                    )

    if common_whitespace_prefix is None:
        common_whitespace_prefix = ""

    if debug:
        logger.debug("Common Prefix: '%s'", common_whitespace_prefix)

    # Then we trim that much whitespace off all the leading strings.
    # We tolerate the common prefix not *actually* being common and remove as
    # much of it as is there, to support tolerate_dedents.

    def first_mismatch(prefix: str, value: str) -> int:
        """
        Get the index of the first character in value that does not match the corresponding character in prefix, or the length of the shorter string.
        """
        for n, (c1, c2) in enumerate(zip(prefix, value)):
            if c1 != c2:
                return n
        return min(len(prefix), len(value))

    # Trim up to the first mismatch vs. the common prefix if the line starts with a string literal.
    stripped_lines = [
        (
            (
                cast(
                    list[Union[str, WDL.Expr.Placeholder]],
                    [line[0][first_mismatch(common_whitespace_prefix, line[0]) :]],
                )
                + line[1:]
            )
            if len(line) > 0 and isinstance(line[0], str)
            else line
        )
        for line in lines
    ]
    if debug:
        logger.debug("Stripped Lines: %s", stripped_lines)

    # Then we reassemble the parts and make a new expression.
    # Build lists and turn the lists into strings later
    new_parts: list[list[str] | WDL.Expr.Placeholder] = []
    for i, line in enumerate(stripped_lines):
        if i > 0:
            # This is a second line, so we need to tack on a newline.
            if len(new_parts) > 0 and isinstance(new_parts[-1], list):
                # Tack on to existing string collection
                new_parts[-1].append("\n")
            else:
                # Make a new string collection
                new_parts.append(["\n"])
        if len(line) > 0 and isinstance(line[0], str) and i > 0:
            # Line starts with a string we need to merge with the last string.
            # We know the previous line now ends with a string collection, so tack it on.
            assert isinstance(new_parts[-1], list)
            new_parts[-1].append(line[0])
            # Make all the strings into string collections in the rest of the line
            new_parts += [([x] if isinstance(x, str) else x) for x in line[1:]]
        else:
            # No string merge necessary
            # Make all the strings into string collections in the whole line
            new_parts += [([x] if isinstance(x, str) else x) for x in line]

    if debug:
        logger.debug("New Parts: %s", new_parts)

    # Now go back to the alternating strings and placeholders that MiniWDL wants
    new_parts_merged: list[str | WDL.Expr.Placeholder] = [
        ("".join(x) if isinstance(x, list) else x) for x in new_parts
    ]

    if debug:
        logger.debug("New Parts Merged: %s", new_parts_merged)

    modified = WDL.Expr.String(expression.pos, new_parts_merged, expression.command)
    # Fake the type checking of the modified expression.
    # TODO: Make MiniWDL expose a real way to do this?
    modified._type = expression._type
    return modified


def potential_absolute_uris(
    uri: str,
    path: list[str],
    importer: WDL.Tree.Document | None = None,
    execution_dir: str | None = None,
) -> Iterator[str]:
    """
    Get potential absolute URIs to check for an imported file.

    Given a URI or bare path, yield in turn all the URIs, with schemes, where we
    should actually try to find it, given that we want to search under/against
    the given paths or URIs, the current directory, and the given importing WDL
    document if any.
    """

    if uri == "":
        # Empty URIs can't come from anywhere.
        return

    # We need to brute-force find this URI relative to:
    #
    # 1. Itself if a full URI.
    #
    # 2. Importer's URL, if importer is a URL and this is a
    #    host-root-relative URL starting with / or scheme-relative
    #    starting with //, or just plain relative.
    #
    # 3. Current directory, if a relative path.
    #
    # 4. All the prefixes in "path".
    #
    # If it can't be found anywhere, we ought to (probably) throw
    # FileNotFoundError like the MiniWDL implementation does, with a
    # correct errno.
    #
    # To do this, we have AbstractFileStore.read_from_url, which can read a
    # URL into a binary-mode writable, or throw some kind of unspecified
    # exception if the source doesn't exist or can't be fetched.

    # This holds scheme-applied full URIs for all the places to search.
    full_path_list = []

    if importer is not None:
        # Add the place the imported file came form, to search first.
        full_path_list.append(Toil.normalize_uri(importer.pos.abspath))

    # Then the current directory. We need to make sure to include a filename component here or it will treat the current directory with no trailing / as a document and relative paths will look 1 level up.
    # When importing on a worker, the cwd will be a tmpdir and will result in FileNotFoundError after os.path.abspath, so override with the execution dir
    full_path_list.append(Toil.normalize_uri(execution_dir or ".") + "/.")

    # Then the specified paths.
    # TODO:
    # https://github.com/chanzuckerberg/miniwdl/blob/e3e8ef74e80fbe59f137b0ad40b354957915c345/WDL/Tree.py#L1479-L1482
    # seems backward actually and might do these first!
    full_path_list += [Toil.normalize_uri(p) for p in path]

    # This holds all the URIs we tried and failed with.
    failures: set[str] = set()

    for candidate_base in full_path_list:
        # Try fetching based off each base URI
        candidate_uri = urljoin(candidate_base, uri)
        if candidate_uri in failures:
            # Already tried this one, maybe we have an absolute uri input.
            continue
        logger.debug(
            "Consider %s which is %s off of %s", candidate_uri, uri, candidate_base
        )

        # Try it
        yield candidate_uri
        # If we come back it didn't work
        failures.add(candidate_uri)


async def toil_read_source(
    uri: str, path: list[str], importer: WDL.Tree.Document | None
) -> ReadSourceResult:
    """
    Implementation of a MiniWDL read_source function that can use any
    filename or URL supported by Toil.

    Needs to be async because MiniWDL will await its result.
    """

    # We track our own failures for debugging
    tried = []

    for candidate_uri in potential_absolute_uris(uri, path, importer):
        # For each place to try in order
        destination_buffer = io.BytesIO()
        logger.debug("Fetching %s", candidate_uri)
        tried.append(candidate_uri)
        try:
            # TODO: this is probably sync work that would be better as async work here
            AbstractJobStore.read_from_url(candidate_uri, destination_buffer)
        except Exception as e:
            # TODO: we need to assume any error is just a not-found,
            # because the exceptions thrown by read_from_url()
            # implementations are not specified.
            logger.debug("Tried to fetch %s from %s but got %s", uri, candidate_uri, e)
            continue
        # If we get here, we got it probably.
        try:
            string_data = destination_buffer.getvalue().decode("utf-8")
        except UnicodeDecodeError:
            # But if it isn't actually unicode text, pretend it doesn't exist.
            logger.warning("Data at %s is not text; skipping!", candidate_uri)
            continue

        # Return our result and its URI. TODO: Should we de-URI files?
        return ReadSourceResult(string_data, candidate_uri)

    # If we get here we could not find it anywhere. Do exactly what MiniWDL
    # does:
    # https://github.com/chanzuckerberg/miniwdl/blob/e3e8ef74e80fbe59f137b0ad40b354957915c345/WDL/Tree.py#L1493
    # TODO: Make a more informative message?
    logger.error("Could not find %s at any of: %s", uri, tried)
    raise FileNotFoundError(errno.ENOENT, os.strerror(errno.ENOENT), uri)


def virtualized_equal(value1: WDL.Value.Base, value2: WDL.Value.Base) -> bool:
    """
    Check if two WDL values are equal when taking into account file virtualization.

    Treats virtualized and non-virtualized Files referring to the same underlying file as equal.

    :param value1: WDL value
    :param value2: WDL value
    :return: Whether the two values are equal with file virtualization accounted for
    """

    def f(file: WDL.Value.File) -> WDL.Value.File:
        file.value = getattr(file, "virtualized_value", file.value)
        return file

    return map_over_typed_files_in_value(value1, f) == map_over_typed_files_in_value(
        value2, f
    )


# Bindings have a long type name
WDLBindings = WDL.Env.Bindings[WDL.Value.Base]


def combine_bindings(all_bindings: Sequence[WDLBindings]) -> WDLBindings:
    """
    Combine variable bindings from multiple predecessor tasks into one set for
    the current task.
    """

    # We can't just use WDL.Env.merge, because if a value is shadowed in a
    # binding, WDL.Env.merge can resurrect it to haunt us and become the
    # winning value in the merge result. See
    # <https://github.com/chanzuckerberg/miniwdl/issues/637>
    #
    # It also just strings the resolution chains of all the bindings together,
    # which is a bad plan if we aren't careful to avoid shadowing most of the
    # time. Whereas we actually routinely merge bindings of the whole current
    # environment together to propagate one or zero new values.
    #
    # So we do the merge manually.

    if len(all_bindings) == 0:
        # Combine nothing
        return WDL.Env.Bindings()
    else:
        # Sort, largest first
        all_bindings = sorted(all_bindings, key=lambda x: -len(x))

        merged = all_bindings[0]
        for bindings in all_bindings[1:]:
            for binding in bindings:
                if binding.name in merged:
                    # This is a duplicate
                    existing_value = merged[binding.name]
                    if not virtualized_equal(existing_value, binding.value):
                        raise RuntimeError(
                            "Conflicting bindings for %s with values %s and %s",
                            binding.name,
                            existing_value,
                            binding.value,
                        )
                    else:
                        logger.debug("Drop duplicate binding for %s", binding.name)
                else:
                    merged = merged.bind(binding.name, binding.value, binding.info)

    return merged


# TODO: Develop a Protocol that can match the logging function type more closely
def log_bindings(
    log_function: Callable[..., None],
    message: str,
    all_bindings: Sequence[Promised[WDLBindings]],
) -> None:
    """
    Log bindings to the console, even if some are still promises.

    :param log_function: Function (like logger.info) to call to log data
    :param message: Message to log before the bindings
    :param all_bindings: A list of bindings or promises for bindings, to log
    """
    log_function(message)
    for bindings in all_bindings:
        if isinstance(bindings, WDL.Env.Bindings):
            for binding in bindings:
                log_function("%s = %s", binding.name, binding.value)
        elif isinstance(bindings, Promise):
            log_function("<Unfulfilled promise for bindings>")


def get_supertype(types: Sequence[WDL.Type.Base]) -> WDL.Type.Base:
    """
    Get the supertype that can hold values of all the given types.
    """
    supertype = None
    optional = False
    for typ in types:
        if isinstance(typ, WDL.Type.Any):
            # ignore an Any type, as we represent a bottom type as Any. See https://miniwdl.readthedocs.io/en/latest/WDL.html#WDL.Type.Any
            # and https://github.com/openwdl/wdl/blob/e43e042104b728df1f1ad6e6145945d2b32331a6/SPEC.md?plain=1#L1484
            optional = optional or typ.optional
        elif supertype is None:
            supertype = typ
            optional = optional or typ.optional
        else:
            # We have conflicting types
            raise RuntimeError(
                f"Cannot generate a supertype from conflicting types: {types}"
            )
    if supertype is None:
        return WDL.Type.Any(null=optional)  # optional flag isn't used in Any
    return supertype.copy(optional=optional)


def for_each_node(root: WDL.Tree.WorkflowNode) -> Iterator[WDL.Tree.WorkflowNode]:
    """
    Iterate over all WDL workflow nodes in the given node, including inputs,
    internal nodes of conditionals and scatters, and gather nodes.
    """

    yield root
    for child_node in root.children:
        if isinstance(child_node, WDL.Tree.WorkflowNode):
            yield from for_each_node(child_node)


def recursive_dependencies(root: WDL.Tree.WorkflowNode) -> set[str]:
    """
    Get the combined workflow_node_dependencies of root and everything under
    it, which are not on anything in that subtree.

    Useful because section nodes can have internal nodes with dependencies not
    reflected in those of the section node itself.
    """

    # What are all dependencies?
    needed: set[str] = set()
    # And what dependencies are provided internally?
    provided: set[str] = set()

    for node in for_each_node(root):
        # Record everything each node needs
        needed |= node.workflow_node_dependencies
        # And the ID it makes
        provided.add(node.workflow_node_id)

    # And produce the diff
    return needed - provided


def parse_disks(
    spec: str, disks_spec: list[WDL.Value.String] | str
) -> tuple[str | None, float, str]:
    """
    Parse a WDL disk spec into a disk mount specification.
    :param spec: Disks spec to parse
    :param disks_spec: All disks spec as specified in the WDL file. Only used for better error messages.
    :return: Specified mount point (None if omitted or local-disk), number of units, size of unit (ex GB)
    """
    # Split up each spec as space-separated. We assume no fields
    # are empty, and we want to allow people to use spaces after
    # their commas when separating the list, like in Cromwell's
    # examples, so we strip whitespace.
    spec_parts = spec.strip().split(" ")

    # First check that this is a format we support. Both the WDL spec and Cromwell allow a max 3-piece specification
    # So if there are more than 3 pieces, raise an error
    if len(spec_parts) > 3:
        raise RuntimeError(
            f"Could not parse disks = {disks_spec} because {spec_parts} contains more than 3 parts"
        )
    part_size = None
    # default to GiB as per spec
    part_suffix: str = "GiB"  # The WDL spec's default is 1 GiB
    # default to the execution directory
    specified_mount_point = None
    # first get the size, since units should always be some nonnumerical string, get the last numerical value
    for i, part in reversed(list(enumerate(spec_parts))):
        if part.replace(".", "", 1).isdigit():
            part_size = int(float(part))
            spec_parts.pop(i)
            break
    # unit specification is only allowed to be at the end
    if len(spec_parts) > 0:
        unit_spec = spec_parts[-1]
        if part_suffix == "LOCAL":
            # TODO: Cromwell rounds LOCAL disks up to the nearest 375 GB. I
            # can't imagine that ever being standardized; just leave it
            # alone so that the workflow doesn't rely on this weird and
            # likely-to-change Cromwell detail.
            logger.warning(
                "Not rounding LOCAL disk to the nearest 375 GB; workflow execution will differ from Cromwell!"
            )
        elif unit_spec in ("HDD", "SSD"):
            # For cromwell compatibility, assume this means GB in units
            # We don't actually differentiate between HDD and SSD
            part_suffix = "GB"
        if unit_spec.lower() in VALID_PREFIXES:
            part_suffix = spec_parts[-1]
            spec_parts.pop(-1)
        #  The last remaining element, if it exists, is the mount point
    if len(spec_parts) > 0:
        specified_mount_point = spec_parts[0]

    if specified_mount_point == "local-disk":
        # Don't mount local-disk. This isn't in the spec, but is carried over from cromwell
        # When the mount point is omitted, default to the task's execution directory, which None will represent
        specified_mount_point = None

    if part_size is None:
        # Disk spec did not include a size
        raise ValueError(
            f"Could not parse disks = {disks_spec} because {spec} does not specify a disk size"
        )

    return specified_mount_point, part_size, part_suffix


# We define a URI scheme kind of like but not actually compatible with the one
# we use for CWL. CWL brings along the file basename in its file type, but
# WDL.Value.File doesn't. So we need to make sure we stash that somewhere in
# the URI.
# TODO: We need to also make sure files from the same source directory end up
# in the same destination directory, when dealing with basename conflicts.

TOIL_URI_SCHEME = "toilfile:"


def pack_toil_uri(
    file_id: FileID, task_path: str, dir_id: uuid.UUID, file_basename: str
) -> str:
    """
    Encode a Toil file ID and metadata about who wrote it as a URI.

    The URI will start with the scheme in TOIL_URI_SCHEME.
    """

    # We urlencode everything, including any slashes. We need to use a slash to
    # set off the actual filename, so the WDL standard library basename
    # function works correctly.
    return TOIL_URI_SCHEME + "/".join(
        [
            quote(file_id.pack(), safe=""),
            quote(task_path, safe=""),
            quote(str(dir_id)),
            quote(file_basename, safe=""),
        ]
    )


def unpack_toil_uri(toil_uri: str) -> tuple[FileID, str, str, str]:
    """
    Unpack a URI made by make_toil_uri to retrieve the FileID and the basename
    (no path prefix) that the file is supposed to have.
    """

    # Split out scheme and rest of URL
    parts = toil_uri.split(":")
    if len(parts) != 2:
        raise ValueError(f"Wrong number of colons in URI: {toil_uri}")
    if parts[0] + ":" != TOIL_URI_SCHEME:
        raise ValueError(
            f"URI doesn't start with {TOIL_URI_SCHEME} and should: {toil_uri}"
        )
    # Split encoded file ID from filename
    parts = parts[1].split("/")
    if len(parts) != 4:
        raise ValueError(f"Wrong number of path segments in URI: {toil_uri}")
    file_id = FileID.unpack(unquote(parts[0]))
    task_path = unquote(parts[1])
    parent_id = unquote(parts[2])
    file_basename = unquote(parts[3])

    return file_id, task_path, parent_id, file_basename


DirectoryNamingStateDict = dict[str, tuple[dict[str, str], set[str]]]


def choose_human_readable_directory(
    root_dir: str,
    source_task_path: str,
    parent_id: str,
    state: DirectoryNamingStateDict,
) -> str:
    """
    Select a good directory to save files from a task and source directory in.

    The directories involved may not exist.

    :param root_dir: Directory that the path will be under
    :param source_task_path: The dotted WDL name of whatever generated the
        file. We assume this is an acceptable filename component.
    :param parent_id: UUID of the directory that the file came from. All files
        with the same parent ID will be placed as siblings files in a shared
        parent directory.
    :param state: A state dict that must be passed to repeated calls.
    """

    # We need to always put things as siblings if they come from the same UUID
    # even if different tasks generated them. So the first task we download
    # from will get to name the directory for a parent ID.

    # Get the state info for this root directory.
    #
    # For each parent ID, we need the directory we are using for it (dict).
    #
    # For each local directory, we need to know if we used it for a parent ID already (set).
    id_to_dir, used_dirs = state.setdefault(root_dir, ({}, set()))
    logger.debug(
        "Pick location for parent %s source %s root %s against id map %s and used set %s",
        parent_id,
        source_task_path,
        root_dir,
        id_to_dir,
        used_dirs,
    )
    if parent_id not in id_to_dir:
        # Make a path for this parent named after this source task

        # Problem: If we put any files right at the root of the source task
        # directory, then we can't put any directories with guessable names in
        # it, because we might later come across a file with that name that
        # must be sibling to an existing file. So if a task uploads from
        # multiple sources or otherwise manages to collide with our numbering,
        # we will make multiple directories for it.

        candidate = source_task_path
        deduplicator = len(used_dirs)
        while candidate in used_dirs:
            # We use one run of deduplicating numbers across all the names.
            candidate = f"{source_task_path}-{deduplicator}"
            deduplicator += 1

        id_to_dir[parent_id] = candidate
        used_dirs.add(candidate)

    result = os.path.join(root_dir, id_to_dir[parent_id])
    logger.debug("Picked path %s", result)
    return result


def evaluate_decls_to_bindings(
    decls: list[WDL.Tree.Decl],
    all_bindings: WDL.Env.Bindings[WDL.Value.Base],
    standard_library: ToilWDLStdLibBase,
    include_previous: bool = False,
    drop_missing_files: bool = False,
) -> WDL.Env.Bindings[WDL.Value.Base]:
    """
    Evaluate decls with a given bindings environment and standard library.
    Creates a new bindings object that only contains the bindings from the given decls.
    Guarantees that each decl in `decls` can access the variables defined by the previous ones.
    :param all_bindings: Environment to use when evaluating decls
    :param decls: Decls to evaluate
    :param standard_library: Standard library
    :param include_previous: Whether to include the existing environment in the new returned environment. This will be false for outputs where only defined decls should be included
    :param drop_missing_files: Whether to coerce nonexistent files to null. The coerced elements will be checked that the transformation is valid.
    Currently should only be enabled in output sections, see https://github.com/openwdl/wdl/issues/673#issuecomment-2248828116
    :return: New bindings object
    """
    # all_bindings contains current bindings + previous all_bindings
    # bindings only contains the decl bindings themselves so that bindings from other sections prior aren't included
    bindings: WDL.Env.Bindings[WDL.Value.Base] = WDL.Env.Bindings()
    drop_if_missing_with_workdir = partial(
        drop_if_missing, standard_library=standard_library
    )
    for each_decl in decls:
        output_value = evaluate_defaultable_decl(
            each_decl, all_bindings, standard_library
        )
        if drop_missing_files:
            dropped_output_value = map_over_typed_files_in_value(
                output_value, drop_if_missing_with_workdir
            )
            # Typecheck that the new binding value with dropped files is valid for the declaration's type
            # If a dropped file exists where the type is not optional File?, raise FileNotFoundError
            # Ideally, map_over_typed_files_in_value should do this check, but that will require retooling the map functions
            # to carry through WDL types as well; currently miniwdl's WDL value has a type which we use, but that does not carry the optional flag through
            ensure_null_files_are_nullable(
                dropped_output_value, output_value, each_decl.type
            )
            output_value = dropped_output_value
        all_bindings = all_bindings.bind(each_decl.name, output_value)
        bindings = bindings.bind(each_decl.name, output_value)
    return all_bindings if include_previous else bindings


class NonDownloadingSize(WDL.StdLib._Size):
    """
    WDL size() implementation that avoids downloading files.

    MiniWDL's default size() implementation downloads the whole file to get its
    size. We want to be able to get file sizes from code running on the leader,
    where there may not be space to download the whole file. So we override the
    fancy class that implements it so that we can handle sizes for FileIDs
    using the FileID's stored size info.
    """

    def _call_eager(
        self, expr: WDL.Expr.Apply, arguments: list[WDL.Value.Base]
    ) -> WDL.Value.Base:
        """
        Replacement evaluation implementation that avoids downloads.
        """

        # Get all the URIs of files that actually are set.
        file_objects: list[WDL.Value.File] = [
            f
            for f in arguments[0]
            .coerce(WDL.Type.Array(WDL.Type.File(optional=True)))
            .value
            if not isinstance(f, WDL.Value.Null)
        ]

        total_size = 0.0
        for file in file_objects:
            # Sum up the sizes of all the files, if any.
            uri = getattr(file, "virtualized_value", None) or file.value
            if is_url(uri):
                if uri.startswith(TOIL_URI_SCHEME):
                    # This is a Toil File ID we encoded; we have the size
                    # available.
                    file_id = unpack_toil_uri(uri)[0]
                    # Use the encoded size
                    total_size += file_id.size
                else:
                    # This is some other kind of remote file.
                    # We need to get its size from the URI.
                    item_size = AbstractJobStore.get_size(uri)
                    if item_size is None:
                        # User asked for the size and we can't figure it out efficiently, so bail out.
                        raise RuntimeError(f"Attempt to check the size of {uri} failed")
                    total_size += item_size
            else:
                # This is actually a file we can use locally.
                local_path = self.stdlib._devirtualize_filename(uri)
                total_size += os.path.getsize(local_path)

        if len(arguments) > 1:
            # Need to convert units. See
            # <https://github.com/chanzuckerberg/miniwdl/blob/498dc98d08e3ea3055b34b5bec408ae51dae0f0f/WDL/StdLib.py#L735-L740>
            unit_name: str = arguments[1].coerce(WDL.Type.String()).value
            if unit_name not in byte_size_units:
                raise WDL.Error.EvalError(expr, "size(): invalid unit " + unit_name)
            # Divide down to the right unit
            total_size /= float(byte_size_units[unit_name])

        # Return the result as a WDL float value
        return WDL.Value.Float(total_size)


def is_toil_url(filename: str) -> bool:
    return is_url(filename, schemes=[TOIL_URI_SCHEME])


def is_standard_url(filename: str) -> bool:
    return is_url(filename, ["http:", "https:", "s3:", "gs:", "ftp:"])


def is_url(
    filename: str,
    schemes: list[str] = ["http:", "https:", "s3:", "gs:", "ftp:", TOIL_URI_SCHEME],
) -> bool:
    """
    Decide if a filename is a known kind of URL
    """
    for scheme in schemes:
        if filename.startswith(scheme):
            return True
    return False


def convert_remote_files(
    environment: WDLBindings,
    file_source: AbstractJobStore,
    task_path: str,
    search_paths: list[str] | None = None,
    import_remote_files: bool = True,
    execution_dir: str | None = None,
) -> None:
    """
    Resolve relative-URI files in the given environment and import all files.

    Will set the value of the File to the relative-URI.

    :param environment: Bindings to evaluate on
    :param file_source: Context to search for files with
    :param task_path: Dotted WDL name of the user-level code doing the
        importing (probably the workflow name).
    :param search_paths: If set, try resolving input location relative to the URLs or
        directories in this list.
    :param import_remote_files: If set, import files from remote locations. Else leave them as URI references.
    """
    path_to_id: dict[str, uuid.UUID] = {}

    @memoize
    def import_filename(filename: str) -> tuple[str | None, str | None]:
        """
        Detect if any potential URI exists. Will convert a file's value to a URI and import it.

        Separated out from convert_file_to_url in order to properly memoize and avoid importing the same file twice
        :param filename: Filename to import
        :return: Tuple of the uri the file was found at and the virtualized import
        """
        # Search through any input search paths passed in and download it if found
        tried = []
        for candidate_uri in potential_absolute_uris(
            filename,
            search_paths if search_paths is not None else [],
            execution_dir=execution_dir,
        ):
            tried.append(candidate_uri)
            try:
                if not import_remote_files and is_url(candidate_uri):
                    # Use remote URIs in place. But we need to find the one that exists.
                    if not file_source.url_exists(candidate_uri):
                        # Wasn't found there
                        continue

                    # Now we know this exists, so pass it through
                    return candidate_uri, None
                else:
                    # Actually import
                    # Try to import the file. If we can't find it, continue
                    imported = file_source.import_file(candidate_uri)
            except UnimplementedURLException as e:
                # We can't find anything that can even support this URL scheme.
                # Report to the user, they are probably missing an extra.
                logger.critical("Error: " + str(e))
                raise
            except HTTPError as e:
                # Something went wrong looking for it there.
                logger.warning(
                    "Checked URL %s but got HTTP status %s", candidate_uri, e.code
                )
                # Try the next location.
                continue
            except FileNotFoundError:
                # Wasn't found there
                continue
            except Exception:
                # Something went wrong besides the file not being found. Maybe
                # we have no auth.
                logger.error(
                    "Something went wrong when testing for existence of %s",
                    candidate_uri,
                )
                raise

            if imported is None:
                # Wasn't found there
                # Mostly to satisfy mypy
                continue

            # Work out what the basename for the file was
            file_basename = os.path.basename(urlsplit(candidate_uri).path)

            if file_basename == "":
                # We can't have files with no basename because we need to
                # download them at that basename later.
                raise RuntimeError(
                    f"File {candidate_uri} has no basename and so cannot be a WDL File"
                )

            # Was actually found
            if is_url(candidate_uri):
                # Might be a file URI or other URI.
                # We need to make sure file URIs and local paths that point to
                # the same place are treated the same.
                parsed = urlsplit(candidate_uri)
                if parsed.scheme == "file:":
                    # This is a local file URI. Convert to a path for source directory tracking.
                    parent_dir = os.path.dirname(unquote(parsed.path))
                else:
                    # This is some other URL. Get the URL to the parent directory and use that.
                    parent_dir = urljoin(candidate_uri, ".")
            else:
                # Must be a local path
                parent_dir = os.path.dirname(candidate_uri)

            # Pack a UUID of the parent directory
            dir_id = path_to_id.setdefault(parent_dir, uuid.uuid4())

            toil_uri = pack_toil_uri(imported, task_path, dir_id, file_basename)

            logger.info("Converting input file path %s to %s", filename, candidate_uri)

            return candidate_uri, toil_uri
        # Not found, return None
        return None, None

    def convert_file_to_uri(file: WDL.Value.File) -> WDL.Value.File:
        """
        Calls import_filename to detect if a potential URI exists and imports it. Will modify the File object value to the new URI and tack on the virtualized file.
        """
        candidate_uri, toil_uri = import_filename(file.value)
        if candidate_uri is None and toil_uri is None:
            # If we get here we tried all the candidates
            raise RuntimeError(
                f"Could not find {file.value} at any of: {list(potential_absolute_uris(file.value, search_paths if search_paths is not None else []))}"
            )
        elif candidate_uri is not None and toil_uri is None:
            # A candidate exists but importing is disabled because import_remote_files is false
            file.value = candidate_uri
        else:
            # Was actually found and imported
            file.value = candidate_uri
            setattr(file, "virtualized_value", toil_uri)
        return file

    map_over_files_in_bindings(environment, convert_file_to_uri)


# Both the WDL code itself **and** the commands that it runs will deal in
# "virtualized" filenames.

# We have to guarantee that "When a WDL author uses a File input in their
# Command Section, the fully qualified, localized path to the file is
# substituted when that declaration is referenced in the command template."

# This has to be true even if the File is the result of a WDL function that is
# run *during* the evaluation of the command string, via a placeholder
# expression evaluation.

# Really there are 3 filename spaces in play: Toil filestore URLs,
# outside-the-container host filenames, and inside-the-container filenames. But
# the MiniWDL machinery only gives us 2 levels to work with: "virtualized"
# (visible to the workflow) and "devirtualized" (openable by this process).

# So we sneakily swap out what "virtualized" means. Usually (as provided by
# ToilWDLStdLibBase) a "virtualized" filename is the Toil filestore URL space.
# But when evaluating a task command, we switch things so that the
# "virtualized" space is the inside-the-container filename space (by
# devirtualizing and then host-to-container-mapping all the visible files, and
# then using ToilWDLStdLibTaskCommand for evaluating expressions, and then
# going back from container to host space after the command). At all times the
# "devirtualized" space is outside-the-container host filenames.


class ToilWDLStdLibBase(WDL.StdLib.Base):
    """
    Standard library implementation for WDL as run on Toil.
    """

    def __init__(
        self,
        file_store: AbstractFileStore,
        wdl_options: WDLContext,
        share_files_with: ToilWDLStdLibBase | None = None,
    ):
        """
        Set up the standard library.
        :param wdl_options: Options to pass into the standard library to use.
        """
        # TODO: Just always be the 1.2 standard library.
        wdl_version = "1.2"
        # Where should we be writing files that write_file() makes?
        write_dir = file_store.getLocalTempDir()
        # Set up miniwdl's implementation (which may be WDL.StdLib.TaskOutputs)
        super().__init__(wdl_version, write_dir)

        # Replace the MiniWDL size() implementation with one that doesn't need
        # to always download the file.
        self.size = NonDownloadingSize(self)

        # Keep the file store around so we can access files.
        self._file_store = file_store

        self._wdl_options: WDLContext = wdl_options

        if share_files_with is None:
            # We get fresh file download/upload state

            # Map forward from virtualized files to absolute devirtualized ones.
            self._virtualized_to_devirtualized: dict[str, str] = {}
            # Allow mapping back from absolute devirtualized files to virtualized
            # paths, to save re-uploads.
            self._devirtualized_to_virtualized: dict[str, str] = {}
            # State we need for choosing good names for devirtualized files
            self._devirtualization_state: DirectoryNamingStateDict = {}
            # UUID to differentiate which node files are virtualized from
            self._parent_dir_to_ids: dict[str, uuid.UUID] = dict()
        else:
            # Share file download/upload state
            self._virtualized_to_devirtualized = (
                share_files_with._virtualized_to_devirtualized
            )
            self._devirtualized_to_virtualized = (
                share_files_with._devirtualized_to_virtualized
            )
            self._devirtualization_state = share_files_with._devirtualization_state
            self._parent_dir_to_ids = share_files_with._parent_dir_to_ids

    @property
    def execution_dir(self) -> str | None:
        execution_dir: str | None = self._wdl_options.get("execution_dir")
        return execution_dir

    @property
    def task_path(self) -> str:
        task_path: str = self._wdl_options["task_path"]
        return task_path

    def get_local_paths(self) -> list[str]:
        """
        Get all the local paths of files devirtualized (or virtualized) through the stdlib.
        """

        return list(self._virtualized_to_devirtualized.values())

    def _read(
        self, parse: Callable[[str], WDL.Value.Base]
    ) -> Callable[[WDL.Value.File], WDL.Value.Base]:
        # To only virtualize on task/function boundaries, rely on the _read function
        # as this is called before every WDL function that takes a file input
        # We want to virtualize before any function call so we can control the caching
        # and to support all Toil supported formats (ex Google buckets)
        # Since we also want to preserve the URL/path *and* store the virtualized URI, use setattr
        # I can't think of another way to do this. I still need to remember the original URL/path,
        # but I need to virtualize as well, so I can't remove one or the other.
        def _f(file: WDL.Value.File) -> WDL.Value.Base:
            if getattr(file, "virtualized_value", None) is None:
                setattr(
                    file, "virtualized_value", self._virtualize_filename(file.value)
                )
            with open(
                self._devirtualize_filename(getattr(file, "virtualized_value"))
            ) as infile:
                return parse(infile.read())

        return _f

    def _write(
        self, serialize: Callable[[WDL.Value.Base, IO[bytes]], None]
    ) -> Callable[[WDL.Value.Base], WDL.Value.File]:
        "generate write_* function implementation based on serialize"

        def _f(
            v: WDL.Value.Base,
        ) -> WDL.Value.File:
            os.makedirs(self._write_dir, exist_ok=True)
            with tempfile.NamedTemporaryFile(
                dir=self._write_dir, delete=False
            ) as outfile:
                serialize(v, outfile)
                filename = outfile.name
            chmod_R_plus(filename, file_bits=0o660)
            return WDL.Value.File(filename)

        return _f

    def _devirtualize_file(self, file: WDL.Value.File) -> WDL.Value.File:
        # We track whether files do not exist with the nonexistent flag in order to coerce to Null/error on use
        if getattr(file, "nonexistent", False):
            return file
        virtualized_filename = getattr(file, "virtualized_value", None)
        if virtualized_filename is not None:
            file.value = self._devirtualize_filename(virtualized_filename)
        return file

    def _virtualize_file(
        self, file: WDL.Value.File, enforce_existence: bool = True
    ) -> WDL.Value.File:
        # If enforce_existence is true, then if a file is detected as nonexistent, raise an error. Else, let it pass through
        if getattr(file, "virtualized_value", None) is not None:
            return file

        if enforce_existence is False:
            # We only want to error on a nonexistent file in the output section
            # Since we need to virtualize on task boundaries, don't enforce existence if on a boundary
            if is_standard_url(file.value):
                file_uri = Toil.normalize_uri(file.value)
            else:
                abs_filepath = (
                    os.path.join(self.execution_dir, file.value)
                    if self.execution_dir is not None
                    else os.path.abspath(file.value)
                )
                file_uri = Toil.normalize_uri(abs_filepath)

            if not AbstractJobStore.url_exists(file_uri):
                setattr(file, "nonexistent", True)
                return file
        virtualized = self._virtualize_filename(file.value)
        setattr(file, "virtualized_value", virtualized)
        return file

    @memoize
    def _devirtualize_filename(self, filename: str) -> str:
        """
        'devirtualize' filename passed to a read_* function: return a filename that can be open()ed
        on the local host.
        """
        result = self.devirtualize_to(
            filename,
            self._file_store.localTempDir,
            self._file_store,
            self._devirtualization_state,
            self._wdl_options,
            self._devirtualized_to_virtualized,
            self._virtualized_to_devirtualized,
        )
        return result

    @staticmethod
    def _devirtualize_uri(
        filename: str,
        dest_dir: str,
        file_source: AbstractFileStore | Toil,
        state: DirectoryNamingStateDict,
    ) -> str:
        """
        Given a filename, either return the devirtualized path or the filename itself if not a virtualized URI.
        """
        if filename.startswith(TOIL_URI_SCHEME):
            # This is a reference to the Toil filestore.
            # Deserialize the FileID
            file_id, task_path, parent_id, file_basename = unpack_toil_uri(filename)

            # Decide where it should be put.
            dir_path = choose_human_readable_directory(
                dest_dir, task_path, parent_id, state
            )
        else:
            # Parse the URL and extract the basename
            file_basename = os.path.basename(urlsplit(filename).path)
            # Get the URL to the directory this thing came from. Remember
            # URLs are interpreted relative to the directory the thing is
            # in, not relative to the thing.
            parent_url = urljoin(filename, ".")
            # Turn it into a string we can make a directory for
            dir_path = os.path.join(dest_dir, quote(parent_url, safe=""))

        if not os.path.exists(dir_path):
            # Make sure the chosen directory exists
            os.mkdir(dir_path)
        # And decide the file goes in it.
        dest_path = os.path.join(dir_path, file_basename)

        if filename.startswith(TOIL_URI_SCHEME):
            # Get a local path to the file
            if isinstance(file_source, AbstractFileStore):
                # Read from the file store.
                # File is not allowed to be modified by the task. See
                # <https://github.com/openwdl/wdl/issues/495>.
                # We try to get away with symlinks and hope the task
                # container can mount the destination file.
                result = file_source.readGlobalFile(
                    file_id, dest_path, mutable=False, symlink=True
                )
            elif isinstance(file_source, Toil):
                # Read from the Toil context
                file_source.export_file(file_id, dest_path)
                result = dest_path
        else:
            # Download to a local file with the right name and execute bit.
            # Open it exclusively
            with open(dest_path, "xb") as dest_file:
                # And save to it
                size, executable = AbstractJobStore.read_from_url(filename, dest_file)
                if executable:
                    # Set the execute bit in the file's permissions
                    os.chmod(dest_path, os.stat(dest_path).st_mode | stat.S_IXUSR)

            result = dest_path
        return result

    @staticmethod
    def devirtualize_to(
        filename: str,
        dest_dir: str,
        file_source: AbstractFileStore | Toil,
        state: DirectoryNamingStateDict,
        wdl_options: WDLContext,
        devirtualized_to_virtualized: dict[str, str] | None = None,
        virtualized_to_devirtualized: dict[str, str] | None = None,
    ) -> str:
        """
        Download or export a WDL virtualized filename/URL to the given directory.

        The destination directory must already exist.

        Makes sure sibling files stay siblings and files with the same name
        don't clobber each other. Called from within this class for tasks, and
        statically at the end of the workflow for outputs.

        Returns the local path to the file. If it already had a local path
        elsewhere, it might not actually be put in dest_dir.

        The input filename could already be devirtualized. In this case, the filename
        should not be added to the cache

        :param state: State dict which must be shared among successive calls into a dest_dir.
        :param wdl_options: WDL options to carry through.
        """
        if not os.path.isdir(dest_dir):
            # os.mkdir fails saying the directory *being made* caused a
            # FileNotFoundError. So check the dest_dir before trying to make
            # directories under it.
            raise RuntimeError(
                f"Cannot devirtualize {filename} into nonexistent directory {dest_dir}"
            )

        # TODO: Support people doing path operations (join, split, get parent directory) on the virtualized filenames.
        # TODO: For task inputs, we are supposed to make sure to put things in the same directory if they came from the same directory. See <https://github.com/openwdl/wdl/blob/main/versions/1.0/SPEC.md#task-input-localization>
        if is_url(filename):
            if (
                virtualized_to_devirtualized is not None
                and filename in virtualized_to_devirtualized
            ):
                # The virtualized file is in the cache, so grab the already devirtualized result
                result = virtualized_to_devirtualized[filename]
                logger.debug(
                    "Found virtualized %s in cache with devirtualized path %s",
                    filename,
                    result,
                )
                return result
            result = ToilWDLStdLibBase._devirtualize_uri(
                filename, dest_dir, file_source, state
            )
            if devirtualized_to_virtualized is not None:
                # Store the back mapping
                devirtualized_to_virtualized[result] = filename
            if virtualized_to_devirtualized is not None:
                # And the other way
                virtualized_to_devirtualized[filename] = result
            logger.debug("Devirtualized %s as openable file %s", filename, result)
        else:
            # This is a local file
            # To support relative paths, join the execution dir and filename
            # if filename is already an abs path, join() will do nothing
            execution_dir = wdl_options.get("execution_dir")
            if execution_dir is not None:
                result = os.path.join(execution_dir, filename)
            else:
                result = filename
            logger.debug("Virtualized file %s is already a local path", filename)

        if not os.path.exists(result):
            # Catch if something made it through without going through the proper virtualization/devirtualization steps
            raise RuntimeError(
                f"Virtualized file {filename} looks like a local file but isn't!"
            )

        return result

    @memoize
    def _virtualize_filename(self, filename: str) -> str:
        """
        from a local path in write_dir, 'virtualize' into the filename as it should present in a File value

        :param filename: Can be a local file path, URL (http, https, s3, gs), or toilfile
        """

        if is_toil_url(filename):
            # Already virtual
            logger.debug("Already virtual: %s", filename)
            return filename
        elif is_standard_url(filename):
            # This is a URL (http, s3, etc) that we want to virtualize
            # First check the cache
            if filename in self._devirtualized_to_virtualized:
                # Note: this is a little duplicative with the local file path branch, but the keys are different
                result = self._devirtualized_to_virtualized[filename]
                logger.debug(
                    "Re-using virtualized WDL file %s for %s", result, filename
                )
                return result
            try:
                imported = self._file_store.import_file(filename)
            except FileNotFoundError:
                logger.error(
                    "File at URL %s does not exist or is inaccessible." % filename
                )
                raise
            except HTTPError as e:
                # Something went wrong with the connection
                logger.error(
                    "File %s could not be downloaded due to HTTP error %d",
                    filename,
                    e.code,
                )
                raise
            if imported is None:
                # Satisfy mypy, this should never happen though as we don't pass a shared file name (which is the only way import_file returns None)
                raise RuntimeError("Failed to import URL %s into jobstore." % filename)
            file_basename = os.path.basename(urlsplit(filename).path)
            # Get the URL to the parent directory and use that.
            parent_dir = urljoin(filename, ".")
            # Pack a UUID of the parent directory
            dir_id = self._parent_dir_to_ids.setdefault(parent_dir, uuid.uuid4())
            result = pack_toil_uri(imported, self.task_path, dir_id, file_basename)
            logger.debug("Virtualized %s as WDL file %s", filename, result)
            # We can't put the Toil URI in the virtualized_to_devirtualized cache because it would point to the URL instead of a
            # local file on the machine, so only store the forward mapping
            self._devirtualized_to_virtualized[filename] = result
            return result
        else:
            # Otherwise this is a local file and we want to fake it as a Toil file store file
            # Make it an absolute path
            parsed = urlparse(filename)
            if parsed.scheme == "file":
                # conversion was already done by normalize_uri
                abs_filename = unquote(parsed.path)
            elif self.execution_dir is not None:
                # To support relative paths from execution directory, join the execution dir and filename
                # If filename is already an abs path, join() will not do anything
                abs_filename = os.path.join(self.execution_dir, filename)
            else:
                abs_filename = os.path.abspath(filename)

            if abs_filename in self._devirtualized_to_virtualized:
                # This is a previously devirtualized thing so we can just use the
                # virtual version we remembered instead of reuploading it.
                result = self._devirtualized_to_virtualized[abs_filename]
                logger.debug(
                    "Re-using virtualized WDL file %s for %s", result, filename
                )
                return result

            file_id = self._file_store.writeGlobalFile(abs_filename)

            file_dir = os.path.dirname(abs_filename)
            parent_id = self._parent_dir_to_ids.setdefault(file_dir, uuid.uuid4())
            result = pack_toil_uri(
                file_id, self.task_path, parent_id, os.path.basename(abs_filename)
            )
            logger.debug("Virtualized %s as WDL file %s", filename, result)
            # Remember the upload in case we share a cache
            self._devirtualized_to_virtualized[abs_filename] = result
            # And remember the local path in case we want a redownload
            self._virtualized_to_devirtualized[result] = abs_filename
            return result


class ToilWDLStdLibTaskCommand(ToilWDLStdLibBase):
    """
    Standard library implementation to use inside a WDL task command evaluation.

    Expects all the filenames in variable bindings to be container-side paths;
    these are the "virtualized" filenames, while the "devirtualized" filenames
    are host-side paths.
    """

    def __init__(
        self,
        file_store: AbstractFileStore,
        container: TaskContainer,
        wdl_options: WDLContext,
    ):
        """
        Set up the standard library for the task command section.
        """

        # TODO: Don't we want to make sure we don't actually use the file store?
        super().__init__(file_store, wdl_options=wdl_options)
        self.container = container

    # Revert the _read and _write functions to the parent WDL.StdLib.Base implementation
    # This is because the task command standard library is used in MiniWDL's internals when executing a task
    # which we don't have much control over (miniwdl will create its own file objects that represent files within the container)
    # and MiniWDL seems to treat the task standard library and the base standard library different (mainly in how it creates File objects;
    # the file values are valid paths in the base standard library but are container paths in the task library)
    # In _read, we typically always ensure a file is virtualized before use. Here, we can't virtualize a within-container file because
    # MiniWDL created a file representing the in-container path, which does not exist on the host machine
    # In _write, we need virtualize to an in-container path from a host machine path because we mount the file through. The ideal spot for this virtualization
    # to happen is here before the path injection
    def _read(
        self, parse: Callable[[str], WDL.Value.Base]
    ) -> Callable[[WDL.Value.File], WDL.Value.Base]:
        # todo: figure out better way than reoverriding overridden function
        def _f(file: WDL.Value.File) -> WDL.Value.Base:
            with open(self._devirtualize_filename(file.value)) as infile:
                return parse(infile.read())

        return _f

    def _write(
        self, serialize: Callable[[WDL.Value.Base, IO[bytes]], None]
    ) -> Callable[[WDL.Value.Base], WDL.Value.File]:
        def _f(
            v: WDL.Value.Base,
        ) -> WDL.Value.File:
            os.makedirs(self._write_dir, exist_ok=True)
            with tempfile.NamedTemporaryFile(
                dir=self._write_dir, delete=False
            ) as outfile:
                serialize(v, outfile)
                filename = outfile.name
            chmod_R_plus(filename, file_bits=0o660)
            vfn = self._virtualize_filename(filename)
            return WDL.Value.File(vfn)

        return _f

    @memoize
    def _devirtualize_filename(self, filename: str) -> str:
        """
        Go from a virtualized WDL-side filename to a local disk filename.

        Any WDL-side filenames which are paths will be paths in the container.
        """
        if is_url(filename):
            # We shouldn't have to deal with URLs here; we want to have exactly
            # two nicely stacked/back-to-back layers of virtualization, joined
            # on the out-of-container paths.
            raise RuntimeError(
                f"File {filename} is a URL but should already be an in-container-virtualized filename"
            )

        # If this is a local path it will be in the container. Make sure we
        # use the out-of-container equivalent.
        result = self.container.host_path(filename)

        if result is None:
            # We really shouldn't have files in here that we didn't virtualize.
            raise RuntimeError(
                f"File {filename} in container is not mounted from the host and can't be opened from the host"
            )

        logger.debug("Devirtualized %s as out-of-container file %s", filename, result)
        return result

    @memoize
    def _virtualize_filename(self, filename: str) -> str:
        """
        From a local path in write_dir, 'virtualize' into the filename as it should present in a
        File value, when substituted into a command in the container.
        """

        if filename not in self.container.input_path_map:
            # Mount the file.
            self.container.add_paths([filename])

        result = self.container.input_path_map[filename]

        logger.debug("Virtualized %s as WDL file %s", filename, result)
        return result


class ToilWDLStdLibTaskOutputs(ToilWDLStdLibBase, WDL.StdLib.TaskOutputs):
    """
    Standard library implementation for WDL as run on Toil, with additional
    functions only allowed in task output sections.
    """

    def __init__(
        self,
        file_store: AbstractFileStore,
        stdout_path: str,
        stderr_path: str,
        file_to_mountpoint: dict[str, str],
        wdl_options: WDLContext,
        share_files_with: ToilWDLStdLibBase | None = None,
    ):
        """
        Set up the standard library for a task output section. Needs to know
        where standard output and error from the task have been stored, and
        what local paths to pretend are where for resolving symlinks.

        :param current_directory_override: If set, resolves relative paths and
            globs from there instead of from the real current directory.
        :param share_files_with: If set to an existing standard library
            instance, use the same file upload and download paths as it.
        """

        # Just set up as ToilWDLStdLibBase, but it will call into
        # WDL.StdLib.TaskOutputs next.
        super().__init__(file_store, wdl_options, share_files_with)

        # Remember task output files
        self._stdout_path = stdout_path
        self._stderr_path = stderr_path

        # Remember that the WDL code has not referenced them yet.
        self._stdout_used = False
        self._stderr_used = False

        # Reverse and store the file mount dict
        self._mountpoint_to_file = {v: k for k, v in file_to_mountpoint.items()}

        # We need to attach implementations for WDL's stdout(), stderr(), and glob().
        # TODO: Can we use the fancy decorators instead of this wizardry?
        setattr(
            self,
            "stdout",
            WDL.StdLib.StaticFunction("stdout", [], WDL.Type.File(), self._stdout),
        )
        setattr(
            self,
            "stderr",
            WDL.StdLib.StaticFunction("stderr", [], WDL.Type.File(), self._stderr),
        )
        setattr(
            self,
            "glob",
            WDL.StdLib.StaticFunction(
                "glob", [WDL.Type.String()], WDL.Type.Array(WDL.Type.File()), self._glob
            ),
        )

    def _stdout(self) -> WDL.Value.File:
        """
        Get the standard output of the command that ran, as a WDL File, outside the container.
        """
        self._stdout_used = True
        return WDL.Value.File(self._stdout_path)

    def stdout_used(self) -> bool:
        """
        Return True if the standard output was read by the WDL.
        """
        return self._stdout_used

    def _stderr(self) -> WDL.Value.File:
        """
        Get the standard error of the command that ran, as a WDL File, outside the container.
        """
        self._stderr_used = True
        return WDL.Value.File(self._stderr_path)

    def stderr_used(self) -> bool:
        """
        Return True if the standard error was read by the WDL.
        """
        return self._stderr_used

    def _glob(self, pattern: WDL.Value.String) -> WDL.Value.Array:
        """
        Get a WDL Array of WDL Files left behind by the job that ran, matching the given glob pattern, outside the container.
        """

        # Unwrap the pattern
        pattern_string = pattern.coerce(WDL.Type.String()).value

        # The spec says we really are supposed to invoke `bash` and pass it
        # `echo <the pattern>`, and that `bash` is allowed to be
        # "non-standard", so if you use a Docker image you could ship any code
        # you want as "bash" and we have to run it and then filter out the
        # directories.

        # Problem: `echo <the pattern>` just dumps space-delimited filenames which may themselves contain spaces, so we can't actually correctly recover them, if we need to allow for `echo <the pattern>` being able to do arbitrary things in the container's Bash other than interpreting the pattern
        # So we send a little Bash script that can delimit the files with something, and assume the Bash really is a Bash.

        # This needs to run in the work directory that the container used, if any.
        work_dir = "." if not self.execution_dir else self.execution_dir

        # TODO: get this to run in the right container if there is one
        # We would use compgen -G to resolve the glob but that doesn't output
        # files in the same (lexicographical) order as actually using a glob on
        # the command line.
        #
        # But we still want to support spaces in filenames so we can't actually
        # parse the result of `echo <glob>` like the spec shows.
        #
        # So we use the method of <https://unix.stackexchange.com/a/766527>
        # where dumping a glob with spaces onto the command line from an
        # unquoted variable, with IFS cleared, allows it to be globbed as a
        # single unit. Then we loop over the results and print them
        # newline-delimited.
        lines = subprocess.run(
            [
                "bash",
                "-c",
                "".join(
                    [
                        "cd ",
                        shlex.quote(work_dir),
                        ' && (shopt -s nullglob; IFS=""; PATTERN=',
                        shlex.quote(pattern_string),
                        '; for RESULT in ${PATTERN} ; do echo "${RESULT}" ; done)',
                    ]
                ),
            ],
            stdout=subprocess.PIPE,
        ).stdout.decode("utf-8")

        # Get each name that is a file
        results = []
        for line in lines.split("\n"):
            if not line:
                continue
            if not line.startswith("/"):
                # Make sure to be working with absolute paths since the glob
                # might not share our current directory
                line = os.path.join(work_dir, line)
            if not os.path.isfile(line):
                continue
            results.append(line)

        # Just turn them all into WDL File objects with local disk out-of-container names.
        return WDL.Value.Array(WDL.Type.File(), [WDL.Value.File(x) for x in results])

    @memoize
    def _devirtualize_filename(self, filename: str) -> str:
        """
        Go from a virtualized WDL-side filename to a local disk filename.

        Any WDL-side filenames which are relative will be relative to the
        current directory override, if set.
        """
        if not is_url(filename) and not filename.startswith("/"):
            # We are getting a bare relative path from the WDL side.
            # Find a real path to it relative to the current directory override.
            work_dir = "." if not self.execution_dir else self.execution_dir
            filename = os.path.join(work_dir, filename)

        return super()._devirtualize_filename(filename)

    @memoize
    def _virtualize_filename(self, filename: str) -> str:
        """
        Go from a local disk filename to a virtualized WDL-side filename.

        Any relative paths will be relative to the current directory override,
        if set, to account for how they might not be *real* devirtualized
        filenames.
        """

        if not is_url(filename) and not filename.startswith("/"):
            # We are getting a bare relative path on the supposedly devirtualized side.
            # Find a real path to it relative to the current directory override.
            work_dir = "." if not self.execution_dir else self.execution_dir
            filename = os.path.join(work_dir, filename)

        if filename in self._devirtualized_to_virtualized:
            result = self._devirtualized_to_virtualized[filename]
            logger.debug("Re-using virtualized filename %s for %s", result, filename)
            return result

        if os.path.islink(filename):
            # Recursively resolve symlinks
            here = filename
            # Notice if we have a symlink loop
            seen = {here}
            while os.path.islink(here):
                dest = os.readlink(here)
                if not dest.startswith("/"):
                    # Make it absolute
                    dest = os.path.join(os.path.dirname(here), dest)
                here = dest
                if here in self._mountpoint_to_file:
                    # This points to something mounted into the container, so use that path instead.
                    here = self._mountpoint_to_file[here]
                if here in self._devirtualized_to_virtualized:
                    # Check the virtualized filenames before following symlinks
                    # all the way back to workflow inputs.
                    result = self._devirtualized_to_virtualized[here]
                    logger.debug(
                        "Re-using virtualized filename %s for %s linked from %s",
                        result,
                        here,
                        filename,
                    )
                    return result
                if here in seen:
                    raise RuntimeError(
                        f"Symlink {filename} leads to symlink loop at {here}"
                    )
                seen.add(here)

            if os.path.exists(here):
                logger.debug("Handling symlink %s ultimately to %s", filename, here)
            else:
                logger.error(
                    "Handling broken symlink %s ultimately to %s", filename, here
                )
            filename = here

        return super()._virtualize_filename(filename)


def evaluate_named_expression(
    context: WDL.Error.SourceNode | WDL.Error.SourcePosition,
    name: str,
    expected_type: WDL.Type.Base | None,
    expression: WDL.Expr.Base | None,
    environment: WDLBindings,
    stdlib: WDL.StdLib.Base,
) -> WDL.Value.Base:
    """
    Evaluate an expression when we know the name of it.
    """

    if expression is None:
        if expected_type and expected_type.optional:
            # We can just leave the value as null
            value: WDL.Value.Base = WDL.Value.Null()
        else:
            raise WDL.Error.EvalError(
                context, "Cannot evaluate no expression for " + name
            )
    else:
        logger.debug("Evaluate expression for %s: %s", name, expression)
        try:
            if expected_type:
                # Make sure the types are allowed
                expression.typecheck(expected_type)

            # Do the actual evaluation
            value = expression.eval(environment, stdlib)
            logger.debug("Got value %s of type %s", value, value.type)
        except Exception:
            # If something goes wrong, dump.
            logger.exception(
                "Expression evaluation failed for %s: %s", name, expression
            )
            log_bindings(logger.error, "Expression was evaluated in:", [environment])
            raise

    if expected_type:
        # Coerce to the type it should be.
        value = value.coerce(expected_type)

    return value


def evaluate_decl(
    node: WDL.Tree.Decl, environment: WDLBindings, stdlib: WDL.StdLib.Base
) -> WDL.Value.Base:
    """
    Evaluate the expression of a declaration node, or raise an error.
    """

    return evaluate_named_expression(
        node, node.name, node.type, node.expr, environment, stdlib
    )


def evaluate_call_inputs(
    context: WDL.Error.SourceNode | WDL.Error.SourcePosition,
    expressions: dict[str, WDL.Expr.Base],
    environment: WDLBindings,
    stdlib: WDL.StdLib.Base,
    inputs_dict: dict[str, WDL.Type.Base] | None = None,
) -> WDLBindings:
    """
    Evaluate a bunch of expressions with names, and make them into a fresh set of bindings. `inputs_dict` is a mapping of
    variable names to their expected type for the input decls in a task.
    """
    new_bindings: WDLBindings = WDL.Env.Bindings()
    for k, v in expressions.items():
        # Add each binding in turn
        # If the expected type is optional, then don't type check the lhs and rhs as miniwdl will return a StaticTypeMismatch error, so pass in None
        expected_type = None
        if not v.type.optional and inputs_dict is not None:
            # This is done to enable passing in a string into a task input of file type
            expected_type = inputs_dict.get(k, None)
        try:
            new_bindings = new_bindings.bind(
                k,
                evaluate_named_expression(
                    context, k, expected_type, v, environment, stdlib
                ),
            )
        except FileNotFoundError as e:
            # MiniWDL's type coercion will raise this when trying to make a File out of Null.
            raise WDL.Error.EvalError(
                context, f"Cannot evaluate expression for {k} with value {v}"
            )
    return new_bindings


def evaluate_defaultable_decl(
    node: WDL.Tree.Decl, environment: WDLBindings, stdlib: WDL.StdLib.Base
) -> WDL.Value.Base:
    """
    If the name of the declaration is already defined in the environment, return its value. Otherwise, return the evaluated expression.
    """

    try:
        if (
            node.name in environment
            and not isinstance(environment[node.name], WDL.Value.Null)
        ) or (
            isinstance(environment.get(node.name), WDL.Value.Null)
            and node.type.optional
        ):
            logger.debug("Name %s is already defined, not using default", node.name)
            if not isinstance(environment[node.name].type, type(node.type)):
                return environment[node.name].coerce(node.type)
            else:
                return environment[node.name]
        else:
            if node.type is not None and not node.type.optional and node.expr is None:
                # We need a value for this but there isn't one.
                raise WDL.Error.EvalError(
                    node,
                    f"Value for {node.name} was not provided and no default value is available",
                )
            logger.info("Defaulting %s to %s", node.name, node.expr)
            return evaluate_decl(node, environment, stdlib)
    except Exception:
        # If something goes wrong, dump.
        logger.exception("Evaluation failed for %s", node)
        log_bindings(logger.error, "Statement was evaluated in:", [environment])
        raise


# TODO: make these stdlib methods???
def devirtualize_files(
    environment: WDLBindings, stdlib: ToilWDLStdLibBase
) -> WDLBindings:
    """
    Make sure all the File values embedded in the given bindings point to files
    that are actually available to command line commands.
    The same virtual file always maps to the same devirtualized filename even with duplicates
    """
    return map_over_files_in_bindings(environment, stdlib._devirtualize_file)


def virtualize_files(
    environment: WDLBindings, stdlib: ToilWDLStdLibBase, enforce_existence: bool = True
) -> WDLBindings:
    """
    Make sure all the File values embedded in the given bindings point to files
    that are usable from other machines.
    """
    virtualize_func = partial(
        stdlib._virtualize_file, enforce_existence=enforce_existence
    )
    return map_over_files_in_bindings(environment, virtualize_func)


def add_paths(task_container: TaskContainer, host_paths: Iterable[str]) -> None:
    """
    Based off of WDL.runtime.task_container.add_paths from miniwdl
    Maps the host path to the container paths
    """
    # partition the files by host directory
    host_paths_by_dir: dict[str, set[str]] = {}
    for host_path in host_paths:
        host_path_strip = host_path.rstrip("/")
        if (
            host_path not in task_container.input_path_map
            and host_path_strip not in task_container.input_path_map
        ):
            if not os.path.exists(host_path_strip):
                raise WDL.Error.InputError("input path not found: " + host_path)
            host_paths_by_dir.setdefault(os.path.dirname(host_path_strip), set()).add(
                host_path
            )
    # for each such partition of files
    # - if there are no basename collisions under input subdirectory 0, then mount them there.
    # - otherwise, mount them in a fresh subdirectory
    subd = 0
    id_to_subd: dict[str, str] = {}
    for paths in host_paths_by_dir.values():
        based = os.path.join(task_container.container_dir, "work/_miniwdl_inputs")
        for host_path in paths:
            parent_id = os.path.basename(os.path.dirname(host_path))
            if id_to_subd.get(parent_id, None) is None:
                id_to_subd[parent_id] = str(subd)
                subd += 1
            host_path_subd = id_to_subd[parent_id]
            container_path = os.path.join(
                based, host_path_subd, os.path.basename(host_path.rstrip("/"))
            )
            if host_path.endswith("/"):
                container_path += "/"
            assert (
                container_path not in task_container.input_path_map_rev
            ), f"{container_path}, {task_container.input_path_map_rev}"
            task_container.input_path_map[host_path] = container_path
            task_container.input_path_map_rev[container_path] = host_path


def drop_if_missing(
    file: WDL.Value.File, standard_library: ToilWDLStdLibBase
) -> WDL.Value.File | None:
    """
    Return None if a file doesn't exist, or its path if it does.

    filename represents a URI or file name belonging to a WDL value of type value_type. work_dir represents
    the current working directory of the job and is where all relative paths will be interpreted from
    """
    work_dir = standard_library.execution_dir
    filename = getattr(file, "virtualized_value", None) or file.value
    value_type = file.type
    logger.debug("Consider file %s", filename)

    if filename is not None and is_url(filename):
        try:
            if filename.startswith(TOIL_URI_SCHEME) or AbstractJobStore.url_exists(
                filename
            ):
                # We assume anything in the filestore actually exists.
                devirtualized_filename = standard_library._devirtualize_filename(
                    filename
                )
                file.value = devirtualized_filename
                setattr(file, "virtualized_value", filename)
                return file
            else:
                logger.warning(
                    "File %s with type %s does not actually exist at its URI",
                    filename,
                    value_type,
                )
                return None
        except HTTPError as e:
            # The error doesn't always include the URL in its message.
            logger.error(
                "File %s could not be checked for existence due to HTTP error %d",
                filename,
                e.code,
            )
            raise
    else:
        # Get the absolute path, not resolving symlinks
        effective_path = os.path.abspath(
            os.path.join(work_dir or os.getcwd(), filename)
        )
        if os.path.islink(effective_path) or os.path.exists(effective_path):
            # This is a broken symlink or a working symlink or a file.
            return file
        else:
            logger.warning(
                "File %s with type %s does not actually exist at %s",
                filename,
                value_type,
                effective_path,
            )
            return None


def drop_missing_files(
    environment: WDLBindings, standard_library: ToilWDLStdLibBase
) -> WDLBindings:
    """
    Make sure all the File values embedded in the given bindings point to files
    that exist, or are null.

    Files must not be virtualized.
    """

    # Determine where to evaluate relative paths relative to
    drop_if_missing_with_workdir = partial(
        drop_if_missing, standard_library=standard_library
    )
    return map_over_files_in_bindings(environment, drop_if_missing_with_workdir)


def get_file_paths_in_bindings(environment: WDLBindings) -> list[str]:
    """
    Get the paths of all files in the bindings. Doesn't guarantee that
    duplicates are removed.

    TODO: Duplicative with WDL.runtime.task._fspaths, except that is internal
    and supports Directory objects.
    """

    paths = []

    def append_to_paths(file: WDL.Value.File) -> WDL.Value.File | None:
        # Append element and return the element. This is to avoid a logger warning inside map_over_typed_files_in_value()
        # But don't process nonexistent files
        if getattr(file, "nonexistent", False) is False:
            path = file.value
            paths.append(path)
            return file

    map_over_files_in_bindings(environment, append_to_paths)
    return paths


def map_over_files_in_bindings(
    environment: WDLBindings,
    transform: Callable[[WDL.Value.File], WDL.Value.File | None],
) -> WDLBindings:
    """
    Run all File values embedded in the given bindings through the given
    transformation function.

    TODO: Replace with WDL.Value.rewrite_env_paths or WDL.Value.rewrite_files
    """

    return environment.map(lambda b: map_over_files_in_binding(b, transform))


def map_over_files_in_binding(
    binding: WDL.Env.Binding[WDL.Value.Base],
    transform: Callable[[WDL.Value.File], WDL.Value.File | None],
) -> WDL.Env.Binding[WDL.Value.Base]:
    """
    Run all File values' types and values embedded in the given binding's value through the given
    transformation function.
    """

    return WDL.Env.Binding(
        binding.name,
        map_over_typed_files_in_value(binding.value, transform),
        binding.info,
    )


# TODO: We want to type this to say, for anything descended from a WDL type, we
# return something descended from the same WDL type or a null. But I can't
# quite do that with generics, since you could pass in some extended WDL value
# type we've never heard of and expect to get one of those out.
#
# For now we assume that any types extending the WDL value types will implement
# compatible constructors.
def map_over_typed_files_in_value(
    value: WDL.Value.Base, transform: Callable[[WDL.Value.File], WDL.Value.File | None]
) -> WDL.Value.Base:
    """
    Run all File values embedded in the given value through the given
    transformation function.

    If the transform returns None, the file value is changed to Null.

    The transform has access to the type information for the value, so it knows
    if it may return None, depending on if the value is optional or not.

    The transform is *allowed* to return None only if the mapping result won't
    actually be used, to allow for scans. So error checking needs to be part of
    the transform itself.
    """
    if isinstance(value, WDL.Value.File):
        # This is a file so we need to process it
        new_file = transform(value)
        if new_file is None:
            # Assume the transform checked types if we actually care about the
            # result.
            logger.warning("File %s became Null", value)
            return WDL.Value.Null()
        else:
            # Make whatever the value is around the new path.
            # TODO: why does this need casting?
            return new_file
    elif isinstance(value, WDL.Value.Array):
        # This is an array, so recurse on the items
        return WDL.Value.Array(
            value.type.item_type,
            [map_over_typed_files_in_value(v, transform) for v in value.value],
            value.expr,
        )
    elif isinstance(value, WDL.Value.Map):
        # This is a map, so recurse on the members of the items, which are tuples (but not wrapped as WDL Pair objects)
        # TODO: Can we avoid a cast in a comprehension if we get MyPy to know that each pair is always a 2-element tuple?
        return WDL.Value.Map(
            value.type.item_type,
            [
                cast(
                    tuple[WDL.Value.Base, WDL.Value.Base],
                    tuple(map_over_typed_files_in_value(v, transform) for v in pair),
                )
                for pair in value.value
            ],
            value.expr,
        )
    elif isinstance(value, WDL.Value.Pair):
        # This is a pair, so recurse on the left and right items
        return WDL.Value.Pair(
            value.type.left_type,
            value.type.right_type,
            cast(
                tuple[WDL.Value.Base, WDL.Value.Base],
                tuple(map_over_typed_files_in_value(v, transform) for v in value.value),
            ),
            value.expr,
        )
    elif isinstance(value, WDL.Value.Struct):
        # This is a struct, so recurse on the values in the backing dict
        return WDL.Value.Struct(
            cast(Union[WDL.Type.StructInstance, WDL.Type.Object], value.type),
            {
                k: map_over_typed_files_in_value(v, transform)
                for k, v in value.value.items()
            },
            value.expr,
        )
    else:
        # All other kinds of value can be passed through unmodified.
        return value


def ensure_null_files_are_nullable(
    value: WDL.Value.Base, original_value: WDL.Value.Base, expected_type: WDL.Type.Base
) -> None:
    """
    Run through all nested values embedded in the given value and check that the null values are valid.

    If a null value is found that does not have a valid corresponding expected_type, raise an error

    (This is currently only used to check that null values arising from File coercion are in locations with a nullable File? type.
    If this is to be used elsewhere, the error message should be changed to describe the appropriate types and not just talk about files.)

    For example:
    If one of the nested values is null but the equivalent nested expected_type is not optional, a FileNotFoundError will be raised
    :param value: WDL base value to check. This is the WDL value that has been transformed and has the null elements
    :param original_value: The original WDL base value prior to the transformation. Only used for error messages
    :param expected_type: The WDL type of the value
    """
    if isinstance(value, WDL.Value.File):
        pass
    elif isinstance(value, WDL.Value.Array) and isinstance(
        expected_type, WDL.Type.Array
    ):
        for elem, orig_elem in zip(value.value, original_value.value):
            ensure_null_files_are_nullable(elem, orig_elem, expected_type.item_type)
    elif isinstance(value, WDL.Value.Map) and isinstance(expected_type, WDL.Type.Map):
        for pair, orig_pair in zip(value.value, original_value.value):
            # The key of the map cannot be optional or else it is not serializable, so we only need to check the value
            ensure_null_files_are_nullable(
                pair[1], orig_pair[1], expected_type.item_type[1]
            )
    elif isinstance(value, WDL.Value.Pair) and isinstance(expected_type, WDL.Type.Pair):
        ensure_null_files_are_nullable(
            value.value[0], original_value.value[0], expected_type.left_type
        )
        ensure_null_files_are_nullable(
            value.value[1], original_value.value[1], expected_type.right_type
        )
    elif isinstance(value, WDL.Value.Struct) and isinstance(
        expected_type, WDL.Type.StructInstance
    ):
        for (k, v), (_, orig_v) in zip(
            value.value.items(), original_value.value.items()
        ):
            # The parameters method for WDL.Type.StructInstance returns the values rather than the dictionary
            # While dictionaries are ordered, this should be more robust; the else branch should never be hit
            if expected_type.members is not None:
                ensure_null_files_are_nullable(v, orig_v, expected_type.members[k])
    elif isinstance(value, WDL.Value.Null):
        if not expected_type.optional:
            raise FileNotFoundError(
                errno.ENOENT, os.strerror(errno.ENOENT), original_value.value
            )
    else:
        # Don't check other (unsupported?) types
        return


class WDLBaseJob(Job):
    """
    Base job class for all WDL-related jobs.

    Responsible for post-processing returned bindings, to do things like add in
    null values for things not defined in a section. Post-processing operations
    can be added onto any job before it is saved, and will be applied as long
    as the job's run method calls postprocess().

    Also responsible for remembering the Toil WDL configuration keys and values.
    """

    def __init__(self, wdl_options: WDLContext, **kwargs: Any) -> None:
        """
        Make a WDL-related job.

        Makes sure the global recursive call limit is high enough to allow
        MiniWDL's extremely deep WDL structures to be pickled. We handle this
        in the constructor because it needs to happen in the leader and the
        worker before a job body containing MiniWDL structures can be saved.
        """

        # Default everything to being a local job
        if "local" not in kwargs:
            kwargs["local"] = True

        super().__init__(**kwargs)

        # The jobs can't pickle under the default Python recursion limit of
        # 1000 because MiniWDL data structures are very deep.
        # TODO: Dynamically determine how high this needs to be to serialize the structures we actually have.
        # TODO: Make sure C-level stack size is also big enough for this.
        sys.setrecursionlimit(10000)

        # We need an ordered list of postprocessing steps to apply, because we
        # may have coalesced postprocessing steps deferred by several levels of
        # jobs returning other jobs' promised RVs.
        self._postprocessing_steps: list[tuple[str, str | Promised[WDLBindings]]] = []

        self._wdl_options = wdl_options

        assert self._wdl_options.get("container") is not None

    # TODO: We're not allowed by MyPy to override a method and widen the return
    # type, so this has to be Any.
    def run(self, file_store: AbstractFileStore) -> Any:
        """
        Run a WDL-related job.

        Remember to decorate non-trivial overrides with :func:`report_wdl_errors`.
        """
        # Make sure that pickle is prepared to save our return values, which
        # might take a lot of recursive calls. TODO: This might be because
        # bindings are actually linked lists or something?
        sys.setrecursionlimit(10000)

    def then_underlay(self, underlay: Promised[WDLBindings]) -> None:
        """
        Apply an underlay of backup bindings to the result.
        """
        logger.debug("Underlay %s after %s", underlay, self)
        self._postprocessing_steps.append(("underlay", underlay))

    def then_remove(self, remove: Promised[WDLBindings]) -> None:
        """
        Remove the given bindings from the result.
        """
        logger.debug("Remove %s after %s", remove, self)
        self._postprocessing_steps.append(("remove", remove))

    def then_namespace(self, namespace: str) -> None:
        """
        Put the result bindings into a namespace.
        """
        logger.debug("Namespace %s after %s", namespace, self)
        self._postprocessing_steps.append(("namespace", namespace))

    def then_overlay(self, overlay: Promised[WDLBindings]) -> None:
        """
        Overlay the given bindings on top of the (possibly namespaced) result.
        """
        logger.debug("Overlay %s after %s", overlay, self)
        self._postprocessing_steps.append(("overlay", overlay))

    def postprocess(self, bindings: WDLBindings) -> WDLBindings:
        """
        Apply queued changes to bindings.

        Should be applied by subclasses' run() implementations to their return
        values.
        """

        for action, argument in self._postprocessing_steps:

            logger.debug("Apply postprocessing step: (%s, %s)", action, argument)

            # Interpret the mini language of postprocessing steps.
            # These are too small to justify being their own separate jobs.
            if action == "underlay":
                if not isinstance(argument, WDL.Env.Bindings):
                    raise RuntimeError("Wrong postprocessing argument type")
                # We want to apply values from the underlay if not set in the bindings
                bindings = combine_bindings([bindings, argument.subtract(bindings)])
            elif action == "remove":
                if not isinstance(argument, WDL.Env.Bindings):
                    raise RuntimeError("Wrong postprocessing argument type")
                # We need to take stuff out of scope
                bindings = bindings.subtract(argument)
            elif action == "namespace":
                if not isinstance(argument, str):
                    raise RuntimeError("Wrong postprocessing argument type")
                # We are supposed to put all our results in a namespace
                bindings = bindings.wrap_namespace(argument)
            elif action == "overlay":
                if not isinstance(argument, WDL.Env.Bindings):
                    raise RuntimeError("Wrong postprocessing argument type")
                # We want to apply values from the overlay over the bindings
                bindings = combine_bindings([bindings.subtract(argument), argument])
            else:
                raise RuntimeError(f"Unknown postprocessing action {action}")

        return bindings

    def defer_postprocessing(self, other: WDLBaseJob) -> None:
        """
        Give our postprocessing steps to a different job.

        Use this when you are returning a promise for bindings, on the job that issues the promise.
        """

        other._postprocessing_steps += self._postprocessing_steps
        self._postprocessing_steps = []

        logger.debug("Assigned postprocessing steps from %s to %s", self, other)


class WDLTaskWrapperJob(WDLBaseJob):
    """
    Job that determines the resources needed to run a WDL job.

    Responsible for evaluating the input declarations for unspecified inputs,
    evaluating the runtime section, and scheduling or chaining to the real WDL
    job.

    All bindings are in terms of task-internal names.
    """

    def __init__(
        self,
        task: WDL.Tree.Task,
        prev_node_results: Sequence[Promised[WDLBindings]],
        task_id: list[str],
        wdl_options: WDLContext,
        **kwargs: Any,
    ) -> None:
        """
        Make a new job to determine resources and run a task.

        :param namespace: The namespace that the task's *contents* exist in.
               The caller has alredy added the task's own name.
        """
        # task_path in wdl_options is like the namespace, but including subscript numbers for scatters
        super().__init__(
            unitName=wdl_options["task_path"] + ".inputs",
            displayName=wdl_options["namespace"] + ".inputs",
            wdl_options=wdl_options,
            **kwargs,
        )

        logger.info(
            "Preparing to run task code for %s as %s",
            task.name,
            wdl_options["namespace"],
        )

        self._task = task
        self._prev_node_results = prev_node_results
        self._task_id = task_id

    @report_wdl_errors("evaluate task code", exit=True)
    def run(self, file_store: AbstractFileStore) -> Promised[WDLBindings]:
        """
        Evaluate inputs and runtime and schedule the task.
        """
        super().run(file_store)
        logger.info(
            "Evaluating inputs and runtime for task %s (%s) called as %s",
            self._task.name,
            self._task_id,
            self._wdl_options["namespace"],
        )

        # Combine the bindings we get from previous jobs.
        # For a task we are only passed the inside-the-task namespace.
        bindings = combine_bindings(unwrap_all(self._prev_node_results))
        # Set up the WDL standard library
        # UUID to use for virtualizing files
        standard_library = ToilWDLStdLibBase(file_store, self._wdl_options)

        if self._task.inputs:
            logger.debug("Evaluating task code")
            # Evaluate all the inputs that aren't pre-set
            bindings = evaluate_decls_to_bindings(
                self._task.inputs, bindings, standard_library, include_previous=True
            )
        if self._task.postinputs:
            # Evaluate all the postinput decls.
            # We need these in order to evaluate the runtime.
            # TODO: What if they wanted resources from the runtime?
            bindings = evaluate_decls_to_bindings(
                self._task.postinputs, bindings, standard_library, include_previous=True
            )

        # Evaluate the runtime section
        runtime_bindings = evaluate_call_inputs(
            self._task, self._task.runtime, bindings, standard_library
        )

        # Fill these in with not-None if the workflow asks for each resource.
        runtime_memory: int | None = None
        runtime_cores: float | None = None
        runtime_disk: int | None = None
        runtime_accelerators: list[AcceleratorRequirement] | None = None

        if runtime_bindings.has_binding("cpu"):
            cpu_spec: int = runtime_bindings.resolve("cpu").value
            runtime_cores = float(cpu_spec)

        if runtime_bindings.has_binding("memory"):
            # Get the memory requirement and convert to bytes
            memory_spec: int | str = runtime_bindings.resolve("memory").value
            if isinstance(memory_spec, str):
                memory_spec = human2bytes(memory_spec)
            runtime_memory = memory_spec

        mount_spec: dict[str | None, int] = dict()
        if runtime_bindings.has_binding("disks"):
            # Miniwdl doesn't have this, but we need to be able to parse things like:
            # local-disk 5 SSD
            # which would mean we need 5 GB space. Cromwell docs for this are at https://cromwell.readthedocs.io/en/stable/RuntimeAttributes/#disks
            # We ignore all disk types, and complain if the mount point is not `local-disk`.
            disks_spec: list[WDL.Value.String] | str = runtime_bindings.resolve(
                "disks"
            ).value
            if isinstance(disks_spec, list):
                # SPEC says to use the first one
                # the parser gives an array of WDL string objects
                all_specs = [part.value for part in disks_spec]
            else:
                all_specs = disks_spec.split(",")
            # Sum up the space in each disk specification
            total_bytes: float = 0
            for spec in all_specs:
                specified_mount_point, part_size, part_suffix = parse_disks(
                    spec, disks_spec
                )
                per_part_size = convert_units(part_size, part_suffix)
                total_bytes += per_part_size
                if mount_spec.get(specified_mount_point) is not None:
                    if specified_mount_point is not None:
                        # raise an error as all mount points must be unique
                        raise ValueError(
                            f"Could not parse disks = {disks_spec} because the mount point {specified_mount_point} is specified multiple times"
                        )
                    else:
                        raise ValueError(
                            f"Could not parse disks = {disks_spec} because the mount point is omitted more than once"
                        )

                # TODO: we always ignore the disk type and assume we have the right one.
                mount_spec[specified_mount_point] = int(per_part_size)
            runtime_disk = int(total_bytes)

        if not runtime_bindings.has_binding(
            "gpu"
        ) and self._task.effective_wdl_version in ("1.0", "draft-2"):
            # For old WDL versions, guess whether the task wants GPUs if not specified.
            use_gpus = (
                runtime_bindings.has_binding("gpuCount")
                or runtime_bindings.has_binding("gpuType")
                or runtime_bindings.has_binding("nvidiaDriverVersion")
            )
        else:
            # The gpu field is the WDL 1.1 standard with a default value of false,
            # so in 1.1+ documents, this field will be the absolute
            # truth on whether to use GPUs or not.
            # Fields such as gpuType and gpuCount will control what GPUs are provided.
            use_gpus = cast(
                WDL.Value.Boolean, runtime_bindings.get("gpu", WDL.Value.Boolean(False))
            ).value

        if use_gpus:
            # We want to have GPUs
            # TODO: actually coerce types here instead of casting to detect user mistakes
            # Get the GPU count if set, or 1 if not,
            gpu_count: int = cast(
                WDL.Value.Int, runtime_bindings.get("gpuCount", WDL.Value.Int(1))
            ).value
            # Get the GPU model constraint if set, or None if not
            gpu_model: str | None = cast(
                Union[WDL.Value.String, WDL.Value.Null],
                runtime_bindings.get("gpuType", WDL.Value.Null()),
            ).value
            # We can't enforce a driver version, but if an nvidia driver
            # version is set, manually set nvidia brand
            gpu_brand: str | None = (
                "nvidia"
                if runtime_bindings.has_binding("nvidiaDriverVersion")
                else None
            )
            # Make a dict from this
            accelerator_spec: dict[str, str | int] = {"kind": "gpu", "count": gpu_count}
            if gpu_model is not None:
                accelerator_spec["model"] = gpu_model
            if gpu_brand is not None:
                accelerator_spec["brand"] = gpu_brand

            accelerator_requirement = parse_accelerator(accelerator_spec)
            runtime_accelerators = [accelerator_requirement]

        task_wdl_options = self._wdl_options.copy()
        # A task is not guaranteed to have access to the current execution directory, so get rid of it. The execution directory also is not needed as all files will be virtualized
        task_wdl_options.pop("execution_dir")
        # Schedule to get resources. Pass along the bindings from evaluating all the inputs and decls, and the runtime, with files virtualized.
        run_job = WDLTaskJob(
            self._task,
            virtualize_files(bindings, standard_library, enforce_existence=False),
            virtualize_files(
                runtime_bindings, standard_library, enforce_existence=False
            ),
            self._task_id,
            cores=runtime_cores or self.cores,
            memory=runtime_memory or self.memory,
            disk=runtime_disk or self.disk,
            accelerators=runtime_accelerators or self.accelerators,
            wdl_options=task_wdl_options,
            mount_spec=mount_spec,
        )
        # Run that as a child
        self.addChild(run_job)

        # Give it our postprocessing steps
        self.defer_postprocessing(run_job)

        # And return its result.
        return run_job.rv()


class WDLTaskJob(WDLBaseJob):
    """
    Job that runs a WDL task.

    Responsible for re-evaluating input declarations for unspecified inputs,
    evaluating the runtime section, re-scheduling if resources are not
    available, running any command, and evaluating the outputs.

    All bindings are in terms of task-internal names.
    """

    def __init__(
        self,
        task: WDL.Tree.Task,
        task_internal_bindings: Promised[WDLBindings],
        runtime_bindings: Promised[WDLBindings],
        task_id: list[str],
        mount_spec: dict[str | None, int],
        wdl_options: WDLContext,
        **kwargs: Any,
    ) -> None:
        """
        Make a new job to run a task.

        :param namespace: The namespace that the task's *contents* exist in.
               The caller has alredy added the task's own name.
        """

        # This job should not be local because it represents a real workflow task.
        # TODO: Instead of re-scheduling with more resources, add a local
        # "wrapper" job like CWL uses to determine the actual requirements.

        # task_path in wdl_options is like the namespace, but including subscript numbers for scatters
        super().__init__(
            unitName=wdl_options["task_path"] + ".command",
            displayName=wdl_options["namespace"] + ".command",
            local=False,
            wdl_options=wdl_options,
            **kwargs,
        )

        logger.info(
            "Preparing to run task %s as %s", task.name, wdl_options["namespace"]
        )

        self._task = task
        self._task_internal_bindings = task_internal_bindings
        self._runtime_bindings = runtime_bindings
        self._task_id = task_id
        self._mount_spec = mount_spec

    ###
    # Runtime code injection system
    ###

    # WDL runtime code injected in the container communicates back to the rest
    # of the runtime through files in this directory.
    INJECTED_MESSAGE_DIR = ".toil_wdl_runtime"

    def add_injections(self, command_string: str, task_container: TaskContainer) -> str:
        """
        Inject extra Bash code from the Toil WDL runtime into the command for the container.

        Currently doesn't implement the MiniWDL plugin system, but does add
        resource usage monitoring to Docker containers.
        """

        parts = []

        if isinstance(task_container, SwarmContainer):
            # We're running on Docker Swarm, so we need to monitor CPU usage
            # and so on from inside the container, since it won't be attributed
            # to Toil child processes in the leader's self-monitoring.
            # TODO: Mount this from a file Toil installs instead or something.
            script = textwrap.dedent(
                """\
                function _toil_resource_monitor () {
                    # Turn off error checking and echo in here
                    set +ex
                    MESSAGE_DIR="${1}"
                    mkdir -p "${MESSAGE_DIR}"

                    function sample_cpu_usec() {
                        if [[ -f  /sys/fs/cgroup/cpu.stat ]] ; then
                            awk '{ if ($1 == "usage_usec") {print $2} }' /sys/fs/cgroup/cpu.stat
                        elif [[ -f /sys/fs/cgroup/cpuacct/cpuacct.stat ]] ; then
                            echo $(( $(head -n 1 /sys/fs/cgroup/cpuacct/cpuacct.stat | cut -f2 -d' ') * 10000 ))
                        fi
                    }

                    function sample_memory_bytes() {
                        if [[ -f /sys/fs/cgroup/memory.stat ]] ; then
                            awk '{ if ($1 == "anon") { print $2 } }' /sys/fs/cgroup/memory.stat
                        elif [[ -f /sys/fs/cgroup/memory/memory.stat ]] ; then
                            awk '{ if ($1 == "total_rss") { print $2 } }' /sys/fs/cgroup/memory/memory.stat
                        fi
                    }

                    while true ; do
                        printf "CPU\\t" >> ${MESSAGE_DIR}/resources.tsv
                        sample_cpu_usec >> ${MESSAGE_DIR}/resources.tsv
                        printf "Memory\\t" >> ${MESSAGE_DIR}/resources.tsv
                        sample_memory_bytes >> ${MESSAGE_DIR}/resources.tsv
                        sleep 1
                    done
                }
                """
            )
            parts.append(script)
            # Launch in a subshell so that it doesn't interfere with Bash "wait" in the main shell
            parts.append(f"(_toil_resource_monitor {self.INJECTED_MESSAGE_DIR} &)")

        if isinstance(task_container, SwarmContainer) and platform.system() == "Darwin":
            # With gRPC FUSE file sharing, files immediately downloaded before
            # being mounted may appear as size 0 in the container due to a race
            # condition. Check for this and produce an approperiate error.

            script = textwrap.dedent(
                """\
                function _toil_check_size () {
                    TARGET_FILE="${1}"
                    GOT_SIZE="$(stat -c %s "${TARGET_FILE}")"
                    EXPECTED_SIZE="${2}"
                    if [[ "${GOT_SIZE}" != "${EXPECTED_SIZE}" ]] ; then
                        echo >&2 "Toil Error:"
                        echo >&2 "File size visible in container for ${TARGET_FILE} is size ${GOT_SIZE} but should be size ${EXPECTED_SIZE}"
                        echo >&2 "Are you using gRPC FUSE file sharing in Docker Desktop?"
                        echo >&2 "It doesn't work: see <https://github.com/DataBiosphere/toil/issues/4542>."
                        exit 1
                    fi
                }
            """
            )
            parts.append(script)
            for host_path, job_path in task_container.input_path_map.items():
                expected_size = os.path.getsize(host_path)
                if expected_size != 0:
                    parts.append(f'_toil_check_size "{job_path}" {expected_size}')

        parts.append(command_string)

        return "\n".join(parts)

    def handle_injection_messages(
        self, outputs_library: ToilWDLStdLibTaskOutputs
    ) -> None:
        """
        Handle any data received from injected runtime code in the container.
        """

        message_files = outputs_library._glob(
            WDL.Value.String(os.path.join(self.INJECTED_MESSAGE_DIR, "*"))
        )
        logger.debug("Handling message files: %s", message_files)
        for message_file in message_files.value:
            self.handle_message_file(message_file.value)

    def handle_message_file(self, file_path: str) -> None:
        """
        Handle a message file received from in-container injected code.

        Takes the host-side path of the file.
        """
        if os.path.basename(file_path) == "resources.tsv":
            # This is a TSV of resource usage info.
            first_cpu_usec: int | None = None
            last_cpu_usec: int | None = None
            max_memory_bytes: int | None = None

            for line in open(file_path):
                if not line.endswith("\n"):
                    # Skip partial lines
                    continue
                # For each full line we got
                parts = line.strip().split("\t")
                if len(parts) != 2:
                    # Skip odd-shaped lines
                    continue
                if parts[0] == "CPU":
                    # Parse CPU usage
                    cpu_usec = int(parts[1])
                    # Update summary stats
                    if first_cpu_usec is None:
                        first_cpu_usec = cpu_usec
                    last_cpu_usec = cpu_usec
                elif parts[0] == "Memory":
                    # Parse memory usage
                    memory_bytes = int(parts[1])
                    # Update summary stats
                    if max_memory_bytes is None or max_memory_bytes < memory_bytes:
                        max_memory_bytes = memory_bytes

            if max_memory_bytes is not None:
                logger.info(
                    "Container used at about %s bytes of memory at peak",
                    max_memory_bytes,
                )
                # Treat it as if used by a child process
                ResourceMonitor.record_extra_memory(max_memory_bytes // 1024)
            if last_cpu_usec is not None:
                assert first_cpu_usec is not None
                cpu_seconds = (last_cpu_usec - first_cpu_usec) / 1000000
                logger.info("Container used about %s seconds of CPU time", cpu_seconds)
                # Treat it as if used by a child process
                ResourceMonitor.record_extra_cpu(cpu_seconds)

    ###
    # Helper functions to work out what containers runtime we can use
    ###

    def can_fake_root(self) -> bool:
        """
        Determine if --fakeroot is likely to work for Singularity.
        """

        # We need to have an entry for our user in /etc/subuid to grant us a range of UIDs to use, for fakeroot to work.
        try:
            subuid_file = open("/etc/subuid")
        except OSError as e:
            logger.warning(
                "Cannot open /etc/subuid due to %s; assuming no subuids available", e
            )
            return False
        username = get_user_name()
        for line in subuid_file:
            if line.split(":")[0].strip() == username:
                # We have a line assigning subuids
                return True
        # If there is no line, we have no subuids
        logger.warning("No subuids are assigned to %s; cannot fake root.", username)
        return False

    def can_mount_proc(self) -> bool:
        """
        Determine if --containall will work for Singularity. On Kubernetes, this will result in operation not permitted
        See: https://github.com/apptainer/singularity/issues/5857

        So if Kubernetes is detected, return False
        :return: bool
        """
        return "KUBERNETES_SERVICE_HOST" not in os.environ

    def ensure_mount_point(
        self, file_store: AbstractFileStore, mount_spec: dict[str | None, int]
    ) -> dict[str, str]:
        """
        Ensure the mount point sources are available.

        Will check if the mount point source has the requested amount of space available.

        Note: We are depending on Toil's job scheduling backend to error when the sum of multiple mount points disk requests is greater than the total available
        For example, if a task has two mount points request 100 GB each but there is only 100 GB available, the df check may pass
        but Toil should fail to schedule the jobs internally

        :param mount_spec: Mount specification from the disks attribute in the WDL task. Is a dict where key is the mount point target and value is the size
        :param file_store: File store to create a tmp directory for the mount point source
        :return: Dict mapping mount point target to mount point source
        """
        logger.debug("Detected mount specifications, creating mount points.")
        mount_src_mapping = {}
        # Create one tmpdir to encapsulate all mount point sources, each mount point will be associated with a subdirectory
        tmpdir = file_store.getLocalTempDir()

        # The POSIX standard doesn't specify how to escape spaces in mount points and file system names
        # The only defect of this regex is if the target mount point is the same format as the df output
        # It is likely reliable enough to trust the user has not created a mount with a df output-like name
        regex_df = re.compile(r".+ \d+ +\d+ +(\d+) +\d+% +.+")
        total_mount_size = sum(mount_spec.values())
        try:
            # Use arguments from the df POSIX standard
            df_line = subprocess.check_output(
                ["df", "-k", "-P", tmpdir], encoding="utf-8"
            ).split("\n")[1]
            m = re.match(regex_df, df_line)
            if m is None:
                logger.debug("Output of df may be malformed: %s", df_line)
                logger.warning(
                    "Unable to check disk requirements as output of 'df' command is malformed. Will assume storage is always available."
                )
            else:
                # Block size will always be 1024
                available_space = int(m[1]) * 1024
                if available_space < total_mount_size:
                    # We do not have enough space available for this mount point
                    # An omitted mount point is the task's execution directory so show that to the user instead
                    raise InsufficientMountDiskSpace(
                        [
                            (
                                mount_point
                                if mount_point is not None
                                else "/mnt/miniwdl_task_container/work"
                            )
                            for mount_point in mount_spec.keys()
                        ],
                        total_mount_size,
                        available_space,
                    )
        except subprocess.CalledProcessError as e:
            # If df somehow isn't available
            logger.debug("Unable to call df. stdout: %s stderr: %s", e.stdout, e.stderr)
            logger.warning(
                "Unable to check disk requirements as call to 'df' command failed. Will assume storage is always available."
            )
        for mount_target in mount_spec.keys():
            # Create a new subdirectory for each mount point
            source_location = os.path.join(tmpdir, str(uuid.uuid4()))
            os.mkdir(source_location)
            if mount_target is not None:
                # None represents an omitted mount point, which will default to the task's work directory. MiniWDL's internals will mount the task's work directory by itself
                mount_src_mapping[mount_target] = source_location
        return mount_src_mapping

    @report_wdl_errors("run task command", exit=True)
    def run(self, file_store: AbstractFileStore) -> Promised[WDLBindings]:
        """
        Actually run the task.
        """
        super().run(file_store)
        logger.info(
            "Running task command for %s (%s) called as %s",
            self._task.name,
            self._task_id,
            self._wdl_options["namespace"],
        )

        # Set up the WDL standard library
        # UUID to use for virtualizing files
        # We process nonexistent files in WDLTaskWrapperJob as those must be run locally, so don't try to devirtualize them
        standard_library = ToilWDLStdLibBase(file_store, wdl_options=self._wdl_options)

        # Create mount points and get a mapping of target mount points to locations on disk
        mount_mapping = self.ensure_mount_point(file_store, self._mount_spec)

        # Get the bindings from after the input section
        bindings = unwrap(self._task_internal_bindings)
        # And the bindings from evaluating the runtime section
        runtime_bindings = unwrap(self._runtime_bindings)

        # We have all the resources we need, so run the task

        if shutil.which("singularity") and self._wdl_options.get("container") in [
            "singularity",
            "auto",
        ]:
            # Prepare to use Singularity. We will need plenty of space to
            # download images.
            # Default the Singularity and MiniWDL cache directories. This sets the cache to the same place as
            # Singularity/MiniWDL's default cache directory
            # With launch-cluster, the singularity and miniwdl cache is set to /var/lib/toil in abstractProvisioner.py
            # A current limitation with the singularity/miniwdl cache is it cannot check for image updates if the
            # filename is the same
            singularity_cache = os.path.join(os.path.expanduser("~"), ".singularity")
            miniwdl_cache = os.path.join(os.path.expanduser("~"), ".cache/miniwdl")

            # Cache Singularity's layers somewhere known to have space
            os.environ["SINGULARITY_CACHEDIR"] = os.environ.get(
                "SINGULARITY_CACHEDIR", singularity_cache
            )

            # Make sure it exists.
            os.makedirs(os.environ["SINGULARITY_CACHEDIR"], exist_ok=True)

            # Cache Singularity images for the workflow on this machine.
            # Since MiniWDL does only within-process synchronization for pulls,
            # we also will need to pre-pull one image into here at a time.
            os.environ["MINIWDL__SINGULARITY__IMAGE_CACHE"] = os.environ.get(
                "MINIWDL__SINGULARITY__IMAGE_CACHE", miniwdl_cache
            )

            # Make sure it exists.
            os.makedirs(os.environ["MINIWDL__SINGULARITY__IMAGE_CACHE"], exist_ok=True)

            # Run containers with Singularity
            TaskContainerImplementation: type[TaskContainer] = SingularityContainer
        elif self._wdl_options.get("container") in ["docker", "auto"]:
            # Run containers with Docker
            # TODO: Poll if it is available and don't just try and fail.
            TaskContainerImplementation = SwarmContainer
            if (
                runtime_bindings.has_binding("gpuType")
                or runtime_bindings.has_binding("gpuCount")
                or runtime_bindings.has_binding("nvidiaDriverVersion")
            ):
                # Complain to the user that this is unlikely to work.
                logger.warning(
                    "Running job that might need accelerators with Docker. "
                    "Accelerator and GPU support "
                    "is not yet implemented in the MiniWDL Docker "
                    "containerization implementation."
                )
        else:
            raise RuntimeError(
                f"Could not find a working container engine to use; told to use {self._wdl_options.get('container')}"
            )

        # Set up the MiniWDL container running stuff
        miniwdl_logger = logging.getLogger("MiniWDLContainers")
        miniwdl_config = WDL.runtime.config.Loader(miniwdl_logger)
        if not getattr(TaskContainerImplementation, "toil_initialized__", False):
            # Initialize the cointainer system
            TaskContainerImplementation.global_init(miniwdl_config, miniwdl_logger)

            # TODO: We don't want to use MiniWDL's resource limit logic, but
            # we'd have to get at the _SubprocessScheduler that is internal to
            # the WDL.runtime.backend.cli_subprocess.SubprocessBase class to
            # hack it out of e.g. SingularityContainer, so for now we bring it
            # up. If we don't do this, we error out trying to make
            # _SubprocessScheduler instances because its class-level condition
            # variable doesn't exist.
            TaskContainerImplementation.detect_resource_limits(
                miniwdl_config, miniwdl_logger
            )

            # And remember we did it
            setattr(TaskContainerImplementation, "toil_initialized__", True)
            # TODO: not thread safe!

        # Records, if we use a container, where its workdir is on our
        # filesystem, so we can interpret file anmes and globs relative to
        # there.
        workdir_in_container: str | None = None
        task_path = self._wdl_options["task_path"]

        if self._task.command:
            # When the command string references a File, we need to get a path
            # to the file on a local disk, which the commnad will be able to
            # actually use, accounting for e.g. containers.
            #
            # TODO: Figure out whan the command template actually uses File
            # values and lazily download them.
            #
            # For now we just grab all the File values in the inside-the-task
            # environment, since any of them *might* be used.
            #
            # Some also might be expected to be adjacent to files that are
            # used, like a BAI that doesn't get referenced in a command line
            # but must be next to its BAM.
            #
            # TODO: MiniWDL can parallelize the fetch
            bindings = devirtualize_files(bindings, standard_library)

            # Make the container object
            # TODO: What is this?
            run_id = str(uuid.uuid4())
            # Directory on the host where the conteiner is allowed to put files.
            host_dir = os.path.abspath(".")
            # Container working directory is guaranteed (?) to be at "work" inside there
            workdir_in_container = os.path.join(host_dir, "work")
            task_container = TaskContainerImplementation(
                miniwdl_config, run_id, host_dir
            )

            if isinstance(task_container, SingularityContainer):
                # We need to patch the Singularity container run invocation

                # We might need to send GPUs and the current miniwdl doesn't do
                # that for Singularity. And we might need to *not* try and use
                # --fakeroot if we lack sub-UIDs. So we sneakily monkey patch it
                # here.
                original_run_invocation = task_container._run_invocation

                def patched_run_invocation(*args: Any, **kwargs: Any) -> list[str]:
                    """
                    Invoke the original _run_invocation to get a base Singularity
                    command line, and then adjust the result to pass GPUs and not
                    fake root if needed.
                    """
                    command_line: list[str] = original_run_invocation(*args, **kwargs)

                    logger.debug("MiniWDL wants to run command line: %s", command_line)

                    # "exec" can be at index 1 or 2 depending on if we have a --verbose.
                    subcommand_index = 2 if command_line[1] == "--verbose" else 1

                    if "--fakeroot" in command_line and not self.can_fake_root():
                        # We can't fake root so don't try.
                        command_line.remove("--fakeroot")

                    # If on Kubernetes and proc cannot be mounted, get rid of --containall
                    if "--containall" in command_line and not self.can_mount_proc():
                        command_line.remove("--containall")

                    extra_flags: set[str] = set()
                    accelerators_needed: list[AcceleratorRequirement] | None = (
                        self.accelerators
                    )
                    local_accelerators = get_individual_local_accelerators()
                    if accelerators_needed is not None:
                        for accelerator in accelerators_needed:
                            # This logic will not work if a workflow needs to specify multiple GPUs of different types
                            # Right now this assumes all GPUs on the node are the same; we only look at the first available GPU
                            # and assume homogeneity
                            # This shouldn't cause issues unless a user has a very odd machine setup, which should be rare
                            if accelerator["kind"] == "gpu":
                                # Grab detected GPUs
                                local_gpus: list[str | None] = [
                                    accel["brand"]
                                    for accel in local_accelerators
                                    if accel["kind"] == "gpu"
                                ] or [None]
                                # Tell singularity the GPU type
                                gpu_brand = accelerator.get("brand") or local_gpus[0]
                                if gpu_brand == "nvidia":
                                    # Tell Singularity to expose nvidia GPUs
                                    extra_flags.add("--nv")
                                elif gpu_brand == "amd":
                                    # Tell Singularity to expose ROCm GPUs
                                    extra_flags.add("--rocm")
                                else:
                                    raise RuntimeError(
                                        "Cannot expose allocated accelerator %s to Singularity job",
                                        accelerator,
                                    )

                    for flag in extra_flags:
                        # Put in all those flags
                        command_line.insert(subcommand_index + 1, flag)

                    logger.debug("Amended command line to: %s", command_line)

                    # Return the modified command line
                    return command_line

                # Apply the patch
                task_container._run_invocation = patched_run_invocation  # type: ignore

                singularity_original_prepare_mounts = task_container.prepare_mounts

                def patch_prepare_mounts_singularity() -> list[tuple[str, str, bool]]:
                    """
                    Mount the mount points specified from the disk requirements.

                    The singularity and docker patch are separate as they have different function signatures
                    """
                    mounts: list[tuple[str, str, bool]] = (
                        singularity_original_prepare_mounts()
                    )
                    # todo: support AWS EBS/Kubernetes persistent volumes
                    # this logic likely only works for local clusters as we don't deal with the size of each mount point
                    for mount_point, source_location in mount_mapping.items():
                        mounts.append((mount_point, source_location, True))
                    return mounts

                task_container.prepare_mounts = patch_prepare_mounts_singularity  # type: ignore[method-assign]
            elif isinstance(task_container, SwarmContainer):
                docker_original_prepare_mounts = task_container.prepare_mounts

                try:
                    # miniwdl depends on docker so this should be available but check just in case
                    pass
                    # docker stubs are still WIP: https://github.com/docker/docker-py/issues/2796
                    from docker.types import Mount  # type: ignore[import-untyped]

                    def patch_prepare_mounts_docker(
                        logger: logging.Logger,
                    ) -> list[Mount]:
                        """
                        Same as the singularity patch but for docker
                        """
                        mounts: list[Mount] = docker_original_prepare_mounts(logger)
                        for mount_point, source_location in mount_mapping.items():
                            mounts.append(
                                Mount(
                                    mount_point.rstrip("/").replace("{{", '{{"{{"}}'),
                                    source_location.rstrip("/").replace(
                                        "{{", '{{"{{"}}'
                                    ),
                                    type="bind",
                                )
                            )
                        return mounts

                    task_container.prepare_mounts = patch_prepare_mounts_docker  # type: ignore[method-assign]
                except ImportError:
                    logger.warning(
                        "Docker package not installed. Unable to add mount points."
                    )
            # Show the runtime info to the container
            task_container.process_runtime(
                miniwdl_logger,
                {
                    binding.name: binding.value
                    for binding in devirtualize_files(
                        runtime_bindings, standard_library
                    )
                },
            )

            # Tell the container to take up all these files. It will assign
            # them all new paths in task_container.input_path_map which we can
            # read. We also get a task_container.host_path() to go the other way.
            add_paths(task_container, get_file_paths_in_bindings(bindings))
            # This maps from oustide container to inside container
            logger.debug("Using container path map: %s", task_container.input_path_map)

            # Replace everything with in-container paths for the command.
            # TODO: MiniWDL deals with directory paths specially here.
            def get_path_in_container(file: WDL.Value.File) -> WDL.Value.File | None:
                if getattr(file, "nonexistent", False) is False:
                    return WDL.Value.File(task_container.input_path_map[file.value])

            contained_bindings = map_over_files_in_bindings(
                bindings, get_path_in_container
            )

            # Make a new standard library for evaluating the command specifically, which only deals with in-container paths and out-of-container paths.
            command_wdl_options: WDLContext = self._wdl_options.copy()
            if workdir_in_container is not None:
                command_wdl_options["execution_dir"] = workdir_in_container
            command_library = ToilWDLStdLibTaskCommand(
                file_store, task_container, wdl_options=command_wdl_options
            )

            # Work out the command string, and unwrap it
            command_string: str = (
                evaluate_named_expression(
                    self._task,
                    "command",
                    WDL.Type.String(),
                    remove_common_leading_whitespace(self._task.command),
                    contained_bindings,
                    command_library,
                )
                .coerce(WDL.Type.String())
                .value
            )

            # Do any command injection we might need to do
            command_string = self.add_injections(command_string, task_container)

            # Grab the standard out and error paths. MyPy complains if we call
            # them because in the current MiniWDL version they are untyped.
            # TODO: MyPy will complain if we accomodate this and they later
            # become typed.
            host_stdout_txt: str = task_container.host_stdout_txt()  #  type: ignore
            host_stderr_txt: str = task_container.host_stderr_txt()  #  type: ignore

            if isinstance(task_container, SingularityContainer):
                # Before running the command, we need to make sure the container's
                # image is already pulled, so MiniWDL doesn't try and pull it.
                # MiniWDL only locks its cache directory within a process, and we
                # need to coordinate with other processes sharing the cache.
                with global_mutex(
                    os.environ["MINIWDL__SINGULARITY__IMAGE_CACHE"],
                    "toil_miniwdl_sif_cache_mutex",
                ):
                    # Also lock the Singularity layer cache in case it is shared with a different set of hosts
                    # TODO: Will these locks work well across machines???
                    with global_mutex(
                        os.environ["SINGULARITY_CACHEDIR"],
                        "toil_singularity_cache_mutex",
                    ):
                        with ExitStack() as cleanup:
                            task_container._pull(miniwdl_logger, cleanup)

            # Log that we are about to run the command in the container
            logger.info("Executing command in %s: %s", task_container, command_string)

            # Now our inputs are all downloaded. Let debugging break in (after command is logged).
            # But we need to hint which host paths are meant to be which container paths
            host_and_job_paths: list[tuple[str, str]] = [
                (k, v) for k, v in task_container.input_path_map.items()
            ]
            self.files_downloaded_hook(host_and_job_paths)

            # TODO: Really we might want to set up a fake container working directory, to actually help the user.

            try:
                task_container.run(miniwdl_logger, command_string)
            except Exception:
                if os.path.exists(host_stderr_txt):
                    size = os.path.getsize(host_stderr_txt)
                    logger.error(
                        "Failed task left standard error at %s of %d bytes",
                        host_stderr_txt,
                        size,
                    )
                    if size > 0:
                        # Send the whole error stream.
                        file_store.log_user_stream(
                            task_path + ".stderr", open(host_stderr_txt, "rb")
                        )
                        if logger.isEnabledFor(logging.DEBUG):
                            logger.debug("MiniWDL already logged standard error")
                        else:
                            # At debug level, MiniWDL itself logs command error lines.
                            # But otherwise we just dump into StatsAndLogging;
                            # we also want the messages in the job log that
                            # gets printed at the end of the workflow. So log
                            # the error log ourselves.
                            logger.error("====TASK ERROR LOG====")
                            for line in open(host_stderr_txt, errors="replace"):
                                logger.error("> %s", line.rstrip("\n"))
                            logger.error("====TASK ERROR LOG====")

                if os.path.exists(host_stdout_txt):
                    size = os.path.getsize(host_stdout_txt)
                    logger.info(
                        "Failed task left standard output at %s of %d bytes",
                        host_stdout_txt,
                        size,
                    )
                    if size > 0:
                        # Save the whole output stream.
                        # TODO: We can't tell if this was supposed to be
                        # captured. It might really be huge binary data.
                        file_store.log_user_stream(
                            task_path + ".stdout", open(host_stdout_txt, "rb")
                        )

                # Keep crashing
                raise
        else:
            # We need to fake stdout and stderr, since nothing ran but the
            # standard library lets you grab them. TODO: Can these be None?
            host_stdout_txt = "/dev/null"
            host_stderr_txt = "/dev/null"

        # Evaluate all the outputs in their special library context
        # We need to evaluate globs and relative paths relative to the
        # container's workdir if any, but everything else doesn't need to seem
        # to run in the container; there's no way to go from
        # container-determined strings that are absolute paths to WDL File
        # objects, and like MiniWDL we can say we only support
        # working-directory-based relative paths for globs.
        output_wdl_options: WDLContext = self._wdl_options.copy()
        if workdir_in_container is not None:
            output_wdl_options["execution_dir"] = workdir_in_container
        outputs_library = ToilWDLStdLibTaskOutputs(
            file_store,
            host_stdout_txt,
            host_stderr_txt,
            task_container.input_path_map,
            wdl_options=output_wdl_options,
            share_files_with=standard_library,
        )
        output_bindings = evaluate_decls_to_bindings(
            self._task.outputs, bindings, outputs_library, drop_missing_files=True
        )

        # Now we know if the standard output and error were sent somewhere by
        # the workflow. If not, we should report them to the leader.

        if not outputs_library.stderr_used() and os.path.exists(host_stderr_txt):
            size = os.path.getsize(host_stderr_txt)
            logger.info(
                "Unused standard error at %s of %d bytes", host_stderr_txt, size
            )
            if size > 0:
                # Save the whole error stream because the workflow didn't capture it.
                file_store.log_user_stream(
                    task_path + ".stderr", open(host_stderr_txt, "rb")
                )

        if not outputs_library.stdout_used() and os.path.exists(host_stdout_txt):
            size = os.path.getsize(host_stdout_txt)
            logger.info(
                "Unused standard output at %s of %d bytes", host_stdout_txt, size
            )
            if size > 0:
                # Save the whole output stream because the workflow didn't capture it.
                file_store.log_user_stream(
                    task_path + ".stdout", open(host_stdout_txt, "rb")
                )

        # Collect output messages from any code Toil injected into the task.
        self.handle_injection_messages(outputs_library)

        # Drop any files from the output which don't actually exist
        output_bindings = drop_missing_files(
            output_bindings, standard_library=outputs_library
        )
        for decl in self._task.outputs:
            if not decl.type.optional and output_bindings[decl.name].value is None:
                # todo: make recursive
                # We have an unacceptable null value. This can happen if a file
                # is missing but not optional. Don't let it out to annoy the
                # next task.
                raise WDL.Error.EvalError(
                    decl, f"non-optional value {decl.name} = {decl.expr} is missing"
                )

        # Upload any files in the outputs if not uploaded already. Accounts for how relative paths may still need to be container-relative.
        output_bindings = virtualize_files(output_bindings, outputs_library)

        # Do postprocessing steps to e.g. apply namespaces.
        output_bindings = self.postprocess(output_bindings)

        return output_bindings


class WDLWorkflowNodeJob(WDLBaseJob):
    """
    Job that evaluates a WDL workflow node.
    """

    def __init__(
        self,
        node: WDL.Tree.WorkflowNode,
        prev_node_results: Sequence[Promised[WDLBindings]],
        wdl_options: WDLContext,
        **kwargs: Any,
    ) -> None:
        """
        Make a new job to run a workflow node to completion.
        """
        super().__init__(
            unitName=node.workflow_node_id,
            displayName=node.workflow_node_id,
            wdl_options=wdl_options,
            **kwargs,
        )

        self._node = node
        self._prev_node_results = prev_node_results

        if isinstance(self._node, WDL.Tree.Call):
            logger.debug("Preparing job for call node %s", self._node.workflow_node_id)

    @report_wdl_errors("run workflow node")
    def run(self, file_store: AbstractFileStore) -> Promised[WDLBindings]:
        """
        Actually execute the workflow node.
        """
        super().run(file_store)
        logger.info("Running node %s", self._node.workflow_node_id)

        # Combine the bindings we get from previous jobs
        incoming_bindings = combine_bindings(unwrap_all(self._prev_node_results))
        # Set up the WDL standard library
        standard_library = ToilWDLStdLibBase(file_store, self._wdl_options)

        if isinstance(self._node, WDL.Tree.Decl):
            # This is a variable assignment
            logger.info("Setting %s to %s", self._node.name, self._node.expr)
            value = evaluate_decl(self._node, incoming_bindings, standard_library)
            bindings = incoming_bindings.bind(self._node.name, value)
            return self.postprocess(bindings)
        elif isinstance(self._node, WDL.Tree.Call):
            # This is a call of a task or workflow

            # Fetch all the inputs we are passing and bind them.
            # The call is only allowed to use these.
            logger.debug("Evaluating step inputs")
            if self._node.callee is None:
                # This should never be None, but mypy gets unhappy and this is better than an assert
                inputs_mapping = None
            else:
                inputs_mapping = {
                    e.name: e.type for e in self._node.callee.inputs or []
                }
            input_bindings = evaluate_call_inputs(
                self._node,
                self._node.inputs,
                incoming_bindings,
                standard_library,
                inputs_mapping,
            )

            # Bindings may also be added in from the enclosing workflow inputs
            # TODO: this is letting us also inject them from the workflow body.
            # TODO: Can this result in picking up non-namespaced values that
            # aren't meant to be inputs, by not changing their names?
            passed_down_bindings = incoming_bindings.enter_namespace(self._node.name)
            task_path = self._wdl_options.get("task_path")
            namespace = self._wdl_options.get("namespace")
            wdl_options = self._wdl_options.copy()
            wdl_options["task_path"] = f"{task_path}.{self._node.name}"
            wdl_options["namespace"] = f"{namespace}.{self._node.name}"

            if isinstance(self._node.callee, WDL.Tree.Workflow):
                # This is a call of a workflow
                subjob: WDLBaseJob = WDLWorkflowJob(
                    self._node.callee,
                    [input_bindings, passed_down_bindings],
                    self._node.callee_id,
                    wdl_options=wdl_options,
                    local=True,
                )
                self.addChild(subjob)
            elif isinstance(self._node.callee, WDL.Tree.Task):
                # This is a call of a task
                subjob = WDLTaskWrapperJob(
                    self._node.callee,
                    [input_bindings, passed_down_bindings],
                    self._node.callee_id,
                    wdl_options=wdl_options,
                    local=True,
                )
                self.addChild(subjob)
            else:
                raise WDL.Error.InvalidType(
                    self._node, "Cannot call a " + str(type(self._node.callee))
                )

            # We need to agregate outputs namespaced with our node name, and existing bindings
            subjob.then_namespace(self._node.name)
            subjob.then_overlay(incoming_bindings)
            self.defer_postprocessing(subjob)
            return subjob.rv()
        elif isinstance(self._node, WDL.Tree.Scatter):
            subjob = WDLScatterJob(
                self._node,
                [incoming_bindings],
                wdl_options=self._wdl_options,
                local=True,
            )
            self.addChild(subjob)
            # Scatters don't really make a namespace, just kind of a scope?
            # TODO: Let stuff leave scope!
            self.defer_postprocessing(subjob)
            return subjob.rv()
        elif isinstance(self._node, WDL.Tree.Conditional):
            subjob = WDLConditionalJob(
                self._node,
                [incoming_bindings],
                wdl_options=self._wdl_options,
                local=True,
            )
            self.addChild(subjob)
            # Conditionals don't really make a namespace, just kind of a scope?
            # TODO: Let stuff leave scope!
            self.defer_postprocessing(subjob)
            return subjob.rv()
        else:
            raise WDL.Error.InvalidType(
                self._node, "Unimplemented WorkflowNode: " + str(type(self._node))
            )


class WDLWorkflowNodeListJob(WDLBaseJob):
    """
    Job that evaluates a list of WDL workflow nodes, which are in the same
    scope and in a topological dependency order, and which do not call out to any other
    workflows or tasks or sections.
    """

    def __init__(
        self,
        nodes: list[WDL.Tree.WorkflowNode],
        prev_node_results: Sequence[Promised[WDLBindings]],
        wdl_options: WDLContext,
        **kwargs: Any,
    ) -> None:
        """
        Make a new job to run a list of workflow nodes to completion.
        """
        super().__init__(
            unitName=nodes[0].workflow_node_id + "+",
            displayName=nodes[0].workflow_node_id + "+",
            wdl_options=wdl_options,
            **kwargs,
        )

        self._nodes = nodes
        self._prev_node_results = prev_node_results

        for n in self._nodes:
            if isinstance(n, (WDL.Tree.Call, WDL.Tree.Scatter, WDL.Tree.Conditional)):
                raise RuntimeError(
                    "Node cannot be evaluated with other nodes: " + str(n)
                )

    @report_wdl_errors("run workflow node list")
    def run(self, file_store: AbstractFileStore) -> Promised[WDLBindings]:
        """
        Actually execute the workflow nodes.
        """
        super().run(file_store)

        # Combine the bindings we get from previous jobs
        current_bindings = combine_bindings(unwrap_all(self._prev_node_results))
        # Set up the WDL standard library
        standard_library = ToilWDLStdLibBase(file_store, self._wdl_options)

        for node in self._nodes:
            if isinstance(node, WDL.Tree.Decl):
                # This is a variable assignment
                logger.info("Setting %s to %s", node.name, node.expr)
                value = evaluate_decl(node, current_bindings, standard_library)
                current_bindings = current_bindings.bind(node.name, value)
            else:
                raise WDL.Error.InvalidType(
                    node, "Unimplemented WorkflowNode: " + str(type(node))
                )

        return self.postprocess(current_bindings)


class WDLCombineBindingsJob(WDLBaseJob):
    """
    Job that collects the results from WDL workflow nodes and combines their
    environment changes.
    """

    def __init__(
        self, prev_node_results: Sequence[Promised[WDLBindings]], **kwargs: Any
    ) -> None:
        """
        Make a new job to combine the results of previous jobs.

        If underlay is set, those bindings will be injected to be overridden by other bindings.

        If remove is set, bindings there will be subtracted out of the result.
        """
        super().__init__(**kwargs)

        self._prev_node_results = prev_node_results

    @report_wdl_errors("combine bindings")
    def run(self, file_store: AbstractFileStore) -> WDLBindings:
        """
        Aggregate incoming results.
        """
        super().run(file_store)
        combined = combine_bindings(unwrap_all(self._prev_node_results))

        # Set up the WDL standard library
        standard_library = ToilWDLStdLibBase(file_store, self._wdl_options)

        # Make sure to run the universal postprocessing steps
        return self.postprocess(combined)


class WDLWorkflowGraph:
    """
    Represents a graph of WDL WorkflowNodes.

    Operates at a certain level of instantiation (i.e. sub-sections are
    represented by single nodes).

    Assumes all relevant nodes are provided; dependencies outside the provided
    nodes are assumed to be satisfied already.
    """

    def __init__(self, nodes: Sequence[WDL.Tree.WorkflowNode]) -> None:
        """
        Make a graph for analyzing a set of workflow nodes.
        """

        # For Gather nodes, the Toil interpreter handles them as part of their
        # associated section. So make a map from gather ID to the section node
        # ID.
        self._gather_to_section: dict[str, str] = {}
        for node in nodes:
            if isinstance(node, WDL.Tree.WorkflowSection):
                for gather_node in node.gathers.values():
                    self._gather_to_section[gather_node.workflow_node_id] = (
                        node.workflow_node_id
                    )

        # Store all the nodes by ID, except the gathers which we elide.
        self._nodes: dict[str, WDL.Tree.WorkflowNode] = {
            node.workflow_node_id: node
            for node in nodes
            if not isinstance(node, WDL.Tree.Gather)
        }

    def real_id(self, node_id: str) -> str:
        """
        Map multiple IDs for what we consider the same node to one ID.

        This elides/resolves gathers.
        """
        return self._gather_to_section.get(node_id, node_id)

    def is_decl(self, node_id: str) -> bool:
        """
        Return True if a node represents a WDL declaration, and false
        otherwise.
        """
        return isinstance(self.get(node_id), WDL.Tree.Decl)

    def get(self, node_id: str) -> WDL.Tree.WorkflowNode:
        """
        Get a node by ID.
        """
        return self._nodes[self.real_id(node_id)]

    def get_dependencies(self, node_id: str) -> set[str]:
        """
        Get all the nodes that a node depends on, recursively (into the node if
        it has a body) but not transitively.

        Produces dependencies after resolving gathers and internal-to-section
        dependencies, on nodes that are also in this graph.
        """

        # We need to make sure to bubble up dependencies from inside sections.
        # A conditional might only appear to depend on the variables in the
        # conditional expression, but its body can depend on other stuff, and
        # we need to make sure that that stuff has finished and updated the
        # environment before the conditional body runs. TODO: This is because
        # Toil can't go and get and add successors to the relevant jobs later,
        # while MiniWDL's engine apparently can. This ends up reducing
        # parallelism more than would strictly be necessary; nothing in the
        # conditional can start until the dependencies of everything in the
        # conditional are ready.

        dependencies = set()

        node = self.get(node_id)
        for dependency in recursive_dependencies(node):
            real_dependency = self.real_id(dependency)
            if real_dependency in self._nodes:
                dependencies.add(real_dependency)

        return dependencies

    def get_transitive_dependencies(self, node_id: str) -> set[str]:
        """
        Get all the nodes that a node depends on, transitively.
        """

        dependencies: set[str] = set()
        visited: set[str] = set()
        queue = [node_id]

        while len(queue) > 0:
            # Grab the enxt thing off the queue
            here = queue[-1]
            queue.pop()
            if here in visited:
                # Skip if we got it already
                continue
            # Mark it got
            visited.add(here)
            # Get all its dependencies
            here_deps = self.get_dependencies(here)
            dependencies |= here_deps
            for dep in here_deps:
                if dep not in visited:
                    # And queue all the ones we haven't visited.
                    queue.append(dep)

        return dependencies

    def topological_order(self) -> list[str]:
        """
        Get a topological order of the nodes, based on their dependencies.
        """

        sorter: TopologicalSorter[str] = TopologicalSorter()
        for node_id in self._nodes.keys():
            # Add all the edges
            sorter.add(node_id, *self.get_dependencies(node_id))
        return list(sorter.static_order())

    def leaves(self) -> list[str]:
        """
        Get all the workflow node IDs that have no dependents in the graph.
        """

        leaves = set(self._nodes.keys())
        for node_id in self._nodes.keys():
            for dependency in self.get_dependencies(node_id):
                if dependency in leaves:
                    # Mark everything depended on as not a leaf
                    leaves.remove(dependency)
        return list(leaves)


class WDLSectionJob(WDLBaseJob):
    """
    Job that can create more graph for a section of the workflow.
    """

    def __init__(self, wdl_options: WDLContext, **kwargs: Any) -> None:
        """
        Make a WDLSectionJob where the interior runs in the given namespace,
        starting with the root workflow.
        """
        super().__init__(wdl_options=wdl_options, **kwargs)

    @staticmethod
    def coalesce_nodes(
        order: list[str], section_graph: WDLWorkflowGraph
    ) -> list[list[str]]:
        """
        Given a topological order of WDL workflow node IDs, produce a list of
        lists of IDs, still in topological order, where each list of IDs can be
        run under a single Toil job.
        """

        # All the buckets of merged nodes
        to_return: list[list[str]] = []
        # The nodes we are currently merging, in topological order
        current_bucket: list[str] = []
        # All the non-decl transitive dependencies of nodes in the bucket
        current_bucket_dependencies: set[str] = set()

        for next_id in order:
            # Consider adding each node to the bucket
            # Get all the dependencies on things that aren't decls.
            next_dependencies = {
                dep
                for dep in section_graph.get_transitive_dependencies(next_id)
                if not section_graph.is_decl(dep)
            }
            if len(current_bucket) == 0:
                # This is the first thing for the bucket
                current_bucket.append(next_id)
                current_bucket_dependencies |= next_dependencies
            else:
                # Get a node already in the bucket
                current_id = current_bucket[0]

                if not section_graph.is_decl(current_id) or not section_graph.is_decl(
                    next_id
                ):
                    # We can only combine decls with decls, so we can't go in
                    # the bucket.

                    # Finish the bucket.
                    to_return.append(current_bucket)
                    # Start a new one with this next node
                    current_bucket = [next_id]
                    current_bucket_dependencies = next_dependencies
                else:
                    # We have a decl in the bucket and a decl we could maybe
                    # add. We know they are part of the same section, so we
                    # aren't jumping in and out of conditionals or scatters.

                    # We are going in a topological order, so we know the
                    # bucket can't depend on the new node.

                    if next_dependencies == current_bucket_dependencies:
                        # We can add this node without adding more dependencies on non-decls on either side.
                        # Nothing in the bucket can be in the dependency set because the bucket is only decls.
                        # Put it in
                        current_bucket.append(next_id)
                        # TODO: With this condition, this is redundant.
                        current_bucket_dependencies |= next_dependencies
                    else:
                        # Finish the bucket.
                        to_return.append(current_bucket)
                        # Start a new one with this next node
                        current_bucket = [next_id]
                        current_bucket_dependencies = next_dependencies

        if len(current_bucket) > 0:
            # Now finish the last bucket
            to_return.append(current_bucket)

        return to_return

    def create_subgraph(
        self,
        nodes: Sequence[WDL.Tree.WorkflowNode],
        gather_nodes: Sequence[WDL.Tree.Gather],
        environment: WDLBindings,
        local_environment: WDLBindings | None = None,
        subscript: int | None = None,
    ) -> WDLBaseJob:
        """
        Make a Toil job to evaluate a subgraph inside a workflow or workflow
        section.

        :returns: a child Job that will return the aggregated environment
                  after running all the things in the section.

        :param gather_nodes: Names exposed by these will always be defined
               with something, even if the code that defines them does
               not actually run.
        :param environment: Bindings in this environment will be used
               to evaluate the subgraph and will be passed through.
        :param local_environment: Bindings in this environment will be
               used to evaluate the subgraph but will go out of scope
               at the end of the section.
        :param subscript: If the subgraph is being evaluated multiple times,
               this should be a disambiguating integer for logging.
        """

        # Work out what to call what we are working on
        task_path = self._wdl_options["task_path"]
        if subscript is not None:
            # We need to include a scatter loop number.
            task_path += f".{subscript}"

        if local_environment is not None:
            # Bring local environment into scope
            environment = combine_bindings([environment, local_environment])

        # Make a graph of all the nodes at this level
        section_graph = WDLWorkflowGraph(nodes)

        # To make Toil jobs, we need all the jobs they depend on made so we can
        # call .rv(). So we need to solve the workflow DAG ourselves to set it up
        # properly.

        # When a WDL node depends on another, we need to be able to find the Toil job we need an rv from.
        wdl_id_to_toil_job: dict[str, WDLBaseJob] = {}
        # We need the set of Toil jobs not depended on so we can wire them up to the sink.
        # This maps from Toil job store ID to job.
        toil_leaves: dict[str | TemporaryID, WDLBaseJob] = {}

        def get_job_set_any(wdl_ids: set[str]) -> list[WDLBaseJob]:
            """
            Get the distinct Toil jobs executing any of the given WDL nodes.
            """
            job_ids = set()
            jobs = []
            for job in (wdl_id_to_toil_job[wdl_id] for wdl_id in wdl_ids):
                # For each job that is registered under any of these WDL IDs
                if job.jobStoreID not in job_ids:
                    # If we haven't taken it already, take it
                    job_ids.add(job.jobStoreID)
                    jobs.append(job)
            return jobs

        creation_order = section_graph.topological_order()
        logger.debug("Creation order: %s", creation_order)

        # Now we want to organize the linear list of nodes into collections of nodes that can be in the same Toil job.
        creation_jobs = self.coalesce_nodes(creation_order, section_graph)
        logger.debug("Creation jobs: %s", creation_jobs)

        for node_ids in creation_jobs:
            logger.debug("Make Toil job for %s", node_ids)
            # Collect the return values from previous jobs. Some nodes may have been inputs, without jobs.
            # Don't inlude stuff in the current batch.
            prev_node_ids = {
                prev_node_id
                for node_id in node_ids
                for prev_node_id in section_graph.get_dependencies(node_id)
                if prev_node_id not in node_ids
            }

            # Get the Toil jobs we depend on
            prev_jobs = get_job_set_any(prev_node_ids)
            for prev_job in prev_jobs:
                if prev_job.jobStoreID in toil_leaves:
                    # Mark them all as depended on
                    del toil_leaves[prev_job.jobStoreID]

            # Get their return values to feed into the new job
            rvs: list[WDLBindings | Promise] = [prev_job.rv() for prev_job in prev_jobs]
            # We also need access to section-level bindings like inputs
            rvs.append(environment)

            if len(node_ids) == 1:
                # Make a one-node job
                job: WDLBaseJob = WDLWorkflowNodeJob(
                    section_graph.get(node_ids[0]),
                    rvs,
                    wdl_options=self._wdl_options,
                    local=True,
                )
            else:
                # Make a multi-node job
                job = WDLWorkflowNodeListJob(
                    [section_graph.get(node_id) for node_id in node_ids],
                    rvs,
                    wdl_options=self._wdl_options,
                    local=True,
                )
            for prev_job in prev_jobs:
                # Connect up the happens-after relationships to make sure the
                # return values are available.
                # We have a graph that only needs one kind of happens-after
                # relationship, so we always use follow-ons.
                prev_job.addFollowOn(job)

            if len(prev_jobs) == 0:
                # Nothing came before this job, so connect it to the workflow.
                self.addChild(job)

            for node_id in node_ids:
                # Save the job for everything it executes
                wdl_id_to_toil_job[node_id] = job

            # It isn't depended on yet
            toil_leaves[job.jobStoreID] = job

        if len(toil_leaves) == 1:
            # There's one final node so we can just tack postprocessing onto that.
            sink: WDLBaseJob = next(iter(toil_leaves.values()))
        else:
            # We need to bring together with a new sink
            # Make the sink job to collect all their results.
            leaf_rvs: list[WDLBindings | Promise] = [
                leaf_job.rv() for leaf_job in toil_leaves.values()
            ]
            # Make sure to also send the section-level bindings
            leaf_rvs.append(environment)
            # And to fill in bindings from code not executed in this instantiation
            # with Null, and filter out stuff that should leave scope.
            sink = WDLCombineBindingsJob(
                leaf_rvs, wdl_options=self._wdl_options, local=True
            )
            # It runs inside us
            self.addChild(sink)
            for leaf_job in toil_leaves.values():
                # And after all the leaf jobs.
                leaf_job.addFollowOn(sink)

        logger.debug("Sink job is: %s", sink)

        # Apply the final postprocessing for leaving the section.
        sink.then_underlay(self.make_gather_bindings(gather_nodes, WDL.Value.Null()))
        if local_environment is not None:
            sink.then_remove(local_environment)

        return sink

    def make_gather_bindings(
        self, gathers: Sequence[WDL.Tree.Gather], undefined: WDL.Value.Base
    ) -> WDLBindings:
        """
        Given a collection of Gathers, create bindings from every identifier
        gathered, to the given "undefined" placeholder (which would be Null for
        a single execution of the body, or an empty array for a completely
        unexecuted scatter).

        These bindings can be overlaid with bindings from the actual execution,
        so that references to names defined in unexecuted code get a proper
        default undefined value, and not a KeyError at runtime.

        The information to do this comes from MiniWDL's "gathers" system:
        <https://miniwdl.readthedocs.io/en/latest/WDL.html#WDL.Tree.WorkflowSection.gathers>

        TODO: This approach will scale O(n^2) when run on n nested
        conditionals, because generating these bindings for the outer
        conditional will visit all the bindings from the inner ones.
        """

        # We can just directly compose our bindings.
        new_bindings: WDLBindings = WDL.Env.Bindings()

        for gather_node in gathers:
            bindings_source = gather_node.final_referee
            # Since there's no namespacing to be done at intermediate Gather
            # nodes (we can't refer via a gather referee chain to the inside of
            # a Call), we can just jump to the end here.
            bindings_source = gather_node.final_referee
            if isinstance(bindings_source, WDL.Tree.Decl):
                # Bind the decl's name
                new_bindings = new_bindings.bind(bindings_source.name, undefined)
            elif isinstance(bindings_source, WDL.Tree.Call):
                # Bind each of the call's outputs, namespaced with the call.
                # The call already has a bindings for these to expressions.
                for call_binding in bindings_source.effective_outputs:
                    # TODO: We could try and map here instead
                    new_bindings = new_bindings.bind(call_binding.name, undefined)
            else:
                # Either something unrecognized or final_referee lied and gave us a Gather.
                raise TypeError(
                    f"Cannot generate bindings for a gather over a {type(bindings_source)}"
                )

        return new_bindings


class WDLScatterJob(WDLSectionJob):
    """
    Job that evaluates a scatter in a WDL workflow. Runs the body for each
    value in an array, and makes arrays of the new bindings created in each
    instance of the body. If an instance of the body doesn't create a binding,
    it gets a null value in the corresponding array.
    """

    def __init__(
        self,
        scatter: WDL.Tree.Scatter,
        prev_node_results: Sequence[Promised[WDLBindings]],
        wdl_options: WDLContext,
        **kwargs: Any,
    ) -> None:
        """
        Create a subtree that will run a WDL scatter. The scatter itself and the contents live in the given namespace.
        """
        super().__init__(
            **kwargs,
            unitName=scatter.workflow_node_id,
            displayName=scatter.workflow_node_id,
            wdl_options=wdl_options,
        )

        # Because we need to return the return value of the workflow, we need
        # to return a Toil promise for the last/sink job in the workflow's
        # graph. But we can't save either a job that takes promises, or a
        # promise, in ourselves, because of the way that Toil resolves promises
        # at deserialization. So we need to do the actual building-out of the
        # workflow in run().

        logger.info("Preparing to run scatter on %s", scatter.variable)

        self._scatter = scatter
        self._prev_node_results = prev_node_results

    @report_wdl_errors("run scatter")
    def run(self, file_store: AbstractFileStore) -> Promised[WDLBindings]:
        """
        Run the scatter.
        """
        super().run(file_store)

        logger.info("Running scatter on %s", self._scatter.variable)

        # Combine the bindings we get from previous jobs.
        # For a task we only see the inside-the-task namespace.
        bindings = combine_bindings(unwrap_all(self._prev_node_results))
        # Set up the WDL standard library
        standard_library = ToilWDLStdLibBase(file_store, self._wdl_options)

        # Get what to scatter over
        try:
            scatter_value = evaluate_named_expression(
                self._scatter,
                self._scatter.variable,
                None,
                self._scatter.expr,
                bindings,
                standard_library,
            )
        finally:
            # Report all files are downloaded now that all expressions are evaluated.
            self.files_downloaded_hook(
                [(p, p) for p in standard_library.get_local_paths()]
            )

        if not isinstance(scatter_value, WDL.Value.Array):
            raise RuntimeError(
                "The returned value from a scatter is not an Array type."
            )

        scatter_jobs = []
        for subscript, item in enumerate(scatter_value.value):
            # Make an instantiation of our subgraph for each possible value of
            # the variable. Make sure the variable is bound only for the
            # duration of the body.
            local_bindings: WDLBindings = WDL.Env.Bindings()
            local_bindings = local_bindings.bind(self._scatter.variable, item)
            # TODO: We need to turn values() into a list because MyPy seems to
            # think a dict_values isn't a Sequence. This is a waste of time to
            # appease MyPy but probably better than a cast?
            scatter_jobs.append(
                self.create_subgraph(
                    self._scatter.body,
                    list(self._scatter.gathers.values()),
                    bindings,
                    local_bindings,
                    subscript=subscript,
                )
            )

        if len(scatter_jobs) == 0:
            # No scattering is needed. We just need to bind all the names.

            logger.info("No scattering is needed. Binding all scatter results to [].")

            # Define the value that should be seen for a name bound in the scatter
            # if nothing in the scatter actually runs. This should be some kind of
            # empty array.
            empty_array = WDL.Value.Array(WDL.Type.Any(optional=True, null=True), [])
            return self.make_gather_bindings(
                list(self._scatter.gathers.values()), empty_array
            )

        # Otherwise we actually have some scatter jobs.

        # Make a job at the end to aggregate.
        # Turn all the bindings created inside the scatter bodies into arrays
        # of maybe-optional values. Each body execution will define names it
        # doesn't make as nulls, so we don't have to worry about
        # totally-missing names.
        gather_job = WDLArrayBindingsJob(
            [j.rv() for j in scatter_jobs], bindings, wdl_options=self._wdl_options
        )
        self.addChild(gather_job)
        for j in scatter_jobs:
            j.addFollowOn(gather_job)
        self.defer_postprocessing(gather_job)
        return gather_job.rv()


class WDLArrayBindingsJob(WDLBaseJob):
    """
    Job that takes all new bindings created in an array of input environments,
    relative to a base environment, and produces bindings where each new
    binding name is bound to an array of the values in all the input
    environments.

    Useful for producing the results of a scatter.
    """

    def __init__(
        self,
        input_bindings: Sequence[Promised[WDLBindings]],
        base_bindings: WDLBindings,
        **kwargs: Any,
    ) -> None:
        """
        Make a new job to array-ify the given input bindings.

        :param input_bindings: bindings visible to each evaluated iteration.
        :param base_bindings: bindings visible to *all* evaluated iterations,
               which should be constant across all of them and not made into
               arrays but instead passed through unchanged.
        """
        super().__init__(**kwargs)

        self._input_bindings = input_bindings
        self._base_bindings = base_bindings

    @report_wdl_errors("create array bindings")
    def run(self, file_store: AbstractFileStore) -> WDLBindings:
        """
        Actually produce the array-ified bindings now that promised values are available.
        """
        super().run(file_store)

        # Subtract base bindings to get just the new bindings created in each input
        new_bindings = [
            env.subtract(self._base_bindings)
            for env in unwrap_all(self._input_bindings)
        ]
        # Make a set of all the new names.
        # TODO: They ought to maybe have types? Spec just says "any scalar
        # outputs of these tasks is now an array", with no hint on what to do
        # if some tasks output nothing, some tasks output things of
        # incompatible types, etc.
        new_names = {b.name for env in new_bindings for b in env}

        result = self._base_bindings
        for name in new_names:
            # Determine the set of all types bound to the name, or None if a result is null.
            # Problem: the WDL type types are not hashable, so we need to do bad N^2 deduplication
            observed_types = []
            for env in new_bindings:
                binding_type = (
                    env.resolve(name).type if env.has_binding(name) else WDL.Type.Any()
                )
                if binding_type not in observed_types:
                    observed_types.append(binding_type)
            # Get the supertype of those types
            supertype: WDL.Type.Base = get_supertype(observed_types)
            # Bind an array of the values
            # TODO: We should be able to assume the binding is always there if this is a scatter, because we create and underlay bindings based on the gathers.
            result = result.bind(
                name,
                WDL.Value.Array(
                    supertype,
                    [
                        env.resolve(name) if env.has_binding(name) else WDL.Value.Null()
                        for env in new_bindings
                    ],
                ),
            )

        # Base bindings are already included so return the result
        return self.postprocess(result)


class WDLConditionalJob(WDLSectionJob):
    """
    Job that evaluates a conditional in a WDL workflow.
    """

    def __init__(
        self,
        conditional: WDL.Tree.Conditional,
        prev_node_results: Sequence[Promised[WDLBindings]],
        wdl_options: WDLContext,
        **kwargs: Any,
    ) -> None:
        """
        Create a subtree that will run a WDL conditional. The conditional itself and its contents live in the given namespace.
        """
        super().__init__(
            **kwargs,
            unitName=conditional.workflow_node_id,
            displayName=conditional.workflow_node_id,
            wdl_options=wdl_options,
        )

        # Once again we need to ship the whole body template to be instantiated
        # into Toil jobs only if it will actually run.

        logger.info("Preparing to run conditional on %s", conditional.expr)

        self._conditional = conditional
        self._prev_node_results = prev_node_results

    @report_wdl_errors("run conditional")
    def run(self, file_store: AbstractFileStore) -> Promised[WDLBindings]:
        """
        Run the conditional.
        """
        super().run(file_store)

        logger.info(
            "Checking condition for %s: %s",
            self._conditional.workflow_node_id,
            self._conditional.expr,
        )

        # Combine the bindings we get from previous jobs.
        # For a task we only see the insode-the-task namespace.
        bindings = combine_bindings(unwrap_all(self._prev_node_results))
        # Set up the WDL standard library
        standard_library = ToilWDLStdLibBase(file_store, self._wdl_options)

        # Get the expression value. Fake a name.
        try:
            expr_value = evaluate_named_expression(
                self._conditional,
                "<conditional expression>",
                WDL.Type.Boolean(),
                self._conditional.expr,
                bindings,
                standard_library,
            )
        finally:
            # Report all files are downloaded now that all expressions are evaluated.
            self.files_downloaded_hook(
                [(p, p) for p in standard_library.get_local_paths()]
            )

        if expr_value.value:
            # Evaluated to true!
            logger.info("Condition is true")
            # Run the body and return its effects
            body_job = self.create_subgraph(
                self._conditional.body,
                list(self._conditional.gathers.values()),
                bindings,
            )
            self.defer_postprocessing(body_job)
            return body_job.rv()
        else:
            logger.info("Condition is false")
            # Return the input bindings and null bindings for all our gathers.
            # Should not collide at all.
            gather_bindings = self.make_gather_bindings(
                list(self._conditional.gathers.values()), WDL.Value.Null()
            )
            return self.postprocess(combine_bindings([bindings, gather_bindings]))


class WDLWorkflowJob(WDLSectionJob):
    """
    Job that evaluates an entire WDL workflow.
    """

    def __init__(
        self,
        workflow: WDL.Tree.Workflow,
        prev_node_results: Sequence[Promised[WDLBindings]],
        workflow_id: list[str],
        wdl_options: WDLContext,
        **kwargs: Any,
    ) -> None:
        """
        Create a subtree that will run a WDL workflow. The job returns the
        return value of the workflow.

        :param namespace: the namespace that the workflow's *contents* will be
               in. Caller has already added the workflow's own name.
        """
        super().__init__(wdl_options=wdl_options, **kwargs)

        # Because we need to return the return value of the workflow, we need
        # to return a Toil promise for the last/sink job in the workflow's
        # graph. But we can't save either a job that takes promises, or a
        # promise, in ourselves, because of the way that Toil resolves promises
        # at deserialization. So we need to do the actual building-out of the
        # workflow in run().

        logger.debug("Preparing to run workflow %s", workflow.name)

        self._workflow = workflow
        self._prev_node_results = prev_node_results
        self._workflow_id = workflow_id

    @report_wdl_errors("run workflow")
    def run(self, file_store: AbstractFileStore) -> Promised[WDLBindings]:
        """
        Run the workflow. Return the result of the workflow.
        """
        super().run(file_store)

        logger.info(
            "Running workflow %s (%s) called as %s",
            self._workflow.name,
            self._workflow_id,
            self._wdl_options["namespace"],
        )

        # Combine the bindings we get from previous jobs.
        # For a task we only see the insode-the-task namespace.
        bindings = combine_bindings(unwrap_all(self._prev_node_results))
        # Set up the WDL standard library
        standard_library = ToilWDLStdLibBase(file_store, self._wdl_options)

        if self._workflow.inputs:
            try:
                bindings = evaluate_decls_to_bindings(
                    self._workflow.inputs,
                    bindings,
                    standard_library,
                    include_previous=True,
                )
            finally:
                # Report all files are downloaded now that all expressions are evaluated.
                self.files_downloaded_hook(
                    [(p, p) for p in standard_library.get_local_paths()]
                )

        bindings = virtualize_files(bindings, standard_library, enforce_existence=False)
        # Make jobs to run all the parts of the workflow
        sink = self.create_subgraph(self._workflow.body, [], bindings)

        if (
            self._workflow.outputs != []
        ):  # Compare against empty list as None means there should be outputs
            # Either the output section is declared and nonempty or it is not declared
            # Add evaluating the outputs after the sink
            outputs_job = WDLOutputsJob(
                self._workflow, sink.rv(), wdl_options=self._wdl_options, local=True
            )
            sink.addFollowOn(outputs_job)
            # Caller is responsible for making sure namespaces are applied
            self.defer_postprocessing(outputs_job)
            return outputs_job.rv()
        else:
            # No outputs from this workflow.
            return self.postprocess(WDL.Env.Bindings())


class WDLOutputsJob(WDLBaseJob):
    """
    Job which evaluates an outputs section (such as for a workflow).

    Returns an environment with just the outputs bound, in no namespace.
    """

    def __init__(
        self,
        workflow: WDL.Tree.Workflow,
        bindings: Promised[WDLBindings],
        wdl_options: WDLContext,
        **kwargs: Any,
    ):
        """
        Make a new WDLWorkflowOutputsJob for the given workflow, with the given set of bindings after its body runs.
        """
        super().__init__(wdl_options=wdl_options, **kwargs)

        self._bindings = bindings
        self._workflow = workflow

    @report_wdl_errors("evaluate outputs")
    def run(self, file_store: AbstractFileStore) -> WDLBindings:
        """
        Make bindings for the outputs.
        """
        super().run(file_store)

        # Evaluate all output expressions in the normal, non-task-outputs library context
        standard_library = ToilWDLStdLibBase(file_store, self._wdl_options)

        try:
            if self._workflow.outputs is not None:
                # Output section is declared and is nonempty, so evaluate normally

                # Combine the bindings from the previous job
                output_bindings = evaluate_decls_to_bindings(
                    self._workflow.outputs, unwrap(self._bindings), standard_library
                )
            else:
                # If no output section is present, start with an empty bindings
                output_bindings = WDL.Env.Bindings()

            if self._workflow.outputs is None or self._wdl_options.get(
                "all_call_outputs", False
            ):
                # The output section is not declared, or we want to keep task outputs anyway.

                # Get all task outputs and return that
                # First get all task output names
                output_set = set()
                # We need to recurse down through scatters and conditionals to find all the task names.
                # The output variable names won't involve the scatters or conditionals as components.
                stack = list(self._workflow.body)
                while stack != []:
                    node = stack.pop()
                    if isinstance(node, WDL.Tree.Call):
                        # For calls, promote all output names to workflow output names
                        # TODO: Does effective_outputs already have the right
                        # stuff for calls to workflows that themselves lack
                        # output sections? If so, can't we just use that for
                        # *this* workflow?
                        for type_binding in node.effective_outputs:
                            output_set.add(type_binding.name)
                    elif isinstance(node, WDL.Tree.Scatter) or isinstance(
                        node, WDL.Tree.Conditional
                    ):
                        # For scatters and conditionals, recurse looking for calls.
                        for subnode in node.body:
                            stack.append(subnode)
                # Collect all bindings that are task outputs
                for binding in unwrap(self._bindings):
                    if binding.name in output_set:
                        # The bindings will already be namespaced with the task namespaces
                        output_bindings = output_bindings.bind(
                            binding.name, binding.value
                        )
            else:
                # Output section is declared and is nonempty, so evaluate normally

                # Combine the bindings from the previous job
                output_bindings = evaluate_decls_to_bindings(
                    self._workflow.outputs,
                    unwrap(self._bindings),
                    standard_library,
                    drop_missing_files=True,
                )
        finally:
            # We don't actually know when all our files are downloaded since
            # anything we evaluate might devirtualize inside any expression.
            # But we definitely know they're done being downloaded if we throw
            # an error or if we finish, so hook in now and let the debugging
            # logic stop the worker before any error does.
            #
            # Make sure to feed in all the paths we devirtualized as if they
            # were mounted into a container at their actual paths.
            self.files_downloaded_hook(
                [(p, p) for p in standard_library.get_local_paths()]
            )

        # Null nonexistent optional values and error on the rest
        output_bindings = drop_missing_files(
            output_bindings, standard_library=standard_library
        )

        return self.postprocess(output_bindings)


class WDLStartJob(WDLSectionJob):
    """
    Job that evaluates an entire WDL workflow, and returns the workflow outputs
    namespaced with the workflow name. Inputs may or may not be namespaced with
    the workflow name; both forms are accepted.
    """

    def __init__(
        self,
        target: WDL.Tree.Workflow | WDL.Tree.Task,
        inputs: WDLBindings,
        wdl_options: WDLContext,
        **kwargs: Any,
    ) -> None:
        """
        Create a subtree to run the workflow and namespace the outputs.
        """

        # The root workflow names the root namespace and task path.
        super().__init__(wdl_options=wdl_options, **kwargs)
        self._target = target
        self._inputs = inputs

    @report_wdl_errors("run root job")
    def run(self, file_store: AbstractFileStore) -> Promised[WDLBindings]:
        """
        Actually build the subgraph.
        """
        super().run(file_store)
        if isinstance(self._target, WDL.Tree.Workflow):
            # Create a workflow job. We rely in this to handle entering the input
            # namespace if needed, or handling free-floating inputs.
            job: WDLBaseJob = WDLWorkflowJob(
                self._target,
                [self._inputs],
                [self._target.name],
                wdl_options=self._wdl_options,
                local=True,
            )
        else:
            # There is no workflow. Create a task job.
            job = WDLTaskWrapperJob(
                self._target,
                [self._inputs],
                [self._target.name],
                wdl_options=self._wdl_options,
                local=True,
            )
        # Run the task or workflow
        job.then_namespace(self._wdl_options["namespace"])
        self.addChild(job)
        self.defer_postprocessing(job)
        return job.rv()


class WDLImportJob(WDLSectionJob):
    def __init__(
        self,
        target: WDL.Tree.Workflow | WDL.Tree.Task,
        inputs: WDLBindings,
        wdl_options: WDLContext,
        path: list[str] | None = None,
        skip_remote: bool = False,
        disk_size: ParseableIndivisibleResource | None = None,
        **kwargs: Any,
    ):
        """
        Job to take the inputs from the WDL workflow and import them on a worker instead of a leader. Assumes all local and cloud files are accessible.

        This class is only used when runImportsOnWorkers is enabled.
        """
        super().__init__(wdl_options=wdl_options, local=False, disk=disk_size, **kwargs)
        self._target = target
        self._inputs = inputs
        self._path = path
        self._skip_remote = skip_remote

    def run(self, file_store: AbstractFileStore) -> Promised[WDLBindings]:
        """
        Import the workflow inputs and then create and run the workflow.
        :return: Promise of workflow outputs
        """
        convert_remote_files(
            self._inputs,
            file_store.jobStore,
            self._target.name,
            self._path,
            self._skip_remote,
            self._wdl_options.get("execution_dir"),
        )
        root_job = WDLStartJob(
            self._target, self._inputs, wdl_options=self._wdl_options
        )
        self.addChild(root_job)
        return root_job.rv()


def make_root_job(
    target: WDL.Tree.Workflow | WDL.Tree.Task,
    inputs: WDLBindings,
    inputs_search_path: list[str],
    toil: Toil,
    wdl_options: WDLContext,
    options: Namespace,
) -> WDLSectionJob:
    if options.run_imports_on_workers:
        # Run WDL imports on a worker instead
        root_job: WDLSectionJob = WDLImportJob(
            target,
            inputs,
            wdl_options=wdl_options,
            path=inputs_search_path,
            skip_remote=options.reference_inputs,
            disk_size=options.import_workers_disk,
        )
    else:
        # Run WDL imports on leader
        # Import any files in the bindings
        convert_remote_files(
            inputs,
            toil._jobStore,
            target.name,
            inputs_search_path,
            import_remote_files=options.reference_inputs,
        )
        # Run the workflow and get its outputs namespaced with the workflow name.
        root_job = WDLStartJob(target, inputs, wdl_options=wdl_options)
    return root_job


@report_wdl_errors("run workflow", exit=True)
def main() -> None:
    """
    A Toil workflow to interpret WDL input files.
    """
    args = sys.argv[1:]

    parser = ArgParser(description="Runs WDL files with toil.")
    addOptions(parser, jobstore_as_flag=True, wdl=True)

    options = parser.parse_args(args)

    # Make sure we have a jobStore
    if options.jobStore is None:
        # TODO: Move cwltoil's generate_default_job_store where we can use it
        options.jobStore = os.path.join(mkdtemp(), "tree")

    # Take care of incompatible arguments related to file imports
    if options.run_imports_on_workers is True and options.import_workers_disk is None:
        raise RuntimeError(
            "Commandline arguments --runImportsOnWorkers and --importWorkersDisk must both be set to run file imports on workers."
        )

    # Make sure we have an output directory (or URL prefix) and we don't need
    # to ever worry about a None, and MyPy knows it.
    # If we don't have a directory assigned, make one in the current directory.
    output_directory: str = (
        options.output_directory
        if options.output_directory
        else mkdtemp(prefix="wdl-out-", dir=os.getcwd())
    )

    try:
        with Toil(options) as toil:
            if options.restart:
                output_bindings = toil.restart()
            else:
                # Load the WDL document
                document: WDL.Tree.Document = WDL.load(
                    options.wdl_uri, read_source=toil_read_source
                )

                # See if we're going to run a workflow or a task
                target: WDL.Tree.Workflow | WDL.Tree.Task
                if document.workflow:
                    target = document.workflow
                elif len(document.tasks) == 1:
                    target = document.tasks[0]
                elif len(document.tasks) > 1:
                    raise WDL.Error.InputError(
                        "Multiple tasks found with no workflow! Either add a workflow or keep one task."
                    )
                else:
                    raise WDL.Error.InputError("WDL document is empty!")

                if "croo_out_def" in target.meta:
                    # This workflow or task wants to have its outputs
                    # "organized" by the Cromwell Output Organizer:
                    # <https://github.com/ENCODE-DCC/croo>.
                    #
                    # TODO: We don't support generating anything that CROO can read.
                    logger.warning(
                        "This WDL expects to be used with the Cromwell Output Organizer (croo) <https://github.com/ENCODE-DCC/croo>. Toil cannot yet produce the outputs that croo requires. You will not be able to use croo on the output of this Toil run!"
                    )

                    # But we can assume that we need to preserve individual
                    # taks outputs since the point of CROO is fetching those
                    # from Cromwell's output directories.
                    #
                    # This isn't quite WDL spec compliant but it will rescue
                    # runs of the popular
                    # <https://github.com/ENCODE-DCC/atac-seq-pipeline>
                    if options.all_call_outputs is None:
                        logger.warning(
                            "Inferring --allCallOutputs=True to preserve probable actual outputs of a croo WDL file."
                        )
                        options.all_call_outputs = True

                if options.inputs_uri:
                    # Load the inputs. Use the same loading mechanism, which means we
                    # have to break into async temporarily.
                    if options.inputs_uri[0] == "{":
                        input_json = options.inputs_uri
                    elif options.inputs_uri == "-":
                        input_json = sys.stdin.read()
                    else:
                        input_json = asyncio.run(
                            toil_read_source(options.inputs_uri, [], None)
                        ).source_text
                    try:
                        inputs = json.loads(input_json)
                    except json.JSONDecodeError as e:
                        # Complain about the JSON document.
                        # We need the absolute path or URL to raise the error
                        inputs_abspath = (
                            options.inputs_uri
                            if not os.path.exists(options.inputs_uri)
                            else os.path.abspath(options.inputs_uri)
                        )
                        raise WDL.Error.ValidationError(
                            WDL.Error.SourcePosition(
                                options.inputs_uri,
                                inputs_abspath,
                                e.lineno,
                                e.colno,
                                e.lineno,
                                e.colno + 1,
                            ),
                            "Cannot parse input JSON: " + e.msg,
                        ) from e
                else:
                    inputs = {}

                # Parse out the available and required inputs. Each key in the
                # JSON ought to start with the workflow's name and then a .
                # TODO: WDL's Bindings[] isn't variant in the right way, so we
                # have to cast from more specific to less specific ones here.
                # The miniwld values_from_json function can evaluate
                # expressions in the inputs or something.
                WDLTypeDeclBindings = Union[
                    WDL.Env.Bindings[WDL.Tree.Decl], WDL.Env.Bindings[WDL.Type.Base]
                ]
                input_bindings = WDL.values_from_json(
                    inputs,
                    cast(WDLTypeDeclBindings, target.available_inputs),
                    cast(Optional[WDLTypeDeclBindings], target.required_inputs),
                    target.name,
                )

                # Determine where to look for files referenced in the inputs, in addition to here.
                inputs_search_path = []
                if options.inputs_uri:
                    inputs_search_path.append(options.inputs_uri)

                    match = re.match(
                        r"https://raw\.githubusercontent\.com/[^/]*/[^/]*/[^/]*/",
                        options.inputs_uri,
                    )
                    if match:
                        # Special magic for Github repos to make e.g.
                        # https://raw.githubusercontent.com/vgteam/vg_wdl/44a03d9664db3f6d041a2f4a69bbc4f65c79533f/params/giraffe.json
                        # work when it references things relative to repo root.
                        logger.info(
                            "Inputs appear to come from a Github repository; adding repository root to file search path"
                        )
                        inputs_search_path.append(match.group(0))

                # TODO: Automatically set a good MINIWDL__SINGULARITY__IMAGE_CACHE ?

                # Get the execution directory
                execution_dir = os.getcwd()

                convert_remote_files(
                    input_bindings,
                    toil._jobStore,
                    task_path=target.name,
                    search_paths=inputs_search_path,
                    import_remote_files=options.reference_inputs,
                )

                # Configure workflow interpreter options
                wdl_options: WDLContext = {
                    "execution_dir": execution_dir,
                    "container": options.container,
                    "task_path": target.name,
                    "namespace": target.name,
                    "all_call_outputs": options.all_call_outputs,
                }
                assert wdl_options.get("container") is not None

                # Run the workflow and get its outputs namespaced with the workflow name.
                root_job = make_root_job(
                    target,
                    input_bindings,
                    inputs_search_path,
                    toil,
                    wdl_options,
                    options,
                )
                output_bindings = toil.start(root_job)
            if not isinstance(output_bindings, WDL.Env.Bindings):
                raise RuntimeError("The output of the WDL job is not a binding.")

            devirtualization_state: DirectoryNamingStateDict = {}
            devirtualized_to_virtualized: dict[str, str] = dict()
            virtualized_to_devirtualized: dict[str, str] = dict()

            # Fetch all the output files
            def devirtualize_output(file: WDL.Value.File) -> WDL.Value.File:
                """
                'devirtualize' a file using the "toil" object instead of a filestore.
                Returns its local path.
                """
                # Make sure the output directory exists if we have output files
                # that might need to use it.
                filename = getattr(file, "virtualized_value", None) or file.value
                os.makedirs(output_directory, exist_ok=True)
                file.value = ToilWDLStdLibBase.devirtualize_to(
                    filename,
                    output_directory,
                    toil,
                    devirtualization_state,
                    wdl_options,
                    devirtualized_to_virtualized,
                    virtualized_to_devirtualized,
                )
                return file

            # Make all the files local files
            output_bindings = map_over_files_in_bindings(
                output_bindings, devirtualize_output
            )

            # Report the result in the right format
            outputs = WDL.values_to_json(output_bindings)
            if options.output_dialect == "miniwdl":
                outputs = {"dir": output_directory, "outputs": outputs}
            if options.output_file is None:
                # Send outputs to standard out
                print(json.dumps(outputs))
            else:
                # Export output to path or URL.
                # So we need to import and then export.
                fd, filename = mkstemp()
                with open(fd, "w") as handle:
                    # Populate the file
                    handle.write(json.dumps(outputs))
                    handle.write("\n")
                # Import it. Don't link because the temp file will go away.
                file_id = toil.import_file(filename, symlink=False)
                # Delete the temp file
                os.remove(filename)
                # Export it into place
                toil.export_file(file_id, options.output_file)
    except FailedJobsException as e:
        logger.error("WDL job failed: %s", e)
        sys.exit(e.exit_code)


if __name__ == "__main__":
    main()<|MERGE_RESOLUTION|>--- conflicted
+++ resolved
@@ -44,12 +44,7 @@
 
 from functools import partial
 from urllib.error import HTTPError
-<<<<<<< HEAD
 from urllib.parse import quote, unquote, urljoin, urlsplit, urlparse
-from functools import partial
-=======
-from urllib.parse import quote, unquote, urljoin, urlsplit
->>>>>>> 5beff7c9
 
 import WDL.Error
 import WDL.runtime.config
