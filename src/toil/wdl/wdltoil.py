#!/usr/bin/env python3
# Copyright (C) 2018-2022 UCSC Computational Genomics Lab
#
# Licensed under the Apache License, Version 2.0 (the "License");
# you may not use this file except in compliance with the License.
# You may obtain a copy of the License at
#
#     http://www.apache.org/licenses/LICENSE-2.0
#
# Unless required by applicable law or agreed to in writing, software
# distributed under the License is distributed on an "AS IS" BASIS,
# WITHOUT WARRANTIES OR CONDITIONS OF ANY KIND, either express or implied.
# See the License for the specific language governing permissions and
# limitations under the License.
from __future__ import annotations

import asyncio
import errno
import io
import json
import logging
import os
import platform
import re
import shlex
import shutil
import stat
import subprocess
import sys
import tempfile
import textwrap
import uuid
from collections.abc import Generator, Iterable, Iterator, Sequence
from contextlib import ExitStack, contextmanager
from graphlib import TopologicalSorter
<<<<<<< HEAD
from tempfile import mkstemp, gettempdir
from typing import (Any,
                    Callable,
                    Dict,
                    Generator,
                    Iterable,
                    Iterator,
                    List,
                    Optional,
                    Sequence,
                    Set,
                    Tuple,
                    Type,
                    TypeVar,
                    Union,
                    cast,
                    TypedDict, IO, NamedTuple)
=======
from tempfile import mkstemp
from typing import IO, Any, Callable, Optional, TypedDict, TypeVar, Union, cast
>>>>>>> 5beff7c9

if sys.version_info < (3, 11):
    from typing_extensions import NotRequired
else:
    # NotRequired is recommended for TypedDicts over Optional but was introduced in Python 3.11
    from typing import NotRequired

from functools import partial
from urllib.error import HTTPError
from urllib.parse import quote, unquote, urljoin, urlsplit

import WDL.Error
import WDL.runtime.config
from configargparse import ArgParser, Namespace
from WDL._util import byte_size_units, chmod_R_plus
from WDL.CLI import print_error
from WDL.runtime.backend.docker_swarm import SwarmContainer
from WDL.runtime.backend.singularity import SingularityContainer
from WDL.runtime.error import DownloadFailed
from WDL.runtime.task_container import TaskContainer
from WDL.Tree import ReadSourceResult

from toil.batchSystems.abstractBatchSystem import InsufficientSystemResources
from toil.common import Toil, addOptions
from toil.exceptions import FailedJobsException
from toil.fileStores import FileID
from toil.fileStores.abstractFileStore import AbstractFileStore
<<<<<<< HEAD
from toil.job import (AcceleratorRequirement,
                      Job,
                      Promise,
                      Promised,
                      TemporaryID,
                      parse_accelerator,
                      unwrap,
                      unwrap_all,
                      ParseableIndivisibleResource, WorkerImportJob, ImportsJob, FileMetadata)
from toil.jobStores.abstractJobStore import (AbstractJobStore, UnimplementedURLException,
                                             InvalidImportExportUrlException, LocatorException)
=======
from toil.job import (
    AcceleratorRequirement,
    Job,
    ParseableIndivisibleResource,
    Promise,
    Promised,
    TemporaryID,
    parse_accelerator,
    unwrap,
    unwrap_all,
)
from toil.jobStores.abstractJobStore import (
    AbstractJobStore,
    InvalidImportExportUrlException,
    LocatorException,
    UnimplementedURLException,
)
>>>>>>> 5beff7c9
from toil.lib.accelerators import get_individual_local_accelerators
from toil.lib.conversions import VALID_PREFIXES, convert_units, human2bytes
from toil.lib.io import mkdtemp
from toil.lib.memoize import memoize
from toil.lib.misc import get_user_name
from toil.lib.resources import ResourceMonitor
from toil.lib.threading import global_mutex
from toil.provisioners.clusterScaler import JobTooBigError

logger = logging.getLogger(__name__)


# WDL options to pass into the WDL jobs and standard libraries
#   task_path: Dotted WDL name of the part of the workflow this library is working for.
#   namespace: namespace of the WDL that the current job is in
#   execution_dir: Directory to use as the working directory for workflow code.
#   container: The type of container to use when executing a WDL task. Carries through the value of the commandline --container option
#   all_call_outputs: whether a job should include all calls outputs
WDLContext = TypedDict(
    "WDLContext",
    {
        "execution_dir": NotRequired[str],
        "container": NotRequired[str],
        "task_path": str,
        "namespace": str,
        "all_call_outputs": bool,
    },
)


class InsufficientMountDiskSpace(Exception):
    def __init__(
        self, mount_targets: list[str], desired_bytes: int, available_bytes: int
    ) -> None:
        super().__init__(
            "Not enough available disk space for the target mount points %s. Needed %d bytes but there is only %d available."
            % (", ".join(mount_targets), desired_bytes, available_bytes)
        )


@contextmanager
def wdl_error_reporter(
    task: str, exit: bool = False, log: Callable[[str], None] = logger.critical
) -> Generator[None]:
    """
    Run code in a context where WDL errors will be reported with pretty formatting.
    """

    try:
        yield
    except (
        WDL.Error.EvalError,
        WDL.Error.SyntaxError,
        WDL.Error.ImportError,
        WDL.Error.ValidationError,
        WDL.Error.MultipleValidationErrors,
        DownloadFailed,
        FileNotFoundError,
        InsufficientSystemResources,
        LocatorException,
        InvalidImportExportUrlException,
        UnimplementedURLException,
        JobTooBigError,
        InsufficientMountDiskSpace,
    ) as e:
        # Don't expose tracebacks to the user for exceptions that may be expected
        log("Could not " + task + " because:")

        # These are the errors that MiniWDL's parser can raise and its reporter
        # can report (plus some extras). See
        # https://github.com/chanzuckerberg/miniwdl/blob/a780b1bf2db61f18de37616068968b2bb4c2d21c/WDL/CLI.py#L91-L97.
        #
        # We are going to use MiniWDL's pretty printer to print them.
        # Make the MiniWDL stuff on stderr loud so people see it
        sys.stderr.write("\n" + "🚨" * 3 + "\n")
        print_error(e)
        sys.stderr.write("🚨" * 3 + "\n\n")
        if exit:
            # Stop right now
            sys.exit(1)
        else:
            # Reraise the exception to stop
            raise


F = TypeVar("F", bound=Callable[..., Any])


def report_wdl_errors(
    task: str, exit: bool = False, log: Callable[[str], None] = logger.critical
) -> Callable[[F], F]:
    """
    Create a decorator to report WDL errors with the given task message.

    Decorator can then be applied to a function, and if a WDL error happens it
    will say that it could not {task}.
    """

    def decorator(decoratee: F) -> F:
        """
        Decorate a function with WDL error reporting.
        """

        def decorated(*args: Any, **kwargs: Any) -> Any:
            """
            Run the decoratee and handle WDL errors.
            """
            with wdl_error_reporter(task, exit=exit, log=log):
                return decoratee(*args, **kwargs)

        return cast(F, decorated)

    return decorator


def remove_common_leading_whitespace(
    expression: WDL.Expr.String,
    tolerate_blanks: bool = True,
    tolerate_dedents: bool = False,
    tolerate_all_whitespace: bool = True,
    debug: bool = False,
) -> WDL.Expr.String:
    """
    Remove "common leading whitespace" as defined in the WDL 1.1 spec.

    See <https://github.com/openwdl/wdl/blob/main/versions/1.1/SPEC.md#stripping-leading-whitespace>.

    Operates on a WDL.Expr.String expression that has already been parsed.

    :param tolerate_blanks: If True, don't allow totally blank lines to zero
        the common whitespace.

    :param tolerate_dedents: If True, remove as much of the whitespace on the
        first indented line as is found on subesquent lines, regardless of
        whether later lines are out-dented relative to it.

    :param tolerate_all_whitespace: If True, don't allow all-whitespace lines
        to reduce the common whitespace prefix.

    :param debug: If True, the function will show its work by logging at debug
        level.
    """

    # The expression has a "parts" list consisting of interleaved string
    # literals and placeholder expressions.
    #
    # TODO: We assume that there are no newlines in the placeholders.
    #
    # TODO: Look at the placeholders and their line and end_line values and try
    # and guess if they should reduce the amount of common whitespace.

    if debug:
        logger.debug("Parts: %s", expression.parts)

    # We split the parts list into lines, which are also interleaved string
    # literals and placeholder expressions.
    lines: list[list[str | WDL.Expr.Placeholder]] = [[]]
    for part in expression.parts:
        if isinstance(part, str):
            # It's a string. Split it into lines.
            part_lines = part.split("\n")
            # Part before any newline goes at the end of the current line
            lines[-1].append(part_lines[0])
            for part_line in part_lines[1:]:
                # Any part after a newline starts a new line
                lines.append([part_line])
        else:
            # It's a placeholder. Put it at the end of the current line.
            lines[-1].append(part)

    if debug:
        logger.debug("Lines: %s", lines)

    # Then we compute the common amount of leading whitespace on all the lines,
    # looking at the first string literal.
    # This will be the longest common whitespace prefix, or None if not yet detected.
    common_whitespace_prefix: str | None = None
    for line in lines:
        if len(line) == 0:
            # TODO: how should totally empty lines be handled? Not in the spec!
            if not tolerate_blanks:
                # There's no leading whitespace here!
                common_whitespace_prefix = ""
            continue
        elif isinstance(line[0], WDL.Expr.Placeholder):
            # TODO: How can we convert MiniWDL's column numbers into space/tab counts or sequences?
            #
            # For now just skip these too.
            continue
        else:
            # The line starts with a string
            assert isinstance(line[0], str)
            if len(line[0]) == 0:
                # Still totally empty though!
                if not tolerate_blanks:
                    # There's no leading whitespace here!
                    common_whitespace_prefix = ""
                continue
            if (
                len(line) == 1
                and tolerate_all_whitespace
                and all(x in (" ", "\t") for x in line[0])
            ):
                # All-whitespace lines shouldn't count
                continue
            # TODO: There are good algorithms for common prefixes. This is a bad one.
            # Find the number of leading whitespace characters
            line_whitespace_end = 0
            while line_whitespace_end < len(line[0]) and line[0][
                line_whitespace_end
            ] in (" ", "\t"):
                line_whitespace_end += 1
            # Find the string of leading whitespace characters
            line_whitespace_prefix = line[0][:line_whitespace_end]

            if " " in line_whitespace_prefix and "\t" in line_whitespace_prefix:
                # Warn and don't change anything if spaces and tabs are mixed, per the spec.
                logger.warning(
                    "Line in command at %s mixes leading spaces and tabs! Not removing leading whitespace!",
                    expression.pos,
                )
                return expression

            if common_whitespace_prefix is None:
                # This is the first line we found, so it automatically has the common prefic
                common_whitespace_prefix = line_whitespace_prefix
            elif not tolerate_dedents:
                # Trim the common prefix down to what we have for this line
                if not line_whitespace_prefix.startswith(common_whitespace_prefix):
                    # Shorten to the real shared prefix.
                    # Hackily make os.path do it for us,
                    # character-by-character. See
                    # <https://stackoverflow.com/a/6718435>
                    common_whitespace_prefix = os.path.commonprefix(
                        [common_whitespace_prefix, line_whitespace_prefix]
                    )

    if common_whitespace_prefix is None:
        common_whitespace_prefix = ""

    if debug:
        logger.debug("Common Prefix: '%s'", common_whitespace_prefix)

    # Then we trim that much whitespace off all the leading strings.
    # We tolerate the common prefix not *actually* being common and remove as
    # much of it as is there, to support tolerate_dedents.

    def first_mismatch(prefix: str, value: str) -> int:
        """
        Get the index of the first character in value that does not match the corresponding character in prefix, or the length of the shorter string.
        """
        for n, (c1, c2) in enumerate(zip(prefix, value)):
            if c1 != c2:
                return n
        return min(len(prefix), len(value))

    # Trim up to the first mismatch vs. the common prefix if the line starts with a string literal.
    stripped_lines = [
        (
            (
                cast(
                    list[Union[str, WDL.Expr.Placeholder]],
                    [line[0][first_mismatch(common_whitespace_prefix, line[0]) :]],
                )
                + line[1:]
            )
            if len(line) > 0 and isinstance(line[0], str)
            else line
        )
        for line in lines
    ]
    if debug:
        logger.debug("Stripped Lines: %s", stripped_lines)

    # Then we reassemble the parts and make a new expression.
    # Build lists and turn the lists into strings later
    new_parts: list[list[str] | WDL.Expr.Placeholder] = []
    for i, line in enumerate(stripped_lines):
        if i > 0:
            # This is a second line, so we need to tack on a newline.
            if len(new_parts) > 0 and isinstance(new_parts[-1], list):
                # Tack on to existing string collection
                new_parts[-1].append("\n")
            else:
                # Make a new string collection
                new_parts.append(["\n"])
        if len(line) > 0 and isinstance(line[0], str) and i > 0:
            # Line starts with a string we need to merge with the last string.
            # We know the previous line now ends with a string collection, so tack it on.
            assert isinstance(new_parts[-1], list)
            new_parts[-1].append(line[0])
            # Make all the strings into string collections in the rest of the line
            new_parts += [([x] if isinstance(x, str) else x) for x in line[1:]]
        else:
            # No string merge necessary
            # Make all the strings into string collections in the whole line
            new_parts += [([x] if isinstance(x, str) else x) for x in line]

    if debug:
        logger.debug("New Parts: %s", new_parts)

    # Now go back to the alternating strings and placeholders that MiniWDL wants
    new_parts_merged: list[str | WDL.Expr.Placeholder] = [
        ("".join(x) if isinstance(x, list) else x) for x in new_parts
    ]

    if debug:
        logger.debug("New Parts Merged: %s", new_parts_merged)

    modified = WDL.Expr.String(expression.pos, new_parts_merged, expression.command)
    # Fake the type checking of the modified expression.
    # TODO: Make MiniWDL expose a real way to do this?
    modified._type = expression._type
    return modified


def potential_absolute_uris(
    uri: str,
    path: list[str],
    importer: WDL.Tree.Document | None = None,
    execution_dir: str | None = None,
) -> Iterator[str]:
    """
    Get potential absolute URIs to check for an imported file.

    Given a URI or bare path, yield in turn all the URIs, with schemes, where we
    should actually try to find it, given that we want to search under/against
    the given paths or URIs, the current directory, and the given importing WDL
    document if any.
    """

    if uri == "":
        # Empty URIs can't come from anywhere.
        return

    # We need to brute-force find this URI relative to:
    #
    # 1. Itself if a full URI.
    #
    # 2. Importer's URL, if importer is a URL and this is a
    #    host-root-relative URL starting with / or scheme-relative
    #    starting with //, or just plain relative.
    #
    # 3. Current directory, if a relative path.
    #
    # 4. All the prefixes in "path".
    #
    # If it can't be found anywhere, we ought to (probably) throw
    # FileNotFoundError like the MiniWDL implementation does, with a
    # correct errno.
    #
    # To do this, we have AbstractFileStore.read_from_url, which can read a
    # URL into a binary-mode writable, or throw some kind of unspecified
    # exception if the source doesn't exist or can't be fetched.

    # This holds scheme-applied full URIs for all the places to search.
    full_path_list = []

    if importer is not None:
        # Add the place the imported file came form, to search first.
        full_path_list.append(Toil.normalize_uri(importer.pos.abspath))

    # Then the current directory. We need to make sure to include a filename component here or it will treat the current directory with no trailing / as a document and relative paths will look 1 level up.
    # When importing on a worker, the cwd will be a tmpdir and will result in FileNotFoundError after os.path.abspath, so override with the execution dir
    full_path_list.append(Toil.normalize_uri(execution_dir or ".") + "/.")

    # Then the specified paths.
    # TODO:
    # https://github.com/chanzuckerberg/miniwdl/blob/e3e8ef74e80fbe59f137b0ad40b354957915c345/WDL/Tree.py#L1479-L1482
    # seems backward actually and might do these first!
    full_path_list += [Toil.normalize_uri(p) for p in path]

    # This holds all the URIs we tried and failed with.
    failures: set[str] = set()

    for candidate_base in full_path_list:
        # Try fetching based off each base URI
        candidate_uri = urljoin(candidate_base, uri)
        if candidate_uri in failures:
            # Already tried this one, maybe we have an absolute uri input.
            continue
        logger.debug(
            "Consider %s which is %s off of %s", candidate_uri, uri, candidate_base
        )

        # Try it
        yield candidate_uri
        # If we come back it didn't work
        failures.add(candidate_uri)


async def toil_read_source(
    uri: str, path: list[str], importer: WDL.Tree.Document | None
) -> ReadSourceResult:
    """
    Implementation of a MiniWDL read_source function that can use any
    filename or URL supported by Toil.

    Needs to be async because MiniWDL will await its result.
    """

    # We track our own failures for debugging
    tried = []

    for candidate_uri in potential_absolute_uris(uri, path, importer):
        # For each place to try in order
        destination_buffer = io.BytesIO()
        logger.debug("Fetching %s", candidate_uri)
        tried.append(candidate_uri)
        try:
            # TODO: this is probably sync work that would be better as async work here
            AbstractJobStore.read_from_url(candidate_uri, destination_buffer)
        except Exception as e:
            # TODO: we need to assume any error is just a not-found,
            # because the exceptions thrown by read_from_url()
            # implementations are not specified.
            logger.debug("Tried to fetch %s from %s but got %s", uri, candidate_uri, e)
            continue
        # If we get here, we got it probably.
        try:
            string_data = destination_buffer.getvalue().decode("utf-8")
        except UnicodeDecodeError:
            # But if it isn't actually unicode text, pretend it doesn't exist.
            logger.warning("Data at %s is not text; skipping!", candidate_uri)
            continue

        # Return our result and its URI. TODO: Should we de-URI files?
        return ReadSourceResult(string_data, candidate_uri)

    # If we get here we could not find it anywhere. Do exactly what MiniWDL
    # does:
    # https://github.com/chanzuckerberg/miniwdl/blob/e3e8ef74e80fbe59f137b0ad40b354957915c345/WDL/Tree.py#L1493
    # TODO: Make a more informative message?
    logger.error("Could not find %s at any of: %s", uri, tried)
    raise FileNotFoundError(errno.ENOENT, os.strerror(errno.ENOENT), uri)


def virtualized_equal(value1: WDL.Value.Base, value2: WDL.Value.Base) -> bool:
    """
    Check if two WDL values are equal when taking into account file virtualization.

    Treats virtualized and non-virtualized Files referring to the same underlying file as equal.

    :param value1: WDL value
    :param value2: WDL value
    :return: Whether the two values are equal with file virtualization accounted for
    """

    def f(file: WDL.Value.File) -> WDL.Value.File:
        file.value = getattr(file, "virtualized_value", file.value)
        return file

    return map_over_typed_files_in_value(value1, f) == map_over_typed_files_in_value(
        value2, f
    )


# Bindings have a long type name
WDLBindings = WDL.Env.Bindings[WDL.Value.Base]


def combine_bindings(all_bindings: Sequence[WDLBindings]) -> WDLBindings:
    """
    Combine variable bindings from multiple predecessor tasks into one set for
    the current task.
    """

    # We can't just use WDL.Env.merge, because if a value is shadowed in a
    # binding, WDL.Env.merge can resurrect it to haunt us and become the
    # winning value in the merge result. See
    # <https://github.com/chanzuckerberg/miniwdl/issues/637>
    #
    # It also just strings the resolution chains of all the bindings together,
    # which is a bad plan if we aren't careful to avoid shadowing most of the
    # time. Whereas we actually routinely merge bindings of the whole current
    # environment together to propagate one or zero new values.
    #
    # So we do the merge manually.

    if len(all_bindings) == 0:
        # Combine nothing
        return WDL.Env.Bindings()
    else:
        # Sort, largest first
        all_bindings = sorted(all_bindings, key=lambda x: -len(x))

        merged = all_bindings[0]
        for bindings in all_bindings[1:]:
            for binding in bindings:
                if binding.name in merged:
                    # This is a duplicate
                    existing_value = merged[binding.name]
                    if not virtualized_equal(existing_value, binding.value):
                        raise RuntimeError(
                            "Conflicting bindings for %s with values %s and %s",
                            binding.name,
                            existing_value,
                            binding.value,
                        )
                    else:
                        logger.debug("Drop duplicate binding for %s", binding.name)
                else:
                    merged = merged.bind(binding.name, binding.value, binding.info)

    return merged


# TODO: Develop a Protocol that can match the logging function type more closely
def log_bindings(
    log_function: Callable[..., None],
    message: str,
    all_bindings: Sequence[Promised[WDLBindings]],
) -> None:
    """
    Log bindings to the console, even if some are still promises.

    :param log_function: Function (like logger.info) to call to log data
    :param message: Message to log before the bindings
    :param all_bindings: A list of bindings or promises for bindings, to log
    """
    log_function(message)
    for bindings in all_bindings:
        if isinstance(bindings, WDL.Env.Bindings):
            for binding in bindings:
                log_function("%s = %s", binding.name, binding.value)
        elif isinstance(bindings, Promise):
            log_function("<Unfulfilled promise for bindings>")


def get_supertype(types: Sequence[WDL.Type.Base]) -> WDL.Type.Base:
    """
    Get the supertype that can hold values of all the given types.
    """
    supertype = None
    optional = False
    for typ in types:
        if isinstance(typ, WDL.Type.Any):
            # ignore an Any type, as we represent a bottom type as Any. See https://miniwdl.readthedocs.io/en/latest/WDL.html#WDL.Type.Any
            # and https://github.com/openwdl/wdl/blob/e43e042104b728df1f1ad6e6145945d2b32331a6/SPEC.md?plain=1#L1484
            optional = optional or typ.optional
        elif supertype is None:
            supertype = typ
            optional = optional or typ.optional
        else:
            # We have conflicting types
            raise RuntimeError(
                f"Cannot generate a supertype from conflicting types: {types}"
            )
    if supertype is None:
        return WDL.Type.Any(null=optional)  # optional flag isn't used in Any
    return supertype.copy(optional=optional)


def for_each_node(root: WDL.Tree.WorkflowNode) -> Iterator[WDL.Tree.WorkflowNode]:
    """
    Iterate over all WDL workflow nodes in the given node, including inputs,
    internal nodes of conditionals and scatters, and gather nodes.
    """

    yield root
    for child_node in root.children:
        if isinstance(child_node, WDL.Tree.WorkflowNode):
            yield from for_each_node(child_node)


def recursive_dependencies(root: WDL.Tree.WorkflowNode) -> set[str]:
    """
    Get the combined workflow_node_dependencies of root and everything under
    it, which are not on anything in that subtree.

    Useful because section nodes can have internal nodes with dependencies not
    reflected in those of the section node itself.
    """

    # What are all dependencies?
    needed: set[str] = set()
    # And what dependencies are provided internally?
    provided: set[str] = set()

    for node in for_each_node(root):
        # Record everything each node needs
        needed |= node.workflow_node_dependencies
        # And the ID it makes
        provided.add(node.workflow_node_id)

    # And produce the diff
    return needed - provided


def parse_disks(
    spec: str, disks_spec: list[WDL.Value.String] | str
) -> tuple[str | None, float, str]:
    """
    Parse a WDL disk spec into a disk mount specification.
    :param spec: Disks spec to parse
    :param disks_spec: All disks spec as specified in the WDL file. Only used for better error messages.
    :return: Specified mount point (None if omitted or local-disk), number of units, size of unit (ex GB)
    """
    # Split up each spec as space-separated. We assume no fields
    # are empty, and we want to allow people to use spaces after
    # their commas when separating the list, like in Cromwell's
    # examples, so we strip whitespace.
    spec_parts = spec.strip().split(" ")

    # First check that this is a format we support. Both the WDL spec and Cromwell allow a max 3-piece specification
    # So if there are more than 3 pieces, raise an error
    if len(spec_parts) > 3:
        raise RuntimeError(
            f"Could not parse disks = {disks_spec} because {spec_parts} contains more than 3 parts"
        )
    part_size = None
    # default to GiB as per spec
    part_suffix: str = "GiB"  # The WDL spec's default is 1 GiB
    # default to the execution directory
    specified_mount_point = None
    # first get the size, since units should always be some nonnumerical string, get the last numerical value
    for i, part in reversed(list(enumerate(spec_parts))):
        if part.replace(".", "", 1).isdigit():
            part_size = int(float(part))
            spec_parts.pop(i)
            break
    # unit specification is only allowed to be at the end
    if len(spec_parts) > 0:
        unit_spec = spec_parts[-1]
        if part_suffix == "LOCAL":
            # TODO: Cromwell rounds LOCAL disks up to the nearest 375 GB. I
            # can't imagine that ever being standardized; just leave it
            # alone so that the workflow doesn't rely on this weird and
            # likely-to-change Cromwell detail.
            logger.warning(
                "Not rounding LOCAL disk to the nearest 375 GB; workflow execution will differ from Cromwell!"
            )
        elif unit_spec in ("HDD", "SSD"):
            # For cromwell compatibility, assume this means GB in units
            # We don't actually differentiate between HDD and SSD
            part_suffix = "GB"
        if unit_spec.lower() in VALID_PREFIXES:
            part_suffix = spec_parts[-1]
            spec_parts.pop(-1)
        #  The last remaining element, if it exists, is the mount point
    if len(spec_parts) > 0:
        specified_mount_point = spec_parts[0]

    if specified_mount_point == "local-disk":
        # Don't mount local-disk. This isn't in the spec, but is carried over from cromwell
        # When the mount point is omitted, default to the task's execution directory, which None will represent
        specified_mount_point = None

    if part_size is None:
        # Disk spec did not include a size
        raise ValueError(
            f"Could not parse disks = {disks_spec} because {spec} does not specify a disk size"
        )

    return specified_mount_point, part_size, part_suffix


# We define a URI scheme kind of like but not actually compatible with the one
# we use for CWL. CWL brings along the file basename in its file type, but
# WDL.Value.File doesn't. So we need to make sure we stash that somewhere in
# the URI.
# TODO: We need to also make sure files from the same source directory end up
# in the same destination directory, when dealing with basename conflicts.

TOIL_URI_SCHEME = "toilfile:"


def pack_toil_uri(
    file_id: FileID, task_path: str, dir_id: uuid.UUID, file_basename: str
) -> str:
    """
    Encode a Toil file ID and metadata about who wrote it as a URI.

    The URI will start with the scheme in TOIL_URI_SCHEME.
    """

    # We urlencode everything, including any slashes. We need to use a slash to
    # set off the actual filename, so the WDL standard library basename
    # function works correctly.
    return TOIL_URI_SCHEME + "/".join(
        [
            quote(file_id.pack(), safe=""),
            quote(task_path, safe=""),
            quote(str(dir_id)),
            quote(file_basename, safe=""),
        ]
    )


def unpack_toil_uri(toil_uri: str) -> tuple[FileID, str, str, str]:
    """
    Unpack a URI made by make_toil_uri to retrieve the FileID and the basename
    (no path prefix) that the file is supposed to have.
    """

    # Split out scheme and rest of URL
    parts = toil_uri.split(":")
    if len(parts) != 2:
        raise ValueError(f"Wrong number of colons in URI: {toil_uri}")
    if parts[0] + ":" != TOIL_URI_SCHEME:
        raise ValueError(
            f"URI doesn't start with {TOIL_URI_SCHEME} and should: {toil_uri}"
        )
    # Split encoded file ID from filename
    parts = parts[1].split("/")
    if len(parts) != 4:
        raise ValueError(f"Wrong number of path segments in URI: {toil_uri}")
    file_id = FileID.unpack(unquote(parts[0]))
    task_path = unquote(parts[1])
    parent_id = unquote(parts[2])
    file_basename = unquote(parts[3])

    return file_id, task_path, parent_id, file_basename


DirectoryNamingStateDict = dict[str, tuple[dict[str, str], set[str]]]


def choose_human_readable_directory(
    root_dir: str,
    source_task_path: str,
    parent_id: str,
    state: DirectoryNamingStateDict,
) -> str:
    """
    Select a good directory to save files from a task and source directory in.

    The directories involved may not exist.

    :param root_dir: Directory that the path will be under
    :param source_task_path: The dotted WDL name of whatever generated the
        file. We assume this is an acceptable filename component.
    :param parent_id: UUID of the directory that the file came from. All files
        with the same parent ID will be placed as siblings files in a shared
        parent directory.
    :param state: A state dict that must be passed to repeated calls.
    """

    # We need to always put things as siblings if they come from the same UUID
    # even if different tasks generated them. So the first task we download
    # from will get to name the directory for a parent ID.

    # Get the state info for this root directory.
    #
    # For each parent ID, we need the directory we are using for it (dict).
    #
    # For each local directory, we need to know if we used it for a parent ID already (set).
    id_to_dir, used_dirs = state.setdefault(root_dir, ({}, set()))
    logger.debug(
        "Pick location for parent %s source %s root %s against id map %s and used set %s",
        parent_id,
        source_task_path,
        root_dir,
        id_to_dir,
        used_dirs,
    )
    if parent_id not in id_to_dir:
        # Make a path for this parent named after this source task

        # Problem: If we put any files right at the root of the source task
        # directory, then we can't put any directories with guessable names in
        # it, because we might later come across a file with that name that
        # must be sibling to an existing file. So if a task uploads from
        # multiple sources or otherwise manages to collide with our numbering,
        # we will make multiple directories for it.

        candidate = source_task_path
        deduplicator = len(used_dirs)
        while candidate in used_dirs:
            # We use one run of deduplicating numbers across all the names.
            candidate = f"{source_task_path}-{deduplicator}"
            deduplicator += 1

        id_to_dir[parent_id] = candidate
        used_dirs.add(candidate)

    result = os.path.join(root_dir, id_to_dir[parent_id])
    logger.debug("Picked path %s", result)
    return result


def evaluate_decls_to_bindings(
    decls: list[WDL.Tree.Decl],
    all_bindings: WDL.Env.Bindings[WDL.Value.Base],
    standard_library: ToilWDLStdLibBase,
    include_previous: bool = False,
    drop_missing_files: bool = False,
) -> WDL.Env.Bindings[WDL.Value.Base]:
    """
    Evaluate decls with a given bindings environment and standard library.
    Creates a new bindings object that only contains the bindings from the given decls.
    Guarantees that each decl in `decls` can access the variables defined by the previous ones.
    :param all_bindings: Environment to use when evaluating decls
    :param decls: Decls to evaluate
    :param standard_library: Standard library
    :param include_previous: Whether to include the existing environment in the new returned environment. This will be false for outputs where only defined decls should be included
    :param drop_missing_files: Whether to coerce nonexistent files to null. The coerced elements will be checked that the transformation is valid.
    Currently should only be enabled in output sections, see https://github.com/openwdl/wdl/issues/673#issuecomment-2248828116
    :return: New bindings object
    """
    # all_bindings contains current bindings + previous all_bindings
    # bindings only contains the decl bindings themselves so that bindings from other sections prior aren't included
    bindings: WDL.Env.Bindings[WDL.Value.Base] = WDL.Env.Bindings()
    drop_if_missing_with_workdir = partial(
        drop_if_missing, standard_library=standard_library
    )
    for each_decl in decls:
        output_value = evaluate_defaultable_decl(
            each_decl, all_bindings, standard_library
        )
        if drop_missing_files:
            dropped_output_value = map_over_typed_files_in_value(
                output_value, drop_if_missing_with_workdir
            )
            # Typecheck that the new binding value with dropped files is valid for the declaration's type
            # If a dropped file exists where the type is not optional File?, raise FileNotFoundError
            # Ideally, map_over_typed_files_in_value should do this check, but that will require retooling the map functions
            # to carry through WDL types as well; currently miniwdl's WDL value has a type which we use, but that does not carry the optional flag through
            ensure_null_files_are_nullable(
                dropped_output_value, output_value, each_decl.type
            )
            output_value = dropped_output_value
        all_bindings = all_bindings.bind(each_decl.name, output_value)
        bindings = bindings.bind(each_decl.name, output_value)
    return all_bindings if include_previous else bindings


class NonDownloadingSize(WDL.StdLib._Size):
    """
    WDL size() implementation that avoids downloading files.

    MiniWDL's default size() implementation downloads the whole file to get its
    size. We want to be able to get file sizes from code running on the leader,
    where there may not be space to download the whole file. So we override the
    fancy class that implements it so that we can handle sizes for FileIDs
    using the FileID's stored size info.
    """

    def _call_eager(
        self, expr: WDL.Expr.Apply, arguments: list[WDL.Value.Base]
    ) -> WDL.Value.Base:
        """
        Replacement evaluation implementation that avoids downloads.
        """

        # Get all the URIs of files that actually are set.
        file_objects: list[WDL.Value.File] = [
            f
            for f in arguments[0]
            .coerce(WDL.Type.Array(WDL.Type.File(optional=True)))
            .value
            if not isinstance(f, WDL.Value.Null)
        ]

        total_size = 0.0
        for file in file_objects:
            # Sum up the sizes of all the files, if any.
            uri = getattr(file, "virtualized_value", None) or file.value
            if is_url(uri):
                if uri.startswith(TOIL_URI_SCHEME):
                    # This is a Toil File ID we encoded; we have the size
                    # available.
                    file_id = unpack_toil_uri(uri)[0]
                    # Use the encoded size
                    total_size += file_id.size
                else:
                    # This is some other kind of remote file.
                    # We need to get its size from the URI.
                    item_size = AbstractJobStore.get_size(uri)
                    if item_size is None:
                        # User asked for the size and we can't figure it out efficiently, so bail out.
                        raise RuntimeError(f"Attempt to check the size of {uri} failed")
                    total_size += item_size
            else:
                # This is actually a file we can use locally.
                local_path = self.stdlib._devirtualize_filename(uri)
                total_size += os.path.getsize(local_path)

        if len(arguments) > 1:
            # Need to convert units. See
            # <https://github.com/chanzuckerberg/miniwdl/blob/498dc98d08e3ea3055b34b5bec408ae51dae0f0f/WDL/StdLib.py#L735-L740>
            unit_name: str = arguments[1].coerce(WDL.Type.String()).value
            if unit_name not in byte_size_units:
                raise WDL.Error.EvalError(expr, "size(): invalid unit " + unit_name)
            # Divide down to the right unit
            total_size /= float(byte_size_units[unit_name])

        # Return the result as a WDL float value
        return WDL.Value.Float(total_size)


def is_toil_url(filename: str) -> bool:
    return is_url(filename, schemes=[TOIL_URI_SCHEME])


def is_standard_url(filename: str) -> bool:
    return is_url(filename, ["http:", "https:", "s3:", "gs:", "ftp:"])


<<<<<<< HEAD
def is_url(filename: str, schemes: List[str]=['http:', 'https:', 's3:', 'gs:', 'ftp:', TOIL_URI_SCHEME]) -> bool:
        """
        Decide if a filename is a known kind of URL
        """
        for scheme in schemes:
            if filename.startswith(scheme):
                return True
        return False

def extract_workflow_inputs(environment: WDLBindings) -> List[str]:
    filenames = list()
    def add_filename(file: WDL.Value.File) -> WDL.Value.File:
        filenames.append(file.value)
        return file
    map_over_files_in_bindings(environment, add_filename)
    return filenames

def get_file_sizes(filenames: List[str], file_source: AbstractJobStore, search_paths: Optional[List[str]] = None, import_remote_files: bool = True,
                   execution_dir: Optional[str] = None) -> Dict[str, FileMetadata]:
    """
    Resolve relative-URI files in the given environment and them then into absolute normalized URIs. Returns a dictionary of WDL file values to a tuple of the normalized URI,
    parent directory ID, and size of the file. The size of the file may be None, which means unknown size.

    Will set the value of the File to the relative-URI.

    :param filenames: list of filenames to evaluate on
    :param file_source: Context to search for files with
    :param task_path: Dotted WDL name of the user-level code doing the
        importing (probably the workflow name).
    :param search_paths: If set, try resolving input location relative to the URLs or
        directories in this list.
    :param import_remote_files: If set, import files from remote locations. Else leave them as URI references.
    """
    @memoize
    def get_filename_size(filename: str) -> FileMetadata:
        tried = []
        for candidate_uri in potential_absolute_uris(filename, search_paths if search_paths is not None else [], execution_dir=execution_dir):
            tried.append(candidate_uri)
            try:
                if not import_remote_files and is_url(candidate_uri):
                    # Use remote URIs in place. But we need to find the one that exists.
                    if not file_source.url_exists(candidate_uri):
                        # Wasn't found there
                        continue

                # Now we know this exists, so pass it through
                # Get filesizes
                filesize = file_source.get_size(candidate_uri)

            except UnimplementedURLException as e:
                # We can't find anything that can even support this URL scheme.
                # Report to the user, they are probably missing an extra.
                logger.critical('Error: ' + str(e))
                raise
            except HTTPError as e:
                # Something went wrong looking for it there.
                logger.warning("Checked URL %s but got HTTP status %s", candidate_uri, e.code)
                # Try the next location.
                continue
            except FileNotFoundError:
                # Wasn't found there
                continue
            except Exception:
                # Something went wrong besides the file not being found. Maybe
                # we have no auth.
                logger.error("Something went wrong when testing for existence of %s", candidate_uri)
                raise

            # Work out what the basename for the file was
            file_basename = os.path.basename(urlsplit(candidate_uri).path)

            if file_basename == "":
                # We can't have files with no basename because we need to
                # download them at that basename later.
                raise RuntimeError(f"File {candidate_uri} has no basename and so cannot be a WDL File")

            # Was actually found
            if is_url(candidate_uri):
                # Might be a file URI or other URI.
                # We need to make sure file URIs and local paths that point to
                # the same place are treated the same.
                parsed = urlsplit(candidate_uri)
                if parsed.scheme == "file:":
                    # This is a local file URI. Convert to a path for source directory tracking.
                    parent_dir = os.path.dirname(unquote(parsed.path))
                else:
                    # This is some other URL. Get the URL to the parent directory and use that.
                    parent_dir = urljoin(candidate_uri, ".")
            else:
                # Must be a local path
                parent_dir = os.path.dirname(candidate_uri)

            return cast(FileMetadata, (candidate_uri, parent_dir, filesize))
        # Not found
        raise RuntimeError(f"Could not find {filename} at any of: {list(potential_absolute_uris(filename, search_paths if search_paths is not None else []))}")

    return {k: get_filename_size(k) for k in filenames}

def import_files(files: List[str], file_source: AbstractJobStore) -> Dict[str, FileID]:
    """
    Import all files from the list into the jobstore. Returns a dictionary mapping the filename to it's FileID
    :param files: list of filenames
    :param file_source: jobstore object
    :return:
    """

    @memoize
    def import_filename(filename: str) -> Optional[FileID]:
        """
        Detect if any potential URI exists. Will convert a file's value to a URI and import it.

        Separated out from convert_file_to_url in order to properly memoize and avoid importing the same file twice
        :param filename: Filename to import
        :return: Tuple of the uri the file was found at and the virtualized import
        """
        # Search through any input search paths passed in and download it if found
        # Actually import
        # Try to import the file. If we can't find it, continue
        return file_source.import_file(filename)

    path_to_fileid = {}
    for file in files:
        imported = import_filename(file)
        if imported is not None:
            path_to_fileid[file] = imported
    return path_to_fileid


def convert_files(environment: WDLBindings, file_to_id: Dict[str, FileID], file_to_data: Dict[str, FileMetadata], task_path: str) -> None:
    """
    Resolve relative-URI files in the given environment and import all files.

    Will set the value of the File to the relative-URI.

    :param environment: Bindings to evaluate on
    """
    dir_ids = {t[1] for t in file_to_data.values()}
    dir_to_id = {k: uuid.uuid4() for k in dir_ids}

    def convert_file_to_uri(file: WDL.Value.File) -> WDL.Value.File:
        """
        Calls import_filename to detect if a potential URI exists and imports it. Will modify the File object value to the new URI and tack on the virtualized file.
        """
        candidate_uri = file_to_data[file.value][0]
        file_id = file_to_id.get(candidate_uri)

        # Work out what the basename for the file was
        file_basename = os.path.basename(urlsplit(candidate_uri).path)

        if file_basename == "":
            # We can't have files with no basename because we need to
            # download them at that basename later.
            raise RuntimeError(f"File {candidate_uri} has no basename and so cannot be a WDL File")

        toil_uri = pack_toil_uri(file_id, task_path, dir_to_id[file_to_data[file.value][1]], file_basename)

        setattr(file, "virtualized_value", toil_uri)
        file.value = candidate_uri
        return file

    map_over_files_in_bindings(environment, convert_file_to_uri)


def convert_remote_files(environment: WDLBindings, file_source: AbstractJobStore, task_path: str, search_paths: Optional[List[str]] = None, import_remote_files: bool = True,
                         execution_dir: Optional[str] = None) -> None:
=======
def is_url(
    filename: str,
    schemes: list[str] = ["http:", "https:", "s3:", "gs:", "ftp:", TOIL_URI_SCHEME],
) -> bool:
    """
    Decide if a filename is a known kind of URL
    """
    for scheme in schemes:
        if filename.startswith(scheme):
            return True
    return False


def convert_remote_files(
    environment: WDLBindings,
    file_source: AbstractJobStore,
    task_path: str,
    search_paths: list[str] | None = None,
    import_remote_files: bool = True,
    execution_dir: str | None = None,
) -> None:
>>>>>>> 5beff7c9
    """
    Resolve relative-URI files in the given environment and import all files.

    Will set the value of the File to the relative-URI.

    :param environment: Bindings to evaluate on
    :param file_source: Context to search for files with
    :param task_path: Dotted WDL name of the user-level code doing the
        importing (probably the workflow name).
    :param search_paths: If set, try resolving input location relative to the URLs or
        directories in this list.
    :param import_remote_files: If set, import files from remote locations. Else leave them as URI references.
    """
    path_to_id: dict[str, uuid.UUID] = {}

    @memoize
    def import_filename(filename: str) -> tuple[str | None, str | None]:
        """
        Detect if any potential URI exists. Will convert a file's value to a URI and import it.

        Separated out from convert_file_to_url in order to properly memoize and avoid importing the same file twice
        :param filename: Filename to import
        :return: Tuple of the uri the file was found at and the virtualized import
        """
        # Search through any input search paths passed in and download it if found
        tried = []
        for candidate_uri in potential_absolute_uris(
            filename,
            search_paths if search_paths is not None else [],
            execution_dir=execution_dir,
        ):
            tried.append(candidate_uri)
            try:
                if not import_remote_files and is_url(candidate_uri):
                    # Use remote URIs in place. But we need to find the one that exists.
                    if not file_source.url_exists(candidate_uri):
                        # Wasn't found there
                        continue

                    # Now we know this exists, so pass it through
                    return candidate_uri, None
                else:
                    # Actually import
                    # Try to import the file. If we can't find it, continue
                    imported = file_source.import_file(candidate_uri)
            except UnimplementedURLException as e:
                # We can't find anything that can even support this URL scheme.
                # Report to the user, they are probably missing an extra.
                logger.critical("Error: " + str(e))
                raise
            except HTTPError as e:
                # Something went wrong looking for it there.
                logger.warning(
                    "Checked URL %s but got HTTP status %s", candidate_uri, e.code
                )
                # Try the next location.
                continue
            except FileNotFoundError:
                # Wasn't found there
                continue
            except Exception:
                # Something went wrong besides the file not being found. Maybe
                # we have no auth.
                logger.error(
                    "Something went wrong when testing for existence of %s",
                    candidate_uri,
                )
                raise

            if imported is None:
                # Wasn't found there
                # Mostly to satisfy mypy
                continue

            # Work out what the basename for the file was
            file_basename = os.path.basename(urlsplit(candidate_uri).path)

            if file_basename == "":
                # We can't have files with no basename because we need to
                # download them at that basename later.
                raise RuntimeError(
                    f"File {candidate_uri} has no basename and so cannot be a WDL File"
                )

            # Was actually found
            if is_url(candidate_uri):
                # Might be a file URI or other URI.
                # We need to make sure file URIs and local paths that point to
                # the same place are treated the same.
                parsed = urlsplit(candidate_uri)
                if parsed.scheme == "file:":
                    # This is a local file URI. Convert to a path for source directory tracking.
                    parent_dir = os.path.dirname(unquote(parsed.path))
                else:
                    # This is some other URL. Get the URL to the parent directory and use that.
                    parent_dir = urljoin(candidate_uri, ".")
            else:
                # Must be a local path
                parent_dir = os.path.dirname(candidate_uri)

            # Pack a UUID of the parent directory
            dir_id = path_to_id.setdefault(parent_dir, uuid.uuid4())

            toil_uri = pack_toil_uri(imported, task_path, dir_id, file_basename)

            logger.info("Converting input file path %s to %s", filename, candidate_uri)

            return candidate_uri, toil_uri
        # Not found, return None
        return None, None

    def convert_file_to_uri(file: WDL.Value.File) -> WDL.Value.File:
        """
        Calls import_filename to detect if a potential URI exists and imports it. Will modify the File object value to the new URI and tack on the virtualized file.
        """
        candidate_uri, toil_uri = import_filename(file.value)
        if candidate_uri is None and toil_uri is None:
            # If we get here we tried all the candidates
            raise RuntimeError(
                f"Could not find {file.value} at any of: {list(potential_absolute_uris(file.value, search_paths if search_paths is not None else []))}"
            )
        elif candidate_uri is not None and toil_uri is None:
            # A candidate exists but importing is disabled because import_remote_files is false
            file.value = candidate_uri
        else:
            # Was actually found and imported
            file.value = candidate_uri
            setattr(file, "virtualized_value", toil_uri)
        return file

    map_over_files_in_bindings(environment, convert_file_to_uri)


# Both the WDL code itself **and** the commands that it runs will deal in
# "virtualized" filenames.

# We have to guarantee that "When a WDL author uses a File input in their
# Command Section, the fully qualified, localized path to the file is
# substituted when that declaration is referenced in the command template."

# This has to be true even if the File is the result of a WDL function that is
# run *during* the evaluation of the command string, via a placeholder
# expression evaluation.

# Really there are 3 filename spaces in play: Toil filestore URLs,
# outside-the-container host filenames, and inside-the-container filenames. But
# the MiniWDL machinery only gives us 2 levels to work with: "virtualized"
# (visible to the workflow) and "devirtualized" (openable by this process).

# So we sneakily swap out what "virtualized" means. Usually (as provided by
# ToilWDLStdLibBase) a "virtualized" filename is the Toil filestore URL space.
# But when evaluating a task command, we switch things so that the
# "virtualized" space is the inside-the-container filename space (by
# devirtualizing and then host-to-container-mapping all the visible files, and
# then using ToilWDLStdLibTaskCommand for evaluating expressions, and then
# going back from container to host space after the command). At all times the
# "devirtualized" space is outside-the-container host filenames.


class ToilWDLStdLibBase(WDL.StdLib.Base):
    """
    Standard library implementation for WDL as run on Toil.
    """

    def __init__(
        self,
        file_store: AbstractFileStore,
        wdl_options: WDLContext,
        share_files_with: ToilWDLStdLibBase | None = None,
    ):
        """
        Set up the standard library.
        :param wdl_options: Options to pass into the standard library to use.
        """
        # TODO: Just always be the 1.2 standard library.
        wdl_version = "1.2"
        # Where should we be writing files that write_file() makes?
        write_dir = file_store.getLocalTempDir()
        # Set up miniwdl's implementation (which may be WDL.StdLib.TaskOutputs)
        super().__init__(wdl_version, write_dir)

        # Replace the MiniWDL size() implementation with one that doesn't need
        # to always download the file.
        self.size = NonDownloadingSize(self)

        # Keep the file store around so we can access files.
        self._file_store = file_store

        self._wdl_options: WDLContext = wdl_options

        if share_files_with is None:
            # We get fresh file download/upload state

            # Map forward from virtualized files to absolute devirtualized ones.
            self._virtualized_to_devirtualized: dict[str, str] = {}
            # Allow mapping back from absolute devirtualized files to virtualized
            # paths, to save re-uploads.
            self._devirtualized_to_virtualized: dict[str, str] = {}
            # State we need for choosing good names for devirtualized files
            self._devirtualization_state: DirectoryNamingStateDict = {}
            # UUID to differentiate which node files are virtualized from
            self._parent_dir_to_ids: dict[str, uuid.UUID] = dict()
        else:
            # Share file download/upload state
            self._virtualized_to_devirtualized = (
                share_files_with._virtualized_to_devirtualized
            )
            self._devirtualized_to_virtualized = (
                share_files_with._devirtualized_to_virtualized
            )
            self._devirtualization_state = share_files_with._devirtualization_state
            self._parent_dir_to_ids = share_files_with._parent_dir_to_ids

    @property
    def execution_dir(self) -> str | None:
        execution_dir: str | None = self._wdl_options.get("execution_dir")
        return execution_dir

    @property
    def task_path(self) -> str:
        task_path: str = self._wdl_options["task_path"]
        return task_path

    def get_local_paths(self) -> list[str]:
        """
        Get all the local paths of files devirtualized (or virtualized) through the stdlib.
        """

        return list(self._virtualized_to_devirtualized.values())

    def _read(
        self, parse: Callable[[str], WDL.Value.Base]
    ) -> Callable[[WDL.Value.File], WDL.Value.Base]:
        # To only virtualize on task/function boundaries, rely on the _read function
        # as this is called before every WDL function that takes a file input
        # We want to virtualize before any function call so we can control the caching
        # and to support all Toil supported formats (ex Google buckets)
        # Since we also want to preserve the URL/path *and* store the virtualized URI, use setattr
        # I can't think of another way to do this. I still need to remember the original URL/path,
        # but I need to virtualize as well, so I can't remove one or the other.
        def _f(file: WDL.Value.File) -> WDL.Value.Base:
            if getattr(file, "virtualized_value", None) is None:
                setattr(
                    file, "virtualized_value", self._virtualize_filename(file.value)
                )
            with open(
                self._devirtualize_filename(getattr(file, "virtualized_value"))
            ) as infile:
                return parse(infile.read())

        return _f

    def _write(
        self, serialize: Callable[[WDL.Value.Base, IO[bytes]], None]
    ) -> Callable[[WDL.Value.Base], WDL.Value.File]:
        "generate write_* function implementation based on serialize"

        def _f(
            v: WDL.Value.Base,
        ) -> WDL.Value.File:
            os.makedirs(self._write_dir, exist_ok=True)
            with tempfile.NamedTemporaryFile(
                dir=self._write_dir, delete=False
            ) as outfile:
                serialize(v, outfile)
                filename = outfile.name
            chmod_R_plus(filename, file_bits=0o660)
            return WDL.Value.File(filename)

        return _f

    def _devirtualize_file(self, file: WDL.Value.File) -> WDL.Value.File:
        # We track whether files do not exist with the nonexistent flag in order to coerce to Null/error on use
        if getattr(file, "nonexistent", False):
            return file
        virtualized_filename = getattr(file, "virtualized_value", None)
        if virtualized_filename is not None:
            file.value = self._devirtualize_filename(virtualized_filename)
        return file

    def _virtualize_file(
        self, file: WDL.Value.File, enforce_existence: bool = True
    ) -> WDL.Value.File:
        # If enforce_existence is true, then if a file is detected as nonexistent, raise an error. Else, let it pass through
        if getattr(file, "virtualized_value", None) is not None:
            return file

        if enforce_existence is False:
            # We only want to error on a nonexistent file in the output section
            # Since we need to virtualize on task boundaries, don't enforce existence if on a boundary
            if is_standard_url(file.value):
                file_uri = Toil.normalize_uri(file.value)
            else:
                abs_filepath = (
                    os.path.join(self.execution_dir, file.value)
                    if self.execution_dir is not None
                    else os.path.abspath(file.value)
                )
                file_uri = Toil.normalize_uri(abs_filepath)

            if not AbstractJobStore.url_exists(file_uri):
                setattr(file, "nonexistent", True)
                return file
        virtualized = self._virtualize_filename(file.value)
        setattr(file, "virtualized_value", virtualized)
        return file

    @memoize
    def _devirtualize_filename(self, filename: str) -> str:
        """
        'devirtualize' filename passed to a read_* function: return a filename that can be open()ed
        on the local host.
        """
        result = self.devirtualize_to(
            filename,
            self._file_store.localTempDir,
            self._file_store,
            self._devirtualization_state,
            self._wdl_options,
            self._devirtualized_to_virtualized,
            self._virtualized_to_devirtualized,
        )
        return result

    @staticmethod
    def _devirtualize_uri(
        filename: str,
        dest_dir: str,
        file_source: AbstractFileStore | Toil,
        state: DirectoryNamingStateDict,
    ) -> str:
        """
        Given a filename, either return the devirtualized path or the filename itself if not a virtualized URI.
        """
        if filename.startswith(TOIL_URI_SCHEME):
            # This is a reference to the Toil filestore.
            # Deserialize the FileID
            file_id, task_path, parent_id, file_basename = unpack_toil_uri(filename)

            # Decide where it should be put.
            dir_path = choose_human_readable_directory(
                dest_dir, task_path, parent_id, state
            )
        else:
            # Parse the URL and extract the basename
            file_basename = os.path.basename(urlsplit(filename).path)
            # Get the URL to the directory this thing came from. Remember
            # URLs are interpreted relative to the directory the thing is
            # in, not relative to the thing.
            parent_url = urljoin(filename, ".")
            # Turn it into a string we can make a directory for
            dir_path = os.path.join(dest_dir, quote(parent_url, safe=""))

        if not os.path.exists(dir_path):
            # Make sure the chosen directory exists
            os.mkdir(dir_path)
        # And decide the file goes in it.
        dest_path = os.path.join(dir_path, file_basename)

        if filename.startswith(TOIL_URI_SCHEME):
            # Get a local path to the file
            if isinstance(file_source, AbstractFileStore):
                # Read from the file store.
                # File is not allowed to be modified by the task. See
                # <https://github.com/openwdl/wdl/issues/495>.
                # We try to get away with symlinks and hope the task
                # container can mount the destination file.
                result = file_source.readGlobalFile(
                    file_id, dest_path, mutable=False, symlink=True
                )
            elif isinstance(file_source, Toil):
                # Read from the Toil context
                file_source.export_file(file_id, dest_path)
                result = dest_path
        else:
            # Download to a local file with the right name and execute bit.
            # Open it exclusively
            with open(dest_path, "xb") as dest_file:
                # And save to it
                size, executable = AbstractJobStore.read_from_url(filename, dest_file)
                if executable:
                    # Set the execute bit in the file's permissions
                    os.chmod(dest_path, os.stat(dest_path).st_mode | stat.S_IXUSR)

            result = dest_path
        return result

    @staticmethod
    def devirtualize_to(
        filename: str,
        dest_dir: str,
        file_source: AbstractFileStore | Toil,
        state: DirectoryNamingStateDict,
        wdl_options: WDLContext,
        devirtualized_to_virtualized: dict[str, str] | None = None,
        virtualized_to_devirtualized: dict[str, str] | None = None,
    ) -> str:
        """
        Download or export a WDL virtualized filename/URL to the given directory.

        The destination directory must already exist.

        Makes sure sibling files stay siblings and files with the same name
        don't clobber each other. Called from within this class for tasks, and
        statically at the end of the workflow for outputs.

        Returns the local path to the file. If it already had a local path
        elsewhere, it might not actually be put in dest_dir.

        The input filename could already be devirtualized. In this case, the filename
        should not be added to the cache

        :param state: State dict which must be shared among successive calls into a dest_dir.
        :param wdl_options: WDL options to carry through.
        """
        if not os.path.isdir(dest_dir):
            # os.mkdir fails saying the directory *being made* caused a
            # FileNotFoundError. So check the dest_dir before trying to make
            # directories under it.
            raise RuntimeError(
                f"Cannot devirtualize {filename} into nonexistent directory {dest_dir}"
            )

        # TODO: Support people doing path operations (join, split, get parent directory) on the virtualized filenames.
        # TODO: For task inputs, we are supposed to make sure to put things in the same directory if they came from the same directory. See <https://github.com/openwdl/wdl/blob/main/versions/1.0/SPEC.md#task-input-localization>
        if is_url(filename):
            if (
                virtualized_to_devirtualized is not None
                and filename in virtualized_to_devirtualized
            ):
                # The virtualized file is in the cache, so grab the already devirtualized result
                result = virtualized_to_devirtualized[filename]
                logger.debug(
                    "Found virtualized %s in cache with devirtualized path %s",
                    filename,
                    result,
                )
                return result
            result = ToilWDLStdLibBase._devirtualize_uri(
                filename, dest_dir, file_source, state
            )
            if devirtualized_to_virtualized is not None:
                # Store the back mapping
                devirtualized_to_virtualized[result] = filename
            if virtualized_to_devirtualized is not None:
                # And the other way
                virtualized_to_devirtualized[filename] = result
            logger.debug("Devirtualized %s as openable file %s", filename, result)
        else:
            # This is a local file
            # To support relative paths, join the execution dir and filename
            # if filename is already an abs path, join() will do nothing
            execution_dir = wdl_options.get("execution_dir")
            if execution_dir is not None:
                result = os.path.join(execution_dir, filename)
            else:
                result = filename
            logger.debug("Virtualized file %s is already a local path", filename)

        if not os.path.exists(result):
            # Catch if something made it through without going through the proper virtualization/devirtualization steps
            raise RuntimeError(
                f"Virtualized file {filename} looks like a local file but isn't!"
            )

        return result

    @memoize
    def _virtualize_filename(self, filename: str) -> str:
        """
        from a local path in write_dir, 'virtualize' into the filename as it should present in a File value

        :param filename: Can be a local file path, URL (http, https, s3, gs), or toilfile
        """

        if is_toil_url(filename):
            # Already virtual
            logger.debug("Already virtual: %s", filename)
            return filename
        elif is_standard_url(filename):
            # This is a URL (http, s3, etc) that we want to virtualize
            # First check the cache
            if filename in self._devirtualized_to_virtualized:
                # Note: this is a little duplicative with the local file path branch, but the keys are different
                result = self._devirtualized_to_virtualized[filename]
                logger.debug(
                    "Re-using virtualized WDL file %s for %s", result, filename
                )
                return result
            try:
                imported = self._file_store.import_file(filename)
            except FileNotFoundError:
                logger.error(
                    "File at URL %s does not exist or is inaccessible." % filename
                )
                raise
            except HTTPError as e:
                # Something went wrong with the connection
                logger.error(
                    "File %s could not be downloaded due to HTTP error %d",
                    filename,
                    e.code,
                )
                raise
            if imported is None:
                # Satisfy mypy, this should never happen though as we don't pass a shared file name (which is the only way import_file returns None)
                raise RuntimeError("Failed to import URL %s into jobstore." % filename)
            file_basename = os.path.basename(urlsplit(filename).path)
            # Get the URL to the parent directory and use that.
            parent_dir = urljoin(filename, ".")
            # Pack a UUID of the parent directory
            dir_id = self._parent_dir_to_ids.setdefault(parent_dir, uuid.uuid4())
            result = pack_toil_uri(imported, self.task_path, dir_id, file_basename)
            logger.debug("Virtualized %s as WDL file %s", filename, result)
            # We can't put the Toil URI in the virtualized_to_devirtualized cache because it would point to the URL instead of a
            # local file on the machine, so only store the forward mapping
            self._devirtualized_to_virtualized[filename] = result
            return result
        else:
            # Otherwise this is a local file and we want to fake it as a Toil file store file
            # Make it an absolute path
            if self.execution_dir is not None:
                # To support relative paths from execution directory, join the execution dir and filename
                # If filename is already an abs path, join() will not do anything
                abs_filename = os.path.join(self.execution_dir, filename)
            else:
                abs_filename = os.path.abspath(filename)

            if abs_filename in self._devirtualized_to_virtualized:
                # This is a previously devirtualized thing so we can just use the
                # virtual version we remembered instead of reuploading it.
                result = self._devirtualized_to_virtualized[abs_filename]
                logger.debug(
                    "Re-using virtualized WDL file %s for %s", result, filename
                )
                return result

            file_id = self._file_store.writeGlobalFile(abs_filename)

            file_dir = os.path.dirname(abs_filename)
            parent_id = self._parent_dir_to_ids.setdefault(file_dir, uuid.uuid4())
            result = pack_toil_uri(
                file_id, self.task_path, parent_id, os.path.basename(abs_filename)
            )
            logger.debug("Virtualized %s as WDL file %s", filename, result)
            # Remember the upload in case we share a cache
            self._devirtualized_to_virtualized[abs_filename] = result
            # And remember the local path in case we want a redownload
            self._virtualized_to_devirtualized[result] = abs_filename
            return result


class ToilWDLStdLibTaskCommand(ToilWDLStdLibBase):
    """
    Standard library implementation to use inside a WDL task command evaluation.

    Expects all the filenames in variable bindings to be container-side paths;
    these are the "virtualized" filenames, while the "devirtualized" filenames
    are host-side paths.
    """

    def __init__(
        self,
        file_store: AbstractFileStore,
        container: TaskContainer,
        wdl_options: WDLContext,
    ):
        """
        Set up the standard library for the task command section.
        """

        # TODO: Don't we want to make sure we don't actually use the file store?
        super().__init__(file_store, wdl_options=wdl_options)
        self.container = container

    # Revert the _read and _write functions to the parent WDL.StdLib.Base implementation
    # This is because the task command standard library is used in MiniWDL's internals when executing a task
    # which we don't have much control over (miniwdl will create its own file objects that represent files within the container)
    # and MiniWDL seems to treat the task standard library and the base standard library different (mainly in how it creates File objects;
    # the file values are valid paths in the base standard library but are container paths in the task library)
    # In _read, we typically always ensure a file is virtualized before use. Here, we can't virtualize a within-container file because
    # MiniWDL created a file representing the in-container path, which does not exist on the host machine
    # In _write, we need virtualize to an in-container path from a host machine path because we mount the file through. The ideal spot for this virtualization
    # to happen is here before the path injection
    def _read(
        self, parse: Callable[[str], WDL.Value.Base]
    ) -> Callable[[WDL.Value.File], WDL.Value.Base]:
        # todo: figure out better way than reoverriding overridden function
        def _f(file: WDL.Value.File) -> WDL.Value.Base:
            with open(self._devirtualize_filename(file.value)) as infile:
                return parse(infile.read())

        return _f

    def _write(
        self, serialize: Callable[[WDL.Value.Base, IO[bytes]], None]
    ) -> Callable[[WDL.Value.Base], WDL.Value.File]:
        def _f(
            v: WDL.Value.Base,
        ) -> WDL.Value.File:
            os.makedirs(self._write_dir, exist_ok=True)
            with tempfile.NamedTemporaryFile(
                dir=self._write_dir, delete=False
            ) as outfile:
                serialize(v, outfile)
                filename = outfile.name
            chmod_R_plus(filename, file_bits=0o660)
            vfn = self._virtualize_filename(filename)
            return WDL.Value.File(vfn)

        return _f

    @memoize
    def _devirtualize_filename(self, filename: str) -> str:
        """
        Go from a virtualized WDL-side filename to a local disk filename.

        Any WDL-side filenames which are paths will be paths in the container.
        """
        if is_url(filename):
            # We shouldn't have to deal with URLs here; we want to have exactly
            # two nicely stacked/back-to-back layers of virtualization, joined
            # on the out-of-container paths.
            raise RuntimeError(
                f"File {filename} is a URL but should already be an in-container-virtualized filename"
            )

        # If this is a local path it will be in the container. Make sure we
        # use the out-of-container equivalent.
        result = self.container.host_path(filename)

        if result is None:
            # We really shouldn't have files in here that we didn't virtualize.
            raise RuntimeError(
                f"File {filename} in container is not mounted from the host and can't be opened from the host"
            )

        logger.debug("Devirtualized %s as out-of-container file %s", filename, result)
        return result

    @memoize
    def _virtualize_filename(self, filename: str) -> str:
        """
        From a local path in write_dir, 'virtualize' into the filename as it should present in a
        File value, when substituted into a command in the container.
        """

        if filename not in self.container.input_path_map:
            # Mount the file.
            self.container.add_paths([filename])

        result = self.container.input_path_map[filename]

        logger.debug("Virtualized %s as WDL file %s", filename, result)
        return result


class ToilWDLStdLibTaskOutputs(ToilWDLStdLibBase, WDL.StdLib.TaskOutputs):
    """
    Standard library implementation for WDL as run on Toil, with additional
    functions only allowed in task output sections.
    """

    def __init__(
        self,
        file_store: AbstractFileStore,
        stdout_path: str,
        stderr_path: str,
        file_to_mountpoint: dict[str, str],
        wdl_options: WDLContext,
        share_files_with: ToilWDLStdLibBase | None = None,
    ):
        """
        Set up the standard library for a task output section. Needs to know
        where standard output and error from the task have been stored, and
        what local paths to pretend are where for resolving symlinks.

        :param current_directory_override: If set, resolves relative paths and
            globs from there instead of from the real current directory.
        :param share_files_with: If set to an existing standard library
            instance, use the same file upload and download paths as it.
        """

        # Just set up as ToilWDLStdLibBase, but it will call into
        # WDL.StdLib.TaskOutputs next.
        super().__init__(file_store, wdl_options, share_files_with)

        # Remember task output files
        self._stdout_path = stdout_path
        self._stderr_path = stderr_path

        # Remember that the WDL code has not referenced them yet.
        self._stdout_used = False
        self._stderr_used = False

        # Reverse and store the file mount dict
        self._mountpoint_to_file = {v: k for k, v in file_to_mountpoint.items()}

        # We need to attach implementations for WDL's stdout(), stderr(), and glob().
        # TODO: Can we use the fancy decorators instead of this wizardry?
        setattr(
            self,
            "stdout",
            WDL.StdLib.StaticFunction("stdout", [], WDL.Type.File(), self._stdout),
        )
        setattr(
            self,
            "stderr",
            WDL.StdLib.StaticFunction("stderr", [], WDL.Type.File(), self._stderr),
        )
        setattr(
            self,
            "glob",
            WDL.StdLib.StaticFunction(
                "glob", [WDL.Type.String()], WDL.Type.Array(WDL.Type.File()), self._glob
            ),
        )

    def _stdout(self) -> WDL.Value.File:
        """
        Get the standard output of the command that ran, as a WDL File, outside the container.
        """
        self._stdout_used = True
        return WDL.Value.File(self._stdout_path)

    def stdout_used(self) -> bool:
        """
        Return True if the standard output was read by the WDL.
        """
        return self._stdout_used

    def _stderr(self) -> WDL.Value.File:
        """
        Get the standard error of the command that ran, as a WDL File, outside the container.
        """
        self._stderr_used = True
        return WDL.Value.File(self._stderr_path)

    def stderr_used(self) -> bool:
        """
        Return True if the standard error was read by the WDL.
        """
        return self._stderr_used

    def _glob(self, pattern: WDL.Value.String) -> WDL.Value.Array:
        """
        Get a WDL Array of WDL Files left behind by the job that ran, matching the given glob pattern, outside the container.
        """

        # Unwrap the pattern
        pattern_string = pattern.coerce(WDL.Type.String()).value

        # The spec says we really are supposed to invoke `bash` and pass it
        # `echo <the pattern>`, and that `bash` is allowed to be
        # "non-standard", so if you use a Docker image you could ship any code
        # you want as "bash" and we have to run it and then filter out the
        # directories.

        # Problem: `echo <the pattern>` just dumps space-delimited filenames which may themselves contain spaces, so we can't actually correctly recover them, if we need to allow for `echo <the pattern>` being able to do arbitrary things in the container's Bash other than interpreting the pattern
        # So we send a little Bash script that can delimit the files with something, and assume the Bash really is a Bash.

        # This needs to run in the work directory that the container used, if any.
        work_dir = "." if not self.execution_dir else self.execution_dir

        # TODO: get this to run in the right container if there is one
        # We would use compgen -G to resolve the glob but that doesn't output
        # files in the same (lexicographical) order as actually using a glob on
        # the command line.
        #
        # But we still want to support spaces in filenames so we can't actually
        # parse the result of `echo <glob>` like the spec shows.
        #
        # So we use the method of <https://unix.stackexchange.com/a/766527>
        # where dumping a glob with spaces onto the command line from an
        # unquoted variable, with IFS cleared, allows it to be globbed as a
        # single unit. Then we loop over the results and print them
        # newline-delimited.
        lines = subprocess.run(
            [
                "bash",
                "-c",
                "".join(
                    [
                        "cd ",
                        shlex.quote(work_dir),
                        ' && (shopt -s nullglob; IFS=""; PATTERN=',
                        shlex.quote(pattern_string),
                        '; for RESULT in ${PATTERN} ; do echo "${RESULT}" ; done)',
                    ]
                ),
            ],
            stdout=subprocess.PIPE,
        ).stdout.decode("utf-8")

        # Get each name that is a file
        results = []
        for line in lines.split("\n"):
            if not line:
                continue
            if not line.startswith("/"):
                # Make sure to be working with absolute paths since the glob
                # might not share our current directory
                line = os.path.join(work_dir, line)
            if not os.path.isfile(line):
                continue
            results.append(line)

        # Just turn them all into WDL File objects with local disk out-of-container names.
        return WDL.Value.Array(WDL.Type.File(), [WDL.Value.File(x) for x in results])

    @memoize
    def _devirtualize_filename(self, filename: str) -> str:
        """
        Go from a virtualized WDL-side filename to a local disk filename.

        Any WDL-side filenames which are relative will be relative to the
        current directory override, if set.
        """
        if not is_url(filename) and not filename.startswith("/"):
            # We are getting a bare relative path from the WDL side.
            # Find a real path to it relative to the current directory override.
            work_dir = "." if not self.execution_dir else self.execution_dir
            filename = os.path.join(work_dir, filename)

        return super()._devirtualize_filename(filename)

    @memoize
    def _virtualize_filename(self, filename: str) -> str:
        """
        Go from a local disk filename to a virtualized WDL-side filename.

        Any relative paths will be relative to the current directory override,
        if set, to account for how they might not be *real* devirtualized
        filenames.
        """

        if not is_url(filename) and not filename.startswith("/"):
            # We are getting a bare relative path on the supposedly devirtualized side.
            # Find a real path to it relative to the current directory override.
            work_dir = "." if not self.execution_dir else self.execution_dir
            filename = os.path.join(work_dir, filename)

        if filename in self._devirtualized_to_virtualized:
            result = self._devirtualized_to_virtualized[filename]
            logger.debug("Re-using virtualized filename %s for %s", result, filename)
            return result

        if os.path.islink(filename):
            # Recursively resolve symlinks
            here = filename
            # Notice if we have a symlink loop
            seen = {here}
            while os.path.islink(here):
                dest = os.readlink(here)
                if not dest.startswith("/"):
                    # Make it absolute
                    dest = os.path.join(os.path.dirname(here), dest)
                here = dest
                if here in self._mountpoint_to_file:
                    # This points to something mounted into the container, so use that path instead.
                    here = self._mountpoint_to_file[here]
                if here in self._devirtualized_to_virtualized:
                    # Check the virtualized filenames before following symlinks
                    # all the way back to workflow inputs.
                    result = self._devirtualized_to_virtualized[here]
                    logger.debug(
                        "Re-using virtualized filename %s for %s linked from %s",
                        result,
                        here,
                        filename,
                    )
                    return result
                if here in seen:
                    raise RuntimeError(
                        f"Symlink {filename} leads to symlink loop at {here}"
                    )
                seen.add(here)

            if os.path.exists(here):
                logger.debug("Handling symlink %s ultimately to %s", filename, here)
            else:
                logger.error(
                    "Handling broken symlink %s ultimately to %s", filename, here
                )
            filename = here

        return super()._virtualize_filename(filename)


def evaluate_named_expression(
    context: WDL.Error.SourceNode | WDL.Error.SourcePosition,
    name: str,
    expected_type: WDL.Type.Base | None,
    expression: WDL.Expr.Base | None,
    environment: WDLBindings,
    stdlib: WDL.StdLib.Base,
) -> WDL.Value.Base:
    """
    Evaluate an expression when we know the name of it.
    """

    if expression is None:
        if expected_type and expected_type.optional:
            # We can just leave the value as null
            value: WDL.Value.Base = WDL.Value.Null()
        else:
            raise WDL.Error.EvalError(
                context, "Cannot evaluate no expression for " + name
            )
    else:
        logger.debug("Evaluate expression for %s: %s", name, expression)
        try:
            if expected_type:
                # Make sure the types are allowed
                expression.typecheck(expected_type)

            # Do the actual evaluation
            value = expression.eval(environment, stdlib)
            logger.debug("Got value %s of type %s", value, value.type)
        except Exception:
            # If something goes wrong, dump.
            logger.exception(
                "Expression evaluation failed for %s: %s", name, expression
            )
            log_bindings(logger.error, "Expression was evaluated in:", [environment])
            raise

    if expected_type:
        # Coerce to the type it should be.
        value = value.coerce(expected_type)

    return value


def evaluate_decl(
    node: WDL.Tree.Decl, environment: WDLBindings, stdlib: WDL.StdLib.Base
) -> WDL.Value.Base:
    """
    Evaluate the expression of a declaration node, or raise an error.
    """

    return evaluate_named_expression(
        node, node.name, node.type, node.expr, environment, stdlib
    )


def evaluate_call_inputs(
    context: WDL.Error.SourceNode | WDL.Error.SourcePosition,
    expressions: dict[str, WDL.Expr.Base],
    environment: WDLBindings,
    stdlib: WDL.StdLib.Base,
    inputs_dict: dict[str, WDL.Type.Base] | None = None,
) -> WDLBindings:
    """
    Evaluate a bunch of expressions with names, and make them into a fresh set of bindings. `inputs_dict` is a mapping of
    variable names to their expected type for the input decls in a task.
    """
    new_bindings: WDLBindings = WDL.Env.Bindings()
    for k, v in expressions.items():
        # Add each binding in turn
        # If the expected type is optional, then don't type check the lhs and rhs as miniwdl will return a StaticTypeMismatch error, so pass in None
        expected_type = None
        if not v.type.optional and inputs_dict is not None:
            # This is done to enable passing in a string into a task input of file type
            expected_type = inputs_dict.get(k, None)
        try:
            new_bindings = new_bindings.bind(
                k,
                evaluate_named_expression(
                    context, k, expected_type, v, environment, stdlib
                ),
            )
        except FileNotFoundError as e:
            # MiniWDL's type coercion will raise this when trying to make a File out of Null.
            raise WDL.Error.EvalError(
                context, f"Cannot evaluate expression for {k} with value {v}"
            )
    return new_bindings


def evaluate_defaultable_decl(
    node: WDL.Tree.Decl, environment: WDLBindings, stdlib: WDL.StdLib.Base
) -> WDL.Value.Base:
    """
    If the name of the declaration is already defined in the environment, return its value. Otherwise, return the evaluated expression.
    """

    try:
        if (
            node.name in environment
            and not isinstance(environment[node.name], WDL.Value.Null)
        ) or (
            isinstance(environment.get(node.name), WDL.Value.Null)
            and node.type.optional
        ):
            logger.debug("Name %s is already defined, not using default", node.name)
            if not isinstance(environment[node.name].type, type(node.type)):
                return environment[node.name].coerce(node.type)
            else:
                return environment[node.name]
        else:
            if node.type is not None and not node.type.optional and node.expr is None:
                # We need a value for this but there isn't one.
                raise WDL.Error.EvalError(
                    node,
                    f"Value for {node.name} was not provided and no default value is available",
                )
            logger.info("Defaulting %s to %s", node.name, node.expr)
            return evaluate_decl(node, environment, stdlib)
    except Exception:
        # If something goes wrong, dump.
        logger.exception("Evaluation failed for %s", node)
        log_bindings(logger.error, "Statement was evaluated in:", [environment])
        raise


# TODO: make these stdlib methods???
def devirtualize_files(
    environment: WDLBindings, stdlib: ToilWDLStdLibBase
) -> WDLBindings:
    """
    Make sure all the File values embedded in the given bindings point to files
    that are actually available to command line commands.
    The same virtual file always maps to the same devirtualized filename even with duplicates
    """
    return map_over_files_in_bindings(environment, stdlib._devirtualize_file)


def virtualize_files(
    environment: WDLBindings, stdlib: ToilWDLStdLibBase, enforce_existence: bool = True
) -> WDLBindings:
    """
    Make sure all the File values embedded in the given bindings point to files
    that are usable from other machines.
    """
    virtualize_func = partial(
        stdlib._virtualize_file, enforce_existence=enforce_existence
    )
    return map_over_files_in_bindings(environment, virtualize_func)


def add_paths(task_container: TaskContainer, host_paths: Iterable[str]) -> None:
    """
    Based off of WDL.runtime.task_container.add_paths from miniwdl
    Maps the host path to the container paths
    """
    # partition the files by host directory
    host_paths_by_dir: dict[str, set[str]] = {}
    for host_path in host_paths:
        host_path_strip = host_path.rstrip("/")
        if (
            host_path not in task_container.input_path_map
            and host_path_strip not in task_container.input_path_map
        ):
            if not os.path.exists(host_path_strip):
                raise WDL.Error.InputError("input path not found: " + host_path)
            host_paths_by_dir.setdefault(os.path.dirname(host_path_strip), set()).add(
                host_path
            )
    # for each such partition of files
    # - if there are no basename collisions under input subdirectory 0, then mount them there.
    # - otherwise, mount them in a fresh subdirectory
    subd = 0
    id_to_subd: dict[str, str] = {}
    for paths in host_paths_by_dir.values():
        based = os.path.join(task_container.container_dir, "work/_miniwdl_inputs")
        for host_path in paths:
            parent_id = os.path.basename(os.path.dirname(host_path))
            if id_to_subd.get(parent_id, None) is None:
                id_to_subd[parent_id] = str(subd)
                subd += 1
            host_path_subd = id_to_subd[parent_id]
            container_path = os.path.join(
                based, host_path_subd, os.path.basename(host_path.rstrip("/"))
            )
            if host_path.endswith("/"):
                container_path += "/"
            assert (
                container_path not in task_container.input_path_map_rev
            ), f"{container_path}, {task_container.input_path_map_rev}"
            task_container.input_path_map[host_path] = container_path
            task_container.input_path_map_rev[container_path] = host_path


def drop_if_missing(
    file: WDL.Value.File, standard_library: ToilWDLStdLibBase
) -> WDL.Value.File | None:
    """
    Return None if a file doesn't exist, or its path if it does.

    filename represents a URI or file name belonging to a WDL value of type value_type. work_dir represents
    the current working directory of the job and is where all relative paths will be interpreted from
    """
    work_dir = standard_library.execution_dir
    filename = getattr(file, "virtualized_value", None) or file.value
    value_type = file.type
    logger.debug("Consider file %s", filename)

    if filename is not None and is_url(filename):
        try:
            if filename.startswith(TOIL_URI_SCHEME) or AbstractJobStore.url_exists(
                filename
            ):
                # We assume anything in the filestore actually exists.
                devirtualized_filename = standard_library._devirtualize_filename(
                    filename
                )
                file.value = devirtualized_filename
                setattr(file, "virtualized_value", filename)
                return file
            else:
                logger.warning(
                    "File %s with type %s does not actually exist at its URI",
                    filename,
                    value_type,
                )
                return None
        except HTTPError as e:
            # The error doesn't always include the URL in its message.
            logger.error(
                "File %s could not be checked for existence due to HTTP error %d",
                filename,
                e.code,
            )
            raise
    else:
        # Get the absolute path, not resolving symlinks
        effective_path = os.path.abspath(
            os.path.join(work_dir or os.getcwd(), filename)
        )
        if os.path.islink(effective_path) or os.path.exists(effective_path):
            # This is a broken symlink or a working symlink or a file.
            return file
        else:
            logger.warning(
                "File %s with type %s does not actually exist at %s",
                filename,
                value_type,
                effective_path,
            )
            return None


def drop_missing_files(
    environment: WDLBindings, standard_library: ToilWDLStdLibBase
) -> WDLBindings:
    """
    Make sure all the File values embedded in the given bindings point to files
    that exist, or are null.

    Files must not be virtualized.
    """

    # Determine where to evaluate relative paths relative to
    drop_if_missing_with_workdir = partial(
        drop_if_missing, standard_library=standard_library
    )
    return map_over_files_in_bindings(environment, drop_if_missing_with_workdir)


def get_file_paths_in_bindings(environment: WDLBindings) -> list[str]:
    """
    Get the paths of all files in the bindings. Doesn't guarantee that
    duplicates are removed.

    TODO: Duplicative with WDL.runtime.task._fspaths, except that is internal
    and supports Directory objects.
    """

    paths = []

    def append_to_paths(file: WDL.Value.File) -> WDL.Value.File | None:
        # Append element and return the element. This is to avoid a logger warning inside map_over_typed_files_in_value()
        # But don't process nonexistent files
        if getattr(file, "nonexistent", False) is False:
            path = file.value
            paths.append(path)
            return file

    map_over_files_in_bindings(environment, append_to_paths)
    return paths


def map_over_files_in_bindings(
    environment: WDLBindings,
    transform: Callable[[WDL.Value.File], WDL.Value.File | None],
) -> WDLBindings:
    """
    Run all File values embedded in the given bindings through the given
    transformation function.

    TODO: Replace with WDL.Value.rewrite_env_paths or WDL.Value.rewrite_files
    """

    return environment.map(lambda b: map_over_files_in_binding(b, transform))


def map_over_files_in_binding(
    binding: WDL.Env.Binding[WDL.Value.Base],
    transform: Callable[[WDL.Value.File], WDL.Value.File | None],
) -> WDL.Env.Binding[WDL.Value.Base]:
    """
    Run all File values' types and values embedded in the given binding's value through the given
    transformation function.
    """

    return WDL.Env.Binding(
        binding.name,
        map_over_typed_files_in_value(binding.value, transform),
        binding.info,
    )


# TODO: We want to type this to say, for anything descended from a WDL type, we
# return something descended from the same WDL type or a null. But I can't
# quite do that with generics, since you could pass in some extended WDL value
# type we've never heard of and expect to get one of those out.
#
# For now we assume that any types extending the WDL value types will implement
# compatible constructors.
def map_over_typed_files_in_value(
    value: WDL.Value.Base, transform: Callable[[WDL.Value.File], WDL.Value.File | None]
) -> WDL.Value.Base:
    """
    Run all File values embedded in the given value through the given
    transformation function.

    If the transform returns None, the file value is changed to Null.

    The transform has access to the type information for the value, so it knows
    if it may return None, depending on if the value is optional or not.

    The transform is *allowed* to return None only if the mapping result won't
    actually be used, to allow for scans. So error checking needs to be part of
    the transform itself.
    """
    if isinstance(value, WDL.Value.File):
        # This is a file so we need to process it
        new_file = transform(value)
        if new_file is None:
            # Assume the transform checked types if we actually care about the
            # result.
            logger.warning("File %s became Null", value)
            return WDL.Value.Null()
        else:
            # Make whatever the value is around the new path.
            # TODO: why does this need casting?
            return new_file
    elif isinstance(value, WDL.Value.Array):
        # This is an array, so recurse on the items
        return WDL.Value.Array(
            value.type.item_type,
            [map_over_typed_files_in_value(v, transform) for v in value.value],
            value.expr,
        )
    elif isinstance(value, WDL.Value.Map):
        # This is a map, so recurse on the members of the items, which are tuples (but not wrapped as WDL Pair objects)
        # TODO: Can we avoid a cast in a comprehension if we get MyPy to know that each pair is always a 2-element tuple?
        return WDL.Value.Map(
            value.type.item_type,
            [
                cast(
                    tuple[WDL.Value.Base, WDL.Value.Base],
                    tuple(map_over_typed_files_in_value(v, transform) for v in pair),
                )
                for pair in value.value
            ],
            value.expr,
        )
    elif isinstance(value, WDL.Value.Pair):
        # This is a pair, so recurse on the left and right items
        return WDL.Value.Pair(
            value.type.left_type,
            value.type.right_type,
            cast(
                tuple[WDL.Value.Base, WDL.Value.Base],
                tuple(map_over_typed_files_in_value(v, transform) for v in value.value),
            ),
            value.expr,
        )
    elif isinstance(value, WDL.Value.Struct):
        # This is a struct, so recurse on the values in the backing dict
        return WDL.Value.Struct(
            cast(Union[WDL.Type.StructInstance, WDL.Type.Object], value.type),
            {
                k: map_over_typed_files_in_value(v, transform)
                for k, v in value.value.items()
            },
            value.expr,
        )
    else:
        # All other kinds of value can be passed through unmodified.
        return value


def ensure_null_files_are_nullable(
    value: WDL.Value.Base, original_value: WDL.Value.Base, expected_type: WDL.Type.Base
) -> None:
    """
    Run through all nested values embedded in the given value and check that the null values are valid.

    If a null value is found that does not have a valid corresponding expected_type, raise an error

    (This is currently only used to check that null values arising from File coercion are in locations with a nullable File? type.
    If this is to be used elsewhere, the error message should be changed to describe the appropriate types and not just talk about files.)

    For example:
    If one of the nested values is null but the equivalent nested expected_type is not optional, a FileNotFoundError will be raised
    :param value: WDL base value to check. This is the WDL value that has been transformed and has the null elements
    :param original_value: The original WDL base value prior to the transformation. Only used for error messages
    :param expected_type: The WDL type of the value
    """
    if isinstance(value, WDL.Value.File):
        pass
    elif isinstance(value, WDL.Value.Array) and isinstance(
        expected_type, WDL.Type.Array
    ):
        for elem, orig_elem in zip(value.value, original_value.value):
            ensure_null_files_are_nullable(elem, orig_elem, expected_type.item_type)
    elif isinstance(value, WDL.Value.Map) and isinstance(expected_type, WDL.Type.Map):
        for pair, orig_pair in zip(value.value, original_value.value):
            # The key of the map cannot be optional or else it is not serializable, so we only need to check the value
            ensure_null_files_are_nullable(
                pair[1], orig_pair[1], expected_type.item_type[1]
            )
    elif isinstance(value, WDL.Value.Pair) and isinstance(expected_type, WDL.Type.Pair):
        ensure_null_files_are_nullable(
            value.value[0], original_value.value[0], expected_type.left_type
        )
        ensure_null_files_are_nullable(
            value.value[1], original_value.value[1], expected_type.right_type
        )
    elif isinstance(value, WDL.Value.Struct) and isinstance(
        expected_type, WDL.Type.StructInstance
    ):
        for (k, v), (_, orig_v) in zip(
            value.value.items(), original_value.value.items()
        ):
            # The parameters method for WDL.Type.StructInstance returns the values rather than the dictionary
            # While dictionaries are ordered, this should be more robust; the else branch should never be hit
            if expected_type.members is not None:
                ensure_null_files_are_nullable(v, orig_v, expected_type.members[k])
    elif isinstance(value, WDL.Value.Null):
        if not expected_type.optional:
            raise FileNotFoundError(
                errno.ENOENT, os.strerror(errno.ENOENT), original_value.value
            )
    else:
        # Don't check other (unsupported?) types
        return


class WDLBaseJob(Job):
    """
    Base job class for all WDL-related jobs.

    Responsible for post-processing returned bindings, to do things like add in
    null values for things not defined in a section. Post-processing operations
    can be added onto any job before it is saved, and will be applied as long
    as the job's run method calls postprocess().

    Also responsible for remembering the Toil WDL configuration keys and values.
    """

    def __init__(self, wdl_options: WDLContext, **kwargs: Any) -> None:
        """
        Make a WDL-related job.

        Makes sure the global recursive call limit is high enough to allow
        MiniWDL's extremely deep WDL structures to be pickled. We handle this
        in the constructor because it needs to happen in the leader and the
        worker before a job body containing MiniWDL structures can be saved.
        """

        # Default everything to being a local job
        if "local" not in kwargs:
            kwargs["local"] = True

        super().__init__(**kwargs)

        # The jobs can't pickle under the default Python recursion limit of
        # 1000 because MiniWDL data structures are very deep.
        # TODO: Dynamically determine how high this needs to be to serialize the structures we actually have.
        # TODO: Make sure C-level stack size is also big enough for this.
        sys.setrecursionlimit(10000)

        # We need an ordered list of postprocessing steps to apply, because we
        # may have coalesced postprocessing steps deferred by several levels of
        # jobs returning other jobs' promised RVs.
        self._postprocessing_steps: list[tuple[str, str | Promised[WDLBindings]]] = []

        self._wdl_options = wdl_options

        assert self._wdl_options.get("container") is not None

    # TODO: We're not allowed by MyPy to override a method and widen the return
    # type, so this has to be Any.
    def run(self, file_store: AbstractFileStore) -> Any:
        """
        Run a WDL-related job.

        Remember to decorate non-trivial overrides with :func:`report_wdl_errors`.
        """
        # Make sure that pickle is prepared to save our return values, which
        # might take a lot of recursive calls. TODO: This might be because
        # bindings are actually linked lists or something?
        sys.setrecursionlimit(10000)

    def then_underlay(self, underlay: Promised[WDLBindings]) -> None:
        """
        Apply an underlay of backup bindings to the result.
        """
        logger.debug("Underlay %s after %s", underlay, self)
        self._postprocessing_steps.append(("underlay", underlay))

    def then_remove(self, remove: Promised[WDLBindings]) -> None:
        """
        Remove the given bindings from the result.
        """
        logger.debug("Remove %s after %s", remove, self)
        self._postprocessing_steps.append(("remove", remove))

    def then_namespace(self, namespace: str) -> None:
        """
        Put the result bindings into a namespace.
        """
        logger.debug("Namespace %s after %s", namespace, self)
        self._postprocessing_steps.append(("namespace", namespace))

    def then_overlay(self, overlay: Promised[WDLBindings]) -> None:
        """
        Overlay the given bindings on top of the (possibly namespaced) result.
        """
        logger.debug("Overlay %s after %s", overlay, self)
        self._postprocessing_steps.append(("overlay", overlay))

    def postprocess(self, bindings: WDLBindings) -> WDLBindings:
        """
        Apply queued changes to bindings.

        Should be applied by subclasses' run() implementations to their return
        values.
        """

        for action, argument in self._postprocessing_steps:

            logger.debug("Apply postprocessing step: (%s, %s)", action, argument)

            # Interpret the mini language of postprocessing steps.
            # These are too small to justify being their own separate jobs.
            if action == "underlay":
                if not isinstance(argument, WDL.Env.Bindings):
                    raise RuntimeError("Wrong postprocessing argument type")
                # We want to apply values from the underlay if not set in the bindings
                bindings = combine_bindings([bindings, argument.subtract(bindings)])
            elif action == "remove":
                if not isinstance(argument, WDL.Env.Bindings):
                    raise RuntimeError("Wrong postprocessing argument type")
                # We need to take stuff out of scope
                bindings = bindings.subtract(argument)
            elif action == "namespace":
                if not isinstance(argument, str):
                    raise RuntimeError("Wrong postprocessing argument type")
                # We are supposed to put all our results in a namespace
                bindings = bindings.wrap_namespace(argument)
            elif action == "overlay":
                if not isinstance(argument, WDL.Env.Bindings):
                    raise RuntimeError("Wrong postprocessing argument type")
                # We want to apply values from the overlay over the bindings
                bindings = combine_bindings([bindings.subtract(argument), argument])
            else:
                raise RuntimeError(f"Unknown postprocessing action {action}")

        return bindings

    def defer_postprocessing(self, other: WDLBaseJob) -> None:
        """
        Give our postprocessing steps to a different job.

        Use this when you are returning a promise for bindings, on the job that issues the promise.
        """

        other._postprocessing_steps += self._postprocessing_steps
        self._postprocessing_steps = []

        logger.debug("Assigned postprocessing steps from %s to %s", self, other)


class WDLTaskWrapperJob(WDLBaseJob):
    """
    Job that determines the resources needed to run a WDL job.

    Responsible for evaluating the input declarations for unspecified inputs,
    evaluating the runtime section, and scheduling or chaining to the real WDL
    job.

    All bindings are in terms of task-internal names.
    """

    def __init__(
        self,
        task: WDL.Tree.Task,
        prev_node_results: Sequence[Promised[WDLBindings]],
        task_id: list[str],
        wdl_options: WDLContext,
        **kwargs: Any,
    ) -> None:
        """
        Make a new job to determine resources and run a task.

        :param namespace: The namespace that the task's *contents* exist in.
               The caller has alredy added the task's own name.
        """
        # task_path in wdl_options is like the namespace, but including subscript numbers for scatters
        super().__init__(
            unitName=wdl_options["task_path"] + ".inputs",
            displayName=wdl_options["namespace"] + ".inputs",
            wdl_options=wdl_options,
            **kwargs,
        )

        logger.info(
            "Preparing to run task code for %s as %s",
            task.name,
            wdl_options["namespace"],
        )

        self._task = task
        self._prev_node_results = prev_node_results
        self._task_id = task_id

    @report_wdl_errors("evaluate task code", exit=True)
    def run(self, file_store: AbstractFileStore) -> Promised[WDLBindings]:
        """
        Evaluate inputs and runtime and schedule the task.
        """
        super().run(file_store)
        logger.info(
            "Evaluating inputs and runtime for task %s (%s) called as %s",
            self._task.name,
            self._task_id,
            self._wdl_options["namespace"],
        )

        # Combine the bindings we get from previous jobs.
        # For a task we are only passed the inside-the-task namespace.
        bindings = combine_bindings(unwrap_all(self._prev_node_results))
        # Set up the WDL standard library
        # UUID to use for virtualizing files
        standard_library = ToilWDLStdLibBase(file_store, self._wdl_options)

        if self._task.inputs:
            logger.debug("Evaluating task code")
            # Evaluate all the inputs that aren't pre-set
            bindings = evaluate_decls_to_bindings(
                self._task.inputs, bindings, standard_library, include_previous=True
            )
        if self._task.postinputs:
            # Evaluate all the postinput decls.
            # We need these in order to evaluate the runtime.
            # TODO: What if they wanted resources from the runtime?
            bindings = evaluate_decls_to_bindings(
                self._task.postinputs, bindings, standard_library, include_previous=True
            )

        # Evaluate the runtime section
        runtime_bindings = evaluate_call_inputs(
            self._task, self._task.runtime, bindings, standard_library
        )

        # Fill these in with not-None if the workflow asks for each resource.
        runtime_memory: int | None = None
        runtime_cores: float | None = None
        runtime_disk: int | None = None
        runtime_accelerators: list[AcceleratorRequirement] | None = None

        if runtime_bindings.has_binding("cpu"):
            cpu_spec: int = runtime_bindings.resolve("cpu").value
            runtime_cores = float(cpu_spec)

        if runtime_bindings.has_binding("memory"):
            # Get the memory requirement and convert to bytes
            memory_spec: int | str = runtime_bindings.resolve("memory").value
            if isinstance(memory_spec, str):
                memory_spec = human2bytes(memory_spec)
            runtime_memory = memory_spec

        mount_spec: dict[str | None, int] = dict()
        if runtime_bindings.has_binding("disks"):
            # Miniwdl doesn't have this, but we need to be able to parse things like:
            # local-disk 5 SSD
            # which would mean we need 5 GB space. Cromwell docs for this are at https://cromwell.readthedocs.io/en/stable/RuntimeAttributes/#disks
            # We ignore all disk types, and complain if the mount point is not `local-disk`.
            disks_spec: list[WDL.Value.String] | str = runtime_bindings.resolve(
                "disks"
            ).value
            if isinstance(disks_spec, list):
                # SPEC says to use the first one
                # the parser gives an array of WDL string objects
                all_specs = [part.value for part in disks_spec]
            else:
                all_specs = disks_spec.split(",")
            # Sum up the space in each disk specification
            total_bytes: float = 0
            for spec in all_specs:
                specified_mount_point, part_size, part_suffix = parse_disks(
                    spec, disks_spec
                )
                per_part_size = convert_units(part_size, part_suffix)
                total_bytes += per_part_size
                if mount_spec.get(specified_mount_point) is not None:
                    if specified_mount_point is not None:
                        # raise an error as all mount points must be unique
                        raise ValueError(
                            f"Could not parse disks = {disks_spec} because the mount point {specified_mount_point} is specified multiple times"
                        )
                    else:
                        raise ValueError(
                            f"Could not parse disks = {disks_spec} because the mount point is omitted more than once"
                        )

                # TODO: we always ignore the disk type and assume we have the right one.
                mount_spec[specified_mount_point] = int(per_part_size)
            runtime_disk = int(total_bytes)

        if not runtime_bindings.has_binding(
            "gpu"
        ) and self._task.effective_wdl_version in ("1.0", "draft-2"):
            # For old WDL versions, guess whether the task wants GPUs if not specified.
            use_gpus = (
                runtime_bindings.has_binding("gpuCount")
                or runtime_bindings.has_binding("gpuType")
                or runtime_bindings.has_binding("nvidiaDriverVersion")
            )
        else:
            # The gpu field is the WDL 1.1 standard with a default value of false,
            # so in 1.1+ documents, this field will be the absolute
            # truth on whether to use GPUs or not.
            # Fields such as gpuType and gpuCount will control what GPUs are provided.
            use_gpus = cast(
                WDL.Value.Boolean, runtime_bindings.get("gpu", WDL.Value.Boolean(False))
            ).value

        if use_gpus:
            # We want to have GPUs
            # TODO: actually coerce types here instead of casting to detect user mistakes
            # Get the GPU count if set, or 1 if not,
            gpu_count: int = cast(
                WDL.Value.Int, runtime_bindings.get("gpuCount", WDL.Value.Int(1))
            ).value
            # Get the GPU model constraint if set, or None if not
            gpu_model: str | None = cast(
                Union[WDL.Value.String, WDL.Value.Null],
                runtime_bindings.get("gpuType", WDL.Value.Null()),
            ).value
            # We can't enforce a driver version, but if an nvidia driver
            # version is set, manually set nvidia brand
            gpu_brand: str | None = (
                "nvidia"
                if runtime_bindings.has_binding("nvidiaDriverVersion")
                else None
            )
            # Make a dict from this
            accelerator_spec: dict[str, str | int] = {"kind": "gpu", "count": gpu_count}
            if gpu_model is not None:
                accelerator_spec["model"] = gpu_model
            if gpu_brand is not None:
                accelerator_spec["brand"] = gpu_brand

            accelerator_requirement = parse_accelerator(accelerator_spec)
            runtime_accelerators = [accelerator_requirement]

        task_wdl_options = self._wdl_options.copy()
        # A task is not guaranteed to have access to the current execution directory, so get rid of it. The execution directory also is not needed as all files will be virtualized
        task_wdl_options.pop("execution_dir")
        # Schedule to get resources. Pass along the bindings from evaluating all the inputs and decls, and the runtime, with files virtualized.
        run_job = WDLTaskJob(
            self._task,
            virtualize_files(bindings, standard_library, enforce_existence=False),
            virtualize_files(
                runtime_bindings, standard_library, enforce_existence=False
            ),
            self._task_id,
            cores=runtime_cores or self.cores,
            memory=runtime_memory or self.memory,
            disk=runtime_disk or self.disk,
            accelerators=runtime_accelerators or self.accelerators,
            wdl_options=task_wdl_options,
            mount_spec=mount_spec,
        )
        # Run that as a child
        self.addChild(run_job)

        # Give it our postprocessing steps
        self.defer_postprocessing(run_job)

        # And return its result.
        return run_job.rv()


class WDLTaskJob(WDLBaseJob):
    """
    Job that runs a WDL task.

    Responsible for re-evaluating input declarations for unspecified inputs,
    evaluating the runtime section, re-scheduling if resources are not
    available, running any command, and evaluating the outputs.

    All bindings are in terms of task-internal names.
    """

    def __init__(
        self,
        task: WDL.Tree.Task,
        task_internal_bindings: Promised[WDLBindings],
        runtime_bindings: Promised[WDLBindings],
        task_id: list[str],
        mount_spec: dict[str | None, int],
        wdl_options: WDLContext,
        **kwargs: Any,
    ) -> None:
        """
        Make a new job to run a task.

        :param namespace: The namespace that the task's *contents* exist in.
               The caller has alredy added the task's own name.
        """

        # This job should not be local because it represents a real workflow task.
        # TODO: Instead of re-scheduling with more resources, add a local
        # "wrapper" job like CWL uses to determine the actual requirements.

        # task_path in wdl_options is like the namespace, but including subscript numbers for scatters
        super().__init__(
            unitName=wdl_options["task_path"] + ".command",
            displayName=wdl_options["namespace"] + ".command",
            local=False,
            wdl_options=wdl_options,
            **kwargs,
        )

        logger.info(
            "Preparing to run task %s as %s", task.name, wdl_options["namespace"]
        )

        self._task = task
        self._task_internal_bindings = task_internal_bindings
        self._runtime_bindings = runtime_bindings
        self._task_id = task_id
        self._mount_spec = mount_spec

    ###
    # Runtime code injection system
    ###

    # WDL runtime code injected in the container communicates back to the rest
    # of the runtime through files in this directory.
    INJECTED_MESSAGE_DIR = ".toil_wdl_runtime"

    def add_injections(self, command_string: str, task_container: TaskContainer) -> str:
        """
        Inject extra Bash code from the Toil WDL runtime into the command for the container.

        Currently doesn't implement the MiniWDL plugin system, but does add
        resource usage monitoring to Docker containers.
        """

        parts = []

        if isinstance(task_container, SwarmContainer):
            # We're running on Docker Swarm, so we need to monitor CPU usage
            # and so on from inside the container, since it won't be attributed
            # to Toil child processes in the leader's self-monitoring.
            # TODO: Mount this from a file Toil installs instead or something.
            script = textwrap.dedent(
                """\
                function _toil_resource_monitor () {
                    # Turn off error checking and echo in here
                    set +ex
                    MESSAGE_DIR="${1}"
                    mkdir -p "${MESSAGE_DIR}"

                    function sample_cpu_usec() {
                        if [[ -f  /sys/fs/cgroup/cpu.stat ]] ; then
                            awk '{ if ($1 == "usage_usec") {print $2} }' /sys/fs/cgroup/cpu.stat
                        elif [[ -f /sys/fs/cgroup/cpuacct/cpuacct.stat ]] ; then
                            echo $(( $(head -n 1 /sys/fs/cgroup/cpuacct/cpuacct.stat | cut -f2 -d' ') * 10000 ))
                        fi
                    }

                    function sample_memory_bytes() {
                        if [[ -f /sys/fs/cgroup/memory.stat ]] ; then
                            awk '{ if ($1 == "anon") { print $2 } }' /sys/fs/cgroup/memory.stat
                        elif [[ -f /sys/fs/cgroup/memory/memory.stat ]] ; then
                            awk '{ if ($1 == "total_rss") { print $2 } }' /sys/fs/cgroup/memory/memory.stat
                        fi
                    }

                    while true ; do
                        printf "CPU\\t" >> ${MESSAGE_DIR}/resources.tsv
                        sample_cpu_usec >> ${MESSAGE_DIR}/resources.tsv
                        printf "Memory\\t" >> ${MESSAGE_DIR}/resources.tsv
                        sample_memory_bytes >> ${MESSAGE_DIR}/resources.tsv
                        sleep 1
                    done
                }
                """
            )
            parts.append(script)
            # Launch in a subshell so that it doesn't interfere with Bash "wait" in the main shell
            parts.append(f"(_toil_resource_monitor {self.INJECTED_MESSAGE_DIR} &)")

        if isinstance(task_container, SwarmContainer) and platform.system() == "Darwin":
            # With gRPC FUSE file sharing, files immediately downloaded before
            # being mounted may appear as size 0 in the container due to a race
            # condition. Check for this and produce an approperiate error.

            script = textwrap.dedent(
                """\
                function _toil_check_size () {
                    TARGET_FILE="${1}"
                    GOT_SIZE="$(stat -c %s "${TARGET_FILE}")"
                    EXPECTED_SIZE="${2}"
                    if [[ "${GOT_SIZE}" != "${EXPECTED_SIZE}" ]] ; then
                        echo >&2 "Toil Error:"
                        echo >&2 "File size visible in container for ${TARGET_FILE} is size ${GOT_SIZE} but should be size ${EXPECTED_SIZE}"
                        echo >&2 "Are you using gRPC FUSE file sharing in Docker Desktop?"
                        echo >&2 "It doesn't work: see <https://github.com/DataBiosphere/toil/issues/4542>."
                        exit 1
                    fi
                }
            """
            )
            parts.append(script)
            for host_path, job_path in task_container.input_path_map.items():
                expected_size = os.path.getsize(host_path)
                if expected_size != 0:
                    parts.append(f'_toil_check_size "{job_path}" {expected_size}')

        parts.append(command_string)

        return "\n".join(parts)

    def handle_injection_messages(
        self, outputs_library: ToilWDLStdLibTaskOutputs
    ) -> None:
        """
        Handle any data received from injected runtime code in the container.
        """

        message_files = outputs_library._glob(
            WDL.Value.String(os.path.join(self.INJECTED_MESSAGE_DIR, "*"))
        )
        logger.debug("Handling message files: %s", message_files)
        for message_file in message_files.value:
            self.handle_message_file(message_file.value)

    def handle_message_file(self, file_path: str) -> None:
        """
        Handle a message file received from in-container injected code.

        Takes the host-side path of the file.
        """
        if os.path.basename(file_path) == "resources.tsv":
            # This is a TSV of resource usage info.
            first_cpu_usec: int | None = None
            last_cpu_usec: int | None = None
            max_memory_bytes: int | None = None

            for line in open(file_path):
                if not line.endswith("\n"):
                    # Skip partial lines
                    continue
                # For each full line we got
                parts = line.strip().split("\t")
                if len(parts) != 2:
                    # Skip odd-shaped lines
                    continue
                if parts[0] == "CPU":
                    # Parse CPU usage
                    cpu_usec = int(parts[1])
                    # Update summary stats
                    if first_cpu_usec is None:
                        first_cpu_usec = cpu_usec
                    last_cpu_usec = cpu_usec
                elif parts[0] == "Memory":
                    # Parse memory usage
                    memory_bytes = int(parts[1])
                    # Update summary stats
                    if max_memory_bytes is None or max_memory_bytes < memory_bytes:
                        max_memory_bytes = memory_bytes

            if max_memory_bytes is not None:
                logger.info(
                    "Container used at about %s bytes of memory at peak",
                    max_memory_bytes,
                )
                # Treat it as if used by a child process
                ResourceMonitor.record_extra_memory(max_memory_bytes // 1024)
            if last_cpu_usec is not None:
                assert first_cpu_usec is not None
                cpu_seconds = (last_cpu_usec - first_cpu_usec) / 1000000
                logger.info("Container used about %s seconds of CPU time", cpu_seconds)
                # Treat it as if used by a child process
                ResourceMonitor.record_extra_cpu(cpu_seconds)

    ###
    # Helper functions to work out what containers runtime we can use
    ###

    def can_fake_root(self) -> bool:
        """
        Determine if --fakeroot is likely to work for Singularity.
        """

        # We need to have an entry for our user in /etc/subuid to grant us a range of UIDs to use, for fakeroot to work.
        try:
            subuid_file = open("/etc/subuid")
        except OSError as e:
            logger.warning(
                "Cannot open /etc/subuid due to %s; assuming no subuids available", e
            )
            return False
        username = get_user_name()
        for line in subuid_file:
            if line.split(":")[0].strip() == username:
                # We have a line assigning subuids
                return True
        # If there is no line, we have no subuids
        logger.warning("No subuids are assigned to %s; cannot fake root.", username)
        return False

    def can_mount_proc(self) -> bool:
        """
        Determine if --containall will work for Singularity. On Kubernetes, this will result in operation not permitted
        See: https://github.com/apptainer/singularity/issues/5857

        So if Kubernetes is detected, return False
        :return: bool
        """
        return "KUBERNETES_SERVICE_HOST" not in os.environ

    def ensure_mount_point(
        self, file_store: AbstractFileStore, mount_spec: dict[str | None, int]
    ) -> dict[str, str]:
        """
        Ensure the mount point sources are available.

        Will check if the mount point source has the requested amount of space available.

        Note: We are depending on Toil's job scheduling backend to error when the sum of multiple mount points disk requests is greater than the total available
        For example, if a task has two mount points request 100 GB each but there is only 100 GB available, the df check may pass
        but Toil should fail to schedule the jobs internally

        :param mount_spec: Mount specification from the disks attribute in the WDL task. Is a dict where key is the mount point target and value is the size
        :param file_store: File store to create a tmp directory for the mount point source
        :return: Dict mapping mount point target to mount point source
        """
        logger.debug("Detected mount specifications, creating mount points.")
        mount_src_mapping = {}
        # Create one tmpdir to encapsulate all mount point sources, each mount point will be associated with a subdirectory
        tmpdir = file_store.getLocalTempDir()

        # The POSIX standard doesn't specify how to escape spaces in mount points and file system names
        # The only defect of this regex is if the target mount point is the same format as the df output
        # It is likely reliable enough to trust the user has not created a mount with a df output-like name
        regex_df = re.compile(r".+ \d+ +\d+ +(\d+) +\d+% +.+")
        total_mount_size = sum(mount_spec.values())
        try:
            # Use arguments from the df POSIX standard
            df_line = subprocess.check_output(
                ["df", "-k", "-P", tmpdir], encoding="utf-8"
            ).split("\n")[1]
            m = re.match(regex_df, df_line)
            if m is None:
                logger.debug("Output of df may be malformed: %s", df_line)
                logger.warning(
                    "Unable to check disk requirements as output of 'df' command is malformed. Will assume storage is always available."
                )
            else:
                # Block size will always be 1024
                available_space = int(m[1]) * 1024
                if available_space < total_mount_size:
                    # We do not have enough space available for this mount point
                    # An omitted mount point is the task's execution directory so show that to the user instead
                    raise InsufficientMountDiskSpace(
                        [
                            (
                                mount_point
                                if mount_point is not None
                                else "/mnt/miniwdl_task_container/work"
                            )
                            for mount_point in mount_spec.keys()
                        ],
                        total_mount_size,
                        available_space,
                    )
        except subprocess.CalledProcessError as e:
            # If df somehow isn't available
            logger.debug("Unable to call df. stdout: %s stderr: %s", e.stdout, e.stderr)
            logger.warning(
                "Unable to check disk requirements as call to 'df' command failed. Will assume storage is always available."
            )
        for mount_target in mount_spec.keys():
            # Create a new subdirectory for each mount point
            source_location = os.path.join(tmpdir, str(uuid.uuid4()))
            os.mkdir(source_location)
            if mount_target is not None:
                # None represents an omitted mount point, which will default to the task's work directory. MiniWDL's internals will mount the task's work directory by itself
                mount_src_mapping[mount_target] = source_location
        return mount_src_mapping

    @report_wdl_errors("run task command", exit=True)
    def run(self, file_store: AbstractFileStore) -> Promised[WDLBindings]:
        """
        Actually run the task.
        """
        super().run(file_store)
        logger.info(
            "Running task command for %s (%s) called as %s",
            self._task.name,
            self._task_id,
            self._wdl_options["namespace"],
        )

        # Set up the WDL standard library
        # UUID to use for virtualizing files
        # We process nonexistent files in WDLTaskWrapperJob as those must be run locally, so don't try to devirtualize them
        standard_library = ToilWDLStdLibBase(file_store, wdl_options=self._wdl_options)

        # Create mount points and get a mapping of target mount points to locations on disk
        mount_mapping = self.ensure_mount_point(file_store, self._mount_spec)

        # Get the bindings from after the input section
        bindings = unwrap(self._task_internal_bindings)
        # And the bindings from evaluating the runtime section
        runtime_bindings = unwrap(self._runtime_bindings)

        # We have all the resources we need, so run the task

        if shutil.which("singularity") and self._wdl_options.get("container") in [
            "singularity",
            "auto",
        ]:
            # Prepare to use Singularity. We will need plenty of space to
            # download images.
            # Default the Singularity and MiniWDL cache directories. This sets the cache to the same place as
            # Singularity/MiniWDL's default cache directory
            # With launch-cluster, the singularity and miniwdl cache is set to /var/lib/toil in abstractProvisioner.py
            # A current limitation with the singularity/miniwdl cache is it cannot check for image updates if the
            # filename is the same
            singularity_cache = os.path.join(os.path.expanduser("~"), ".singularity")
            miniwdl_cache = os.path.join(os.path.expanduser("~"), ".cache/miniwdl")

            # Cache Singularity's layers somewhere known to have space
            os.environ["SINGULARITY_CACHEDIR"] = os.environ.get(
                "SINGULARITY_CACHEDIR", singularity_cache
            )

            # Make sure it exists.
            os.makedirs(os.environ["SINGULARITY_CACHEDIR"], exist_ok=True)

            # Cache Singularity images for the workflow on this machine.
            # Since MiniWDL does only within-process synchronization for pulls,
            # we also will need to pre-pull one image into here at a time.
            os.environ["MINIWDL__SINGULARITY__IMAGE_CACHE"] = os.environ.get(
                "MINIWDL__SINGULARITY__IMAGE_CACHE", miniwdl_cache
            )

            # Make sure it exists.
            os.makedirs(os.environ["MINIWDL__SINGULARITY__IMAGE_CACHE"], exist_ok=True)

            # Run containers with Singularity
            TaskContainerImplementation: type[TaskContainer] = SingularityContainer
        elif self._wdl_options.get("container") in ["docker", "auto"]:
            # Run containers with Docker
            # TODO: Poll if it is available and don't just try and fail.
            TaskContainerImplementation = SwarmContainer
            if (
                runtime_bindings.has_binding("gpuType")
                or runtime_bindings.has_binding("gpuCount")
                or runtime_bindings.has_binding("nvidiaDriverVersion")
            ):
                # Complain to the user that this is unlikely to work.
                logger.warning(
                    "Running job that might need accelerators with Docker. "
                    "Accelerator and GPU support "
                    "is not yet implemented in the MiniWDL Docker "
                    "containerization implementation."
                )
        else:
            raise RuntimeError(
                f"Could not find a working container engine to use; told to use {self._wdl_options.get('container')}"
            )

        # Set up the MiniWDL container running stuff
        miniwdl_logger = logging.getLogger("MiniWDLContainers")
        miniwdl_config = WDL.runtime.config.Loader(miniwdl_logger)
        if not getattr(TaskContainerImplementation, "toil_initialized__", False):
            # Initialize the cointainer system
            TaskContainerImplementation.global_init(miniwdl_config, miniwdl_logger)

            # TODO: We don't want to use MiniWDL's resource limit logic, but
            # we'd have to get at the _SubprocessScheduler that is internal to
            # the WDL.runtime.backend.cli_subprocess.SubprocessBase class to
            # hack it out of e.g. SingularityContainer, so for now we bring it
            # up. If we don't do this, we error out trying to make
            # _SubprocessScheduler instances because its class-level condition
            # variable doesn't exist.
            TaskContainerImplementation.detect_resource_limits(
                miniwdl_config, miniwdl_logger
            )

            # And remember we did it
            setattr(TaskContainerImplementation, "toil_initialized__", True)
            # TODO: not thread safe!

        # Records, if we use a container, where its workdir is on our
        # filesystem, so we can interpret file anmes and globs relative to
        # there.
        workdir_in_container: str | None = None
        task_path = self._wdl_options["task_path"]

        if self._task.command:
            # When the command string references a File, we need to get a path
            # to the file on a local disk, which the commnad will be able to
            # actually use, accounting for e.g. containers.
            #
            # TODO: Figure out whan the command template actually uses File
            # values and lazily download them.
            #
            # For now we just grab all the File values in the inside-the-task
            # environment, since any of them *might* be used.
            #
            # Some also might be expected to be adjacent to files that are
            # used, like a BAI that doesn't get referenced in a command line
            # but must be next to its BAM.
            #
            # TODO: MiniWDL can parallelize the fetch
            bindings = devirtualize_files(bindings, standard_library)

            # Make the container object
            # TODO: What is this?
            run_id = str(uuid.uuid4())
            # Directory on the host where the conteiner is allowed to put files.
            host_dir = os.path.abspath(".")
            # Container working directory is guaranteed (?) to be at "work" inside there
            workdir_in_container = os.path.join(host_dir, "work")
            task_container = TaskContainerImplementation(
                miniwdl_config, run_id, host_dir
            )

            if isinstance(task_container, SingularityContainer):
                # We need to patch the Singularity container run invocation

                # We might need to send GPUs and the current miniwdl doesn't do
                # that for Singularity. And we might need to *not* try and use
                # --fakeroot if we lack sub-UIDs. So we sneakily monkey patch it
                # here.
                original_run_invocation = task_container._run_invocation

                def patched_run_invocation(*args: Any, **kwargs: Any) -> list[str]:
                    """
                    Invoke the original _run_invocation to get a base Singularity
                    command line, and then adjust the result to pass GPUs and not
                    fake root if needed.
                    """
                    command_line: list[str] = original_run_invocation(*args, **kwargs)

                    logger.debug("MiniWDL wants to run command line: %s", command_line)

                    # "exec" can be at index 1 or 2 depending on if we have a --verbose.
                    subcommand_index = 2 if command_line[1] == "--verbose" else 1

                    if "--fakeroot" in command_line and not self.can_fake_root():
                        # We can't fake root so don't try.
                        command_line.remove("--fakeroot")

                    # If on Kubernetes and proc cannot be mounted, get rid of --containall
                    if "--containall" in command_line and not self.can_mount_proc():
                        command_line.remove("--containall")

                    extra_flags: set[str] = set()
                    accelerators_needed: list[AcceleratorRequirement] | None = (
                        self.accelerators
                    )
                    local_accelerators = get_individual_local_accelerators()
                    if accelerators_needed is not None:
                        for accelerator in accelerators_needed:
                            # This logic will not work if a workflow needs to specify multiple GPUs of different types
                            # Right now this assumes all GPUs on the node are the same; we only look at the first available GPU
                            # and assume homogeneity
                            # This shouldn't cause issues unless a user has a very odd machine setup, which should be rare
                            if accelerator["kind"] == "gpu":
                                # Grab detected GPUs
                                local_gpus: list[str | None] = [
                                    accel["brand"]
                                    for accel in local_accelerators
                                    if accel["kind"] == "gpu"
                                ] or [None]
                                # Tell singularity the GPU type
                                gpu_brand = accelerator.get("brand") or local_gpus[0]
                                if gpu_brand == "nvidia":
                                    # Tell Singularity to expose nvidia GPUs
                                    extra_flags.add("--nv")
                                elif gpu_brand == "amd":
                                    # Tell Singularity to expose ROCm GPUs
                                    extra_flags.add("--rocm")
                                else:
                                    raise RuntimeError(
                                        "Cannot expose allocated accelerator %s to Singularity job",
                                        accelerator,
                                    )

                    for flag in extra_flags:
                        # Put in all those flags
                        command_line.insert(subcommand_index + 1, flag)

                    logger.debug("Amended command line to: %s", command_line)

                    # Return the modified command line
                    return command_line

                # Apply the patch
                task_container._run_invocation = patched_run_invocation  # type: ignore

                singularity_original_prepare_mounts = task_container.prepare_mounts

                def patch_prepare_mounts_singularity() -> list[tuple[str, str, bool]]:
                    """
                    Mount the mount points specified from the disk requirements.

                    The singularity and docker patch are separate as they have different function signatures
                    """
                    mounts: list[tuple[str, str, bool]] = (
                        singularity_original_prepare_mounts()
                    )
                    # todo: support AWS EBS/Kubernetes persistent volumes
                    # this logic likely only works for local clusters as we don't deal with the size of each mount point
                    for mount_point, source_location in mount_mapping.items():
                        mounts.append((mount_point, source_location, True))
                    return mounts

                task_container.prepare_mounts = patch_prepare_mounts_singularity  # type: ignore[method-assign]
            elif isinstance(task_container, SwarmContainer):
                docker_original_prepare_mounts = task_container.prepare_mounts

                try:
                    # miniwdl depends on docker so this should be available but check just in case
                    pass
                    # docker stubs are still WIP: https://github.com/docker/docker-py/issues/2796
                    from docker.types import Mount  # type: ignore[import-untyped]

                    def patch_prepare_mounts_docker(
                        logger: logging.Logger,
                    ) -> list[Mount]:
                        """
                        Same as the singularity patch but for docker
                        """
                        mounts: list[Mount] = docker_original_prepare_mounts(logger)
                        for mount_point, source_location in mount_mapping.items():
                            mounts.append(
                                Mount(
                                    mount_point.rstrip("/").replace("{{", '{{"{{"}}'),
                                    source_location.rstrip("/").replace(
                                        "{{", '{{"{{"}}'
                                    ),
                                    type="bind",
                                )
                            )
                        return mounts

                    task_container.prepare_mounts = patch_prepare_mounts_docker  # type: ignore[method-assign]
                except ImportError:
                    logger.warning(
                        "Docker package not installed. Unable to add mount points."
                    )
            # Show the runtime info to the container
            task_container.process_runtime(
                miniwdl_logger,
                {
                    binding.name: binding.value
                    for binding in devirtualize_files(
                        runtime_bindings, standard_library
                    )
                },
            )

            # Tell the container to take up all these files. It will assign
            # them all new paths in task_container.input_path_map which we can
            # read. We also get a task_container.host_path() to go the other way.
            add_paths(task_container, get_file_paths_in_bindings(bindings))
            # This maps from oustide container to inside container
            logger.debug("Using container path map: %s", task_container.input_path_map)

            # Replace everything with in-container paths for the command.
            # TODO: MiniWDL deals with directory paths specially here.
            def get_path_in_container(file: WDL.Value.File) -> WDL.Value.File | None:
                if getattr(file, "nonexistent", False) is False:
                    return WDL.Value.File(task_container.input_path_map[file.value])

            contained_bindings = map_over_files_in_bindings(
                bindings, get_path_in_container
            )

            # Make a new standard library for evaluating the command specifically, which only deals with in-container paths and out-of-container paths.
            command_wdl_options: WDLContext = self._wdl_options.copy()
            if workdir_in_container is not None:
                command_wdl_options["execution_dir"] = workdir_in_container
            command_library = ToilWDLStdLibTaskCommand(
                file_store, task_container, wdl_options=command_wdl_options
            )

            # Work out the command string, and unwrap it
            command_string: str = (
                evaluate_named_expression(
                    self._task,
                    "command",
                    WDL.Type.String(),
                    remove_common_leading_whitespace(self._task.command),
                    contained_bindings,
                    command_library,
                )
                .coerce(WDL.Type.String())
                .value
            )

            # Do any command injection we might need to do
            command_string = self.add_injections(command_string, task_container)

            # Grab the standard out and error paths. MyPy complains if we call
            # them because in the current MiniWDL version they are untyped.
            # TODO: MyPy will complain if we accomodate this and they later
            # become typed.
            host_stdout_txt: str = task_container.host_stdout_txt()  #  type: ignore
            host_stderr_txt: str = task_container.host_stderr_txt()  #  type: ignore

            if isinstance(task_container, SingularityContainer):
                # Before running the command, we need to make sure the container's
                # image is already pulled, so MiniWDL doesn't try and pull it.
                # MiniWDL only locks its cache directory within a process, and we
                # need to coordinate with other processes sharing the cache.
                with global_mutex(
                    os.environ["MINIWDL__SINGULARITY__IMAGE_CACHE"],
                    "toil_miniwdl_sif_cache_mutex",
                ):
                    # Also lock the Singularity layer cache in case it is shared with a different set of hosts
                    # TODO: Will these locks work well across machines???
                    with global_mutex(
                        os.environ["SINGULARITY_CACHEDIR"],
                        "toil_singularity_cache_mutex",
                    ):
                        with ExitStack() as cleanup:
                            task_container._pull(miniwdl_logger, cleanup)

            # Log that we are about to run the command in the container
            logger.info("Executing command in %s: %s", task_container, command_string)

            # Now our inputs are all downloaded. Let debugging break in (after command is logged).
            # But we need to hint which host paths are meant to be which container paths
            host_and_job_paths: list[tuple[str, str]] = [
                (k, v) for k, v in task_container.input_path_map.items()
            ]
            self.files_downloaded_hook(host_and_job_paths)

            # TODO: Really we might want to set up a fake container working directory, to actually help the user.

            try:
                task_container.run(miniwdl_logger, command_string)
            except Exception:
                if os.path.exists(host_stderr_txt):
                    size = os.path.getsize(host_stderr_txt)
                    logger.error(
                        "Failed task left standard error at %s of %d bytes",
                        host_stderr_txt,
                        size,
                    )
                    if size > 0:
                        # Send the whole error stream.
                        file_store.log_user_stream(
                            task_path + ".stderr", open(host_stderr_txt, "rb")
                        )
                        if logger.isEnabledFor(logging.DEBUG):
                            logger.debug("MiniWDL already logged standard error")
                        else:
                            # At debug level, MiniWDL itself logs command error lines.
                            # But otherwise we just dump into StatsAndLogging;
                            # we also want the messages in the job log that
                            # gets printed at the end of the workflow. So log
                            # the error log ourselves.
                            logger.error("====TASK ERROR LOG====")
                            for line in open(host_stderr_txt, errors="replace"):
                                logger.error("> %s", line.rstrip("\n"))
                            logger.error("====TASK ERROR LOG====")

                if os.path.exists(host_stdout_txt):
                    size = os.path.getsize(host_stdout_txt)
                    logger.info(
                        "Failed task left standard output at %s of %d bytes",
                        host_stdout_txt,
                        size,
                    )
                    if size > 0:
                        # Save the whole output stream.
                        # TODO: We can't tell if this was supposed to be
                        # captured. It might really be huge binary data.
                        file_store.log_user_stream(
                            task_path + ".stdout", open(host_stdout_txt, "rb")
                        )

                # Keep crashing
                raise
        else:
            # We need to fake stdout and stderr, since nothing ran but the
            # standard library lets you grab them. TODO: Can these be None?
            host_stdout_txt = "/dev/null"
            host_stderr_txt = "/dev/null"

        # Evaluate all the outputs in their special library context
        # We need to evaluate globs and relative paths relative to the
        # container's workdir if any, but everything else doesn't need to seem
        # to run in the container; there's no way to go from
        # container-determined strings that are absolute paths to WDL File
        # objects, and like MiniWDL we can say we only support
        # working-directory-based relative paths for globs.
        output_wdl_options: WDLContext = self._wdl_options.copy()
        if workdir_in_container is not None:
            output_wdl_options["execution_dir"] = workdir_in_container
        outputs_library = ToilWDLStdLibTaskOutputs(
            file_store,
            host_stdout_txt,
            host_stderr_txt,
            task_container.input_path_map,
            wdl_options=output_wdl_options,
            share_files_with=standard_library,
        )
        output_bindings = evaluate_decls_to_bindings(
            self._task.outputs, bindings, outputs_library, drop_missing_files=True
        )

        # Now we know if the standard output and error were sent somewhere by
        # the workflow. If not, we should report them to the leader.

        if not outputs_library.stderr_used() and os.path.exists(host_stderr_txt):
            size = os.path.getsize(host_stderr_txt)
            logger.info(
                "Unused standard error at %s of %d bytes", host_stderr_txt, size
            )
            if size > 0:
                # Save the whole error stream because the workflow didn't capture it.
                file_store.log_user_stream(
                    task_path + ".stderr", open(host_stderr_txt, "rb")
                )

        if not outputs_library.stdout_used() and os.path.exists(host_stdout_txt):
            size = os.path.getsize(host_stdout_txt)
            logger.info(
                "Unused standard output at %s of %d bytes", host_stdout_txt, size
            )
            if size > 0:
                # Save the whole output stream because the workflow didn't capture it.
                file_store.log_user_stream(
                    task_path + ".stdout", open(host_stdout_txt, "rb")
                )

        # Collect output messages from any code Toil injected into the task.
        self.handle_injection_messages(outputs_library)

        # Drop any files from the output which don't actually exist
        output_bindings = drop_missing_files(
            output_bindings, standard_library=outputs_library
        )
        for decl in self._task.outputs:
            if not decl.type.optional and output_bindings[decl.name].value is None:
                # todo: make recursive
                # We have an unacceptable null value. This can happen if a file
                # is missing but not optional. Don't let it out to annoy the
                # next task.
                raise WDL.Error.EvalError(
                    decl, f"non-optional value {decl.name} = {decl.expr} is missing"
                )

        # Upload any files in the outputs if not uploaded already. Accounts for how relative paths may still need to be container-relative.
        output_bindings = virtualize_files(output_bindings, outputs_library)

        # Do postprocessing steps to e.g. apply namespaces.
        output_bindings = self.postprocess(output_bindings)

        return output_bindings


class WDLWorkflowNodeJob(WDLBaseJob):
    """
    Job that evaluates a WDL workflow node.
    """

    def __init__(
        self,
        node: WDL.Tree.WorkflowNode,
        prev_node_results: Sequence[Promised[WDLBindings]],
        wdl_options: WDLContext,
        **kwargs: Any,
    ) -> None:
        """
        Make a new job to run a workflow node to completion.
        """
        super().__init__(
            unitName=node.workflow_node_id,
            displayName=node.workflow_node_id,
            wdl_options=wdl_options,
            **kwargs,
        )

        self._node = node
        self._prev_node_results = prev_node_results

        if isinstance(self._node, WDL.Tree.Call):
            logger.debug("Preparing job for call node %s", self._node.workflow_node_id)

    @report_wdl_errors("run workflow node")
    def run(self, file_store: AbstractFileStore) -> Promised[WDLBindings]:
        """
        Actually execute the workflow node.
        """
        super().run(file_store)
        logger.info("Running node %s", self._node.workflow_node_id)

        # Combine the bindings we get from previous jobs
        incoming_bindings = combine_bindings(unwrap_all(self._prev_node_results))
        # Set up the WDL standard library
        standard_library = ToilWDLStdLibBase(file_store, self._wdl_options)

        if isinstance(self._node, WDL.Tree.Decl):
            # This is a variable assignment
            logger.info("Setting %s to %s", self._node.name, self._node.expr)
            value = evaluate_decl(self._node, incoming_bindings, standard_library)
            bindings = incoming_bindings.bind(self._node.name, value)
            return self.postprocess(bindings)
        elif isinstance(self._node, WDL.Tree.Call):
            # This is a call of a task or workflow

            # Fetch all the inputs we are passing and bind them.
            # The call is only allowed to use these.
            logger.debug("Evaluating step inputs")
            if self._node.callee is None:
                # This should never be None, but mypy gets unhappy and this is better than an assert
                inputs_mapping = None
            else:
                inputs_mapping = {
                    e.name: e.type for e in self._node.callee.inputs or []
                }
            input_bindings = evaluate_call_inputs(
                self._node,
                self._node.inputs,
                incoming_bindings,
                standard_library,
                inputs_mapping,
            )

            # Bindings may also be added in from the enclosing workflow inputs
            # TODO: this is letting us also inject them from the workflow body.
            # TODO: Can this result in picking up non-namespaced values that
            # aren't meant to be inputs, by not changing their names?
            passed_down_bindings = incoming_bindings.enter_namespace(self._node.name)
            task_path = self._wdl_options.get("task_path")
            namespace = self._wdl_options.get("namespace")
            wdl_options = self._wdl_options.copy()
            wdl_options["task_path"] = f"{task_path}.{self._node.name}"
            wdl_options["namespace"] = f"{namespace}.{self._node.name}"

            if isinstance(self._node.callee, WDL.Tree.Workflow):
                # This is a call of a workflow
                subjob: WDLBaseJob = WDLWorkflowJob(
                    self._node.callee,
                    [input_bindings, passed_down_bindings],
                    self._node.callee_id,
                    wdl_options=wdl_options,
                    local=True,
                )
                self.addChild(subjob)
            elif isinstance(self._node.callee, WDL.Tree.Task):
                # This is a call of a task
                subjob = WDLTaskWrapperJob(
                    self._node.callee,
                    [input_bindings, passed_down_bindings],
                    self._node.callee_id,
                    wdl_options=wdl_options,
                    local=True,
                )
                self.addChild(subjob)
            else:
                raise WDL.Error.InvalidType(
                    self._node, "Cannot call a " + str(type(self._node.callee))
                )

            # We need to agregate outputs namespaced with our node name, and existing bindings
            subjob.then_namespace(self._node.name)
            subjob.then_overlay(incoming_bindings)
            self.defer_postprocessing(subjob)
            return subjob.rv()
        elif isinstance(self._node, WDL.Tree.Scatter):
            subjob = WDLScatterJob(
                self._node,
                [incoming_bindings],
                wdl_options=self._wdl_options,
                local=True,
            )
            self.addChild(subjob)
            # Scatters don't really make a namespace, just kind of a scope?
            # TODO: Let stuff leave scope!
            self.defer_postprocessing(subjob)
            return subjob.rv()
        elif isinstance(self._node, WDL.Tree.Conditional):
            subjob = WDLConditionalJob(
                self._node,
                [incoming_bindings],
                wdl_options=self._wdl_options,
                local=True,
            )
            self.addChild(subjob)
            # Conditionals don't really make a namespace, just kind of a scope?
            # TODO: Let stuff leave scope!
            self.defer_postprocessing(subjob)
            return subjob.rv()
        else:
            raise WDL.Error.InvalidType(
                self._node, "Unimplemented WorkflowNode: " + str(type(self._node))
            )


class WDLWorkflowNodeListJob(WDLBaseJob):
    """
    Job that evaluates a list of WDL workflow nodes, which are in the same
    scope and in a topological dependency order, and which do not call out to any other
    workflows or tasks or sections.
    """

    def __init__(
        self,
        nodes: list[WDL.Tree.WorkflowNode],
        prev_node_results: Sequence[Promised[WDLBindings]],
        wdl_options: WDLContext,
        **kwargs: Any,
    ) -> None:
        """
        Make a new job to run a list of workflow nodes to completion.
        """
        super().__init__(
            unitName=nodes[0].workflow_node_id + "+",
            displayName=nodes[0].workflow_node_id + "+",
            wdl_options=wdl_options,
            **kwargs,
        )

        self._nodes = nodes
        self._prev_node_results = prev_node_results

        for n in self._nodes:
            if isinstance(n, (WDL.Tree.Call, WDL.Tree.Scatter, WDL.Tree.Conditional)):
                raise RuntimeError(
                    "Node cannot be evaluated with other nodes: " + str(n)
                )

    @report_wdl_errors("run workflow node list")
    def run(self, file_store: AbstractFileStore) -> Promised[WDLBindings]:
        """
        Actually execute the workflow nodes.
        """
        super().run(file_store)

        # Combine the bindings we get from previous jobs
        current_bindings = combine_bindings(unwrap_all(self._prev_node_results))
        # Set up the WDL standard library
        standard_library = ToilWDLStdLibBase(file_store, self._wdl_options)

        for node in self._nodes:
            if isinstance(node, WDL.Tree.Decl):
                # This is a variable assignment
                logger.info("Setting %s to %s", node.name, node.expr)
                value = evaluate_decl(node, current_bindings, standard_library)
                current_bindings = current_bindings.bind(node.name, value)
            else:
                raise WDL.Error.InvalidType(
                    node, "Unimplemented WorkflowNode: " + str(type(node))
                )

        return self.postprocess(current_bindings)


class WDLCombineBindingsJob(WDLBaseJob):
    """
    Job that collects the results from WDL workflow nodes and combines their
    environment changes.
    """

    def __init__(
        self, prev_node_results: Sequence[Promised[WDLBindings]], **kwargs: Any
    ) -> None:
        """
        Make a new job to combine the results of previous jobs.

        If underlay is set, those bindings will be injected to be overridden by other bindings.

        If remove is set, bindings there will be subtracted out of the result.
        """
        super().__init__(**kwargs)

        self._prev_node_results = prev_node_results

    @report_wdl_errors("combine bindings")
    def run(self, file_store: AbstractFileStore) -> WDLBindings:
        """
        Aggregate incoming results.
        """
        super().run(file_store)
        combined = combine_bindings(unwrap_all(self._prev_node_results))

        # Set up the WDL standard library
        standard_library = ToilWDLStdLibBase(file_store, self._wdl_options)

        # Make sure to run the universal postprocessing steps
        return self.postprocess(combined)


class WDLWorkflowGraph:
    """
    Represents a graph of WDL WorkflowNodes.

    Operates at a certain level of instantiation (i.e. sub-sections are
    represented by single nodes).

    Assumes all relevant nodes are provided; dependencies outside the provided
    nodes are assumed to be satisfied already.
    """

    def __init__(self, nodes: Sequence[WDL.Tree.WorkflowNode]) -> None:
        """
        Make a graph for analyzing a set of workflow nodes.
        """

        # For Gather nodes, the Toil interpreter handles them as part of their
        # associated section. So make a map from gather ID to the section node
        # ID.
        self._gather_to_section: dict[str, str] = {}
        for node in nodes:
            if isinstance(node, WDL.Tree.WorkflowSection):
                for gather_node in node.gathers.values():
                    self._gather_to_section[gather_node.workflow_node_id] = (
                        node.workflow_node_id
                    )

        # Store all the nodes by ID, except the gathers which we elide.
        self._nodes: dict[str, WDL.Tree.WorkflowNode] = {
            node.workflow_node_id: node
            for node in nodes
            if not isinstance(node, WDL.Tree.Gather)
        }

    def real_id(self, node_id: str) -> str:
        """
        Map multiple IDs for what we consider the same node to one ID.

        This elides/resolves gathers.
        """
        return self._gather_to_section.get(node_id, node_id)

    def is_decl(self, node_id: str) -> bool:
        """
        Return True if a node represents a WDL declaration, and false
        otherwise.
        """
        return isinstance(self.get(node_id), WDL.Tree.Decl)

    def get(self, node_id: str) -> WDL.Tree.WorkflowNode:
        """
        Get a node by ID.
        """
        return self._nodes[self.real_id(node_id)]

    def get_dependencies(self, node_id: str) -> set[str]:
        """
        Get all the nodes that a node depends on, recursively (into the node if
        it has a body) but not transitively.

        Produces dependencies after resolving gathers and internal-to-section
        dependencies, on nodes that are also in this graph.
        """

        # We need to make sure to bubble up dependencies from inside sections.
        # A conditional might only appear to depend on the variables in the
        # conditional expression, but its body can depend on other stuff, and
        # we need to make sure that that stuff has finished and updated the
        # environment before the conditional body runs. TODO: This is because
        # Toil can't go and get and add successors to the relevant jobs later,
        # while MiniWDL's engine apparently can. This ends up reducing
        # parallelism more than would strictly be necessary; nothing in the
        # conditional can start until the dependencies of everything in the
        # conditional are ready.

        dependencies = set()

        node = self.get(node_id)
        for dependency in recursive_dependencies(node):
            real_dependency = self.real_id(dependency)
            if real_dependency in self._nodes:
                dependencies.add(real_dependency)

        return dependencies

    def get_transitive_dependencies(self, node_id: str) -> set[str]:
        """
        Get all the nodes that a node depends on, transitively.
        """

        dependencies: set[str] = set()
        visited: set[str] = set()
        queue = [node_id]

        while len(queue) > 0:
            # Grab the enxt thing off the queue
            here = queue[-1]
            queue.pop()
            if here in visited:
                # Skip if we got it already
                continue
            # Mark it got
            visited.add(here)
            # Get all its dependencies
            here_deps = self.get_dependencies(here)
            dependencies |= here_deps
            for dep in here_deps:
                if dep not in visited:
                    # And queue all the ones we haven't visited.
                    queue.append(dep)

        return dependencies

    def topological_order(self) -> list[str]:
        """
        Get a topological order of the nodes, based on their dependencies.
        """

        sorter: TopologicalSorter[str] = TopologicalSorter()
        for node_id in self._nodes.keys():
            # Add all the edges
            sorter.add(node_id, *self.get_dependencies(node_id))
        return list(sorter.static_order())

    def leaves(self) -> list[str]:
        """
        Get all the workflow node IDs that have no dependents in the graph.
        """

        leaves = set(self._nodes.keys())
        for node_id in self._nodes.keys():
            for dependency in self.get_dependencies(node_id):
                if dependency in leaves:
                    # Mark everything depended on as not a leaf
                    leaves.remove(dependency)
        return list(leaves)


class WDLSectionJob(WDLBaseJob):
    """
    Job that can create more graph for a section of the workflow.
    """

    def __init__(self, wdl_options: WDLContext, **kwargs: Any) -> None:
        """
        Make a WDLSectionJob where the interior runs in the given namespace,
        starting with the root workflow.
        """
        super().__init__(wdl_options=wdl_options, **kwargs)

    @staticmethod
    def coalesce_nodes(
        order: list[str], section_graph: WDLWorkflowGraph
    ) -> list[list[str]]:
        """
        Given a topological order of WDL workflow node IDs, produce a list of
        lists of IDs, still in topological order, where each list of IDs can be
        run under a single Toil job.
        """

        # All the buckets of merged nodes
        to_return: list[list[str]] = []
        # The nodes we are currently merging, in topological order
        current_bucket: list[str] = []
        # All the non-decl transitive dependencies of nodes in the bucket
        current_bucket_dependencies: set[str] = set()

        for next_id in order:
            # Consider adding each node to the bucket
            # Get all the dependencies on things that aren't decls.
            next_dependencies = {
                dep
                for dep in section_graph.get_transitive_dependencies(next_id)
                if not section_graph.is_decl(dep)
            }
            if len(current_bucket) == 0:
                # This is the first thing for the bucket
                current_bucket.append(next_id)
                current_bucket_dependencies |= next_dependencies
            else:
                # Get a node already in the bucket
                current_id = current_bucket[0]

                if not section_graph.is_decl(current_id) or not section_graph.is_decl(
                    next_id
                ):
                    # We can only combine decls with decls, so we can't go in
                    # the bucket.

                    # Finish the bucket.
                    to_return.append(current_bucket)
                    # Start a new one with this next node
                    current_bucket = [next_id]
                    current_bucket_dependencies = next_dependencies
                else:
                    # We have a decl in the bucket and a decl we could maybe
                    # add. We know they are part of the same section, so we
                    # aren't jumping in and out of conditionals or scatters.

                    # We are going in a topological order, so we know the
                    # bucket can't depend on the new node.

                    if next_dependencies == current_bucket_dependencies:
                        # We can add this node without adding more dependencies on non-decls on either side.
                        # Nothing in the bucket can be in the dependency set because the bucket is only decls.
                        # Put it in
                        current_bucket.append(next_id)
                        # TODO: With this condition, this is redundant.
                        current_bucket_dependencies |= next_dependencies
                    else:
                        # Finish the bucket.
                        to_return.append(current_bucket)
                        # Start a new one with this next node
                        current_bucket = [next_id]
                        current_bucket_dependencies = next_dependencies

        if len(current_bucket) > 0:
            # Now finish the last bucket
            to_return.append(current_bucket)

        return to_return

    def create_subgraph(
        self,
        nodes: Sequence[WDL.Tree.WorkflowNode],
        gather_nodes: Sequence[WDL.Tree.Gather],
        environment: WDLBindings,
        local_environment: WDLBindings | None = None,
        subscript: int | None = None,
    ) -> WDLBaseJob:
        """
        Make a Toil job to evaluate a subgraph inside a workflow or workflow
        section.

        :returns: a child Job that will return the aggregated environment
                  after running all the things in the section.

        :param gather_nodes: Names exposed by these will always be defined
               with something, even if the code that defines them does
               not actually run.
        :param environment: Bindings in this environment will be used
               to evaluate the subgraph and will be passed through.
        :param local_environment: Bindings in this environment will be
               used to evaluate the subgraph but will go out of scope
               at the end of the section.
        :param subscript: If the subgraph is being evaluated multiple times,
               this should be a disambiguating integer for logging.
        """

        # Work out what to call what we are working on
        task_path = self._wdl_options["task_path"]
        if subscript is not None:
            # We need to include a scatter loop number.
            task_path += f".{subscript}"

        if local_environment is not None:
            # Bring local environment into scope
            environment = combine_bindings([environment, local_environment])

        # Make a graph of all the nodes at this level
        section_graph = WDLWorkflowGraph(nodes)

        # To make Toil jobs, we need all the jobs they depend on made so we can
        # call .rv(). So we need to solve the workflow DAG ourselves to set it up
        # properly.

        # When a WDL node depends on another, we need to be able to find the Toil job we need an rv from.
        wdl_id_to_toil_job: dict[str, WDLBaseJob] = {}
        # We need the set of Toil jobs not depended on so we can wire them up to the sink.
        # This maps from Toil job store ID to job.
        toil_leaves: dict[str | TemporaryID, WDLBaseJob] = {}

        def get_job_set_any(wdl_ids: set[str]) -> list[WDLBaseJob]:
            """
            Get the distinct Toil jobs executing any of the given WDL nodes.
            """
            job_ids = set()
            jobs = []
            for job in (wdl_id_to_toil_job[wdl_id] for wdl_id in wdl_ids):
                # For each job that is registered under any of these WDL IDs
                if job.jobStoreID not in job_ids:
                    # If we haven't taken it already, take it
                    job_ids.add(job.jobStoreID)
                    jobs.append(job)
            return jobs

        creation_order = section_graph.topological_order()
        logger.debug("Creation order: %s", creation_order)

        # Now we want to organize the linear list of nodes into collections of nodes that can be in the same Toil job.
        creation_jobs = self.coalesce_nodes(creation_order, section_graph)
        logger.debug("Creation jobs: %s", creation_jobs)

        for node_ids in creation_jobs:
            logger.debug("Make Toil job for %s", node_ids)
            # Collect the return values from previous jobs. Some nodes may have been inputs, without jobs.
            # Don't inlude stuff in the current batch.
            prev_node_ids = {
                prev_node_id
                for node_id in node_ids
                for prev_node_id in section_graph.get_dependencies(node_id)
                if prev_node_id not in node_ids
            }

            # Get the Toil jobs we depend on
            prev_jobs = get_job_set_any(prev_node_ids)
            for prev_job in prev_jobs:
                if prev_job.jobStoreID in toil_leaves:
                    # Mark them all as depended on
                    del toil_leaves[prev_job.jobStoreID]

            # Get their return values to feed into the new job
            rvs: list[WDLBindings | Promise] = [prev_job.rv() for prev_job in prev_jobs]
            # We also need access to section-level bindings like inputs
            rvs.append(environment)

            if len(node_ids) == 1:
                # Make a one-node job
                job: WDLBaseJob = WDLWorkflowNodeJob(
                    section_graph.get(node_ids[0]),
                    rvs,
                    wdl_options=self._wdl_options,
                    local=True,
                )
            else:
                # Make a multi-node job
                job = WDLWorkflowNodeListJob(
                    [section_graph.get(node_id) for node_id in node_ids],
                    rvs,
                    wdl_options=self._wdl_options,
                    local=True,
                )
            for prev_job in prev_jobs:
                # Connect up the happens-after relationships to make sure the
                # return values are available.
                # We have a graph that only needs one kind of happens-after
                # relationship, so we always use follow-ons.
                prev_job.addFollowOn(job)

            if len(prev_jobs) == 0:
                # Nothing came before this job, so connect it to the workflow.
                self.addChild(job)

            for node_id in node_ids:
                # Save the job for everything it executes
                wdl_id_to_toil_job[node_id] = job

            # It isn't depended on yet
            toil_leaves[job.jobStoreID] = job

        if len(toil_leaves) == 1:
            # There's one final node so we can just tack postprocessing onto that.
            sink: WDLBaseJob = next(iter(toil_leaves.values()))
        else:
            # We need to bring together with a new sink
            # Make the sink job to collect all their results.
            leaf_rvs: list[WDLBindings | Promise] = [
                leaf_job.rv() for leaf_job in toil_leaves.values()
            ]
            # Make sure to also send the section-level bindings
            leaf_rvs.append(environment)
            # And to fill in bindings from code not executed in this instantiation
            # with Null, and filter out stuff that should leave scope.
            sink = WDLCombineBindingsJob(
                leaf_rvs, wdl_options=self._wdl_options, local=True
            )
            # It runs inside us
            self.addChild(sink)
            for leaf_job in toil_leaves.values():
                # And after all the leaf jobs.
                leaf_job.addFollowOn(sink)

        logger.debug("Sink job is: %s", sink)

        # Apply the final postprocessing for leaving the section.
        sink.then_underlay(self.make_gather_bindings(gather_nodes, WDL.Value.Null()))
        if local_environment is not None:
            sink.then_remove(local_environment)

        return sink

    def make_gather_bindings(
        self, gathers: Sequence[WDL.Tree.Gather], undefined: WDL.Value.Base
    ) -> WDLBindings:
        """
        Given a collection of Gathers, create bindings from every identifier
        gathered, to the given "undefined" placeholder (which would be Null for
        a single execution of the body, or an empty array for a completely
        unexecuted scatter).

        These bindings can be overlaid with bindings from the actual execution,
        so that references to names defined in unexecuted code get a proper
        default undefined value, and not a KeyError at runtime.

        The information to do this comes from MiniWDL's "gathers" system:
        <https://miniwdl.readthedocs.io/en/latest/WDL.html#WDL.Tree.WorkflowSection.gathers>

        TODO: This approach will scale O(n^2) when run on n nested
        conditionals, because generating these bindings for the outer
        conditional will visit all the bindings from the inner ones.
        """

        # We can just directly compose our bindings.
        new_bindings: WDLBindings = WDL.Env.Bindings()

        for gather_node in gathers:
            bindings_source = gather_node.final_referee
            # Since there's no namespacing to be done at intermediate Gather
            # nodes (we can't refer via a gather referee chain to the inside of
            # a Call), we can just jump to the end here.
            bindings_source = gather_node.final_referee
            if isinstance(bindings_source, WDL.Tree.Decl):
                # Bind the decl's name
                new_bindings = new_bindings.bind(bindings_source.name, undefined)
            elif isinstance(bindings_source, WDL.Tree.Call):
                # Bind each of the call's outputs, namespaced with the call.
                # The call already has a bindings for these to expressions.
                for call_binding in bindings_source.effective_outputs:
                    # TODO: We could try and map here instead
                    new_bindings = new_bindings.bind(call_binding.name, undefined)
            else:
                # Either something unrecognized or final_referee lied and gave us a Gather.
                raise TypeError(
                    f"Cannot generate bindings for a gather over a {type(bindings_source)}"
                )

        return new_bindings


class WDLScatterJob(WDLSectionJob):
    """
    Job that evaluates a scatter in a WDL workflow. Runs the body for each
    value in an array, and makes arrays of the new bindings created in each
    instance of the body. If an instance of the body doesn't create a binding,
    it gets a null value in the corresponding array.
    """

    def __init__(
        self,
        scatter: WDL.Tree.Scatter,
        prev_node_results: Sequence[Promised[WDLBindings]],
        wdl_options: WDLContext,
        **kwargs: Any,
    ) -> None:
        """
        Create a subtree that will run a WDL scatter. The scatter itself and the contents live in the given namespace.
        """
        super().__init__(
            **kwargs,
            unitName=scatter.workflow_node_id,
            displayName=scatter.workflow_node_id,
            wdl_options=wdl_options,
        )

        # Because we need to return the return value of the workflow, we need
        # to return a Toil promise for the last/sink job in the workflow's
        # graph. But we can't save either a job that takes promises, or a
        # promise, in ourselves, because of the way that Toil resolves promises
        # at deserialization. So we need to do the actual building-out of the
        # workflow in run().

        logger.info("Preparing to run scatter on %s", scatter.variable)

        self._scatter = scatter
        self._prev_node_results = prev_node_results

    @report_wdl_errors("run scatter")
    def run(self, file_store: AbstractFileStore) -> Promised[WDLBindings]:
        """
        Run the scatter.
        """
        super().run(file_store)

        logger.info("Running scatter on %s", self._scatter.variable)

        # Combine the bindings we get from previous jobs.
        # For a task we only see the inside-the-task namespace.
        bindings = combine_bindings(unwrap_all(self._prev_node_results))
        # Set up the WDL standard library
        standard_library = ToilWDLStdLibBase(file_store, self._wdl_options)

        # Get what to scatter over
        try:
            scatter_value = evaluate_named_expression(
                self._scatter,
                self._scatter.variable,
                None,
                self._scatter.expr,
                bindings,
                standard_library,
            )
        finally:
            # Report all files are downloaded now that all expressions are evaluated.
            self.files_downloaded_hook(
                [(p, p) for p in standard_library.get_local_paths()]
            )

        if not isinstance(scatter_value, WDL.Value.Array):
            raise RuntimeError(
                "The returned value from a scatter is not an Array type."
            )

        scatter_jobs = []
        for subscript, item in enumerate(scatter_value.value):
            # Make an instantiation of our subgraph for each possible value of
            # the variable. Make sure the variable is bound only for the
            # duration of the body.
            local_bindings: WDLBindings = WDL.Env.Bindings()
            local_bindings = local_bindings.bind(self._scatter.variable, item)
            # TODO: We need to turn values() into a list because MyPy seems to
            # think a dict_values isn't a Sequence. This is a waste of time to
            # appease MyPy but probably better than a cast?
            scatter_jobs.append(
                self.create_subgraph(
                    self._scatter.body,
                    list(self._scatter.gathers.values()),
                    bindings,
                    local_bindings,
                    subscript=subscript,
                )
            )

        if len(scatter_jobs) == 0:
            # No scattering is needed. We just need to bind all the names.

            logger.info("No scattering is needed. Binding all scatter results to [].")

            # Define the value that should be seen for a name bound in the scatter
            # if nothing in the scatter actually runs. This should be some kind of
            # empty array.
            empty_array = WDL.Value.Array(WDL.Type.Any(optional=True, null=True), [])
            return self.make_gather_bindings(
                list(self._scatter.gathers.values()), empty_array
            )

        # Otherwise we actually have some scatter jobs.

        # Make a job at the end to aggregate.
        # Turn all the bindings created inside the scatter bodies into arrays
        # of maybe-optional values. Each body execution will define names it
        # doesn't make as nulls, so we don't have to worry about
        # totally-missing names.
        gather_job = WDLArrayBindingsJob(
            [j.rv() for j in scatter_jobs], bindings, wdl_options=self._wdl_options
        )
        self.addChild(gather_job)
        for j in scatter_jobs:
            j.addFollowOn(gather_job)
        self.defer_postprocessing(gather_job)
        return gather_job.rv()


class WDLArrayBindingsJob(WDLBaseJob):
    """
    Job that takes all new bindings created in an array of input environments,
    relative to a base environment, and produces bindings where each new
    binding name is bound to an array of the values in all the input
    environments.

    Useful for producing the results of a scatter.
    """

    def __init__(
        self,
        input_bindings: Sequence[Promised[WDLBindings]],
        base_bindings: WDLBindings,
        **kwargs: Any,
    ) -> None:
        """
        Make a new job to array-ify the given input bindings.

        :param input_bindings: bindings visible to each evaluated iteration.
        :param base_bindings: bindings visible to *all* evaluated iterations,
               which should be constant across all of them and not made into
               arrays but instead passed through unchanged.
        """
        super().__init__(**kwargs)

        self._input_bindings = input_bindings
        self._base_bindings = base_bindings

    @report_wdl_errors("create array bindings")
    def run(self, file_store: AbstractFileStore) -> WDLBindings:
        """
        Actually produce the array-ified bindings now that promised values are available.
        """
        super().run(file_store)

        # Subtract base bindings to get just the new bindings created in each input
        new_bindings = [
            env.subtract(self._base_bindings)
            for env in unwrap_all(self._input_bindings)
        ]
        # Make a set of all the new names.
        # TODO: They ought to maybe have types? Spec just says "any scalar
        # outputs of these tasks is now an array", with no hint on what to do
        # if some tasks output nothing, some tasks output things of
        # incompatible types, etc.
        new_names = {b.name for env in new_bindings for b in env}

        result = self._base_bindings
        for name in new_names:
            # Determine the set of all types bound to the name, or None if a result is null.
            # Problem: the WDL type types are not hashable, so we need to do bad N^2 deduplication
            observed_types = []
            for env in new_bindings:
                binding_type = (
                    env.resolve(name).type if env.has_binding(name) else WDL.Type.Any()
                )
                if binding_type not in observed_types:
                    observed_types.append(binding_type)
            # Get the supertype of those types
            supertype: WDL.Type.Base = get_supertype(observed_types)
            # Bind an array of the values
            # TODO: We should be able to assume the binding is always there if this is a scatter, because we create and underlay bindings based on the gathers.
            result = result.bind(
                name,
                WDL.Value.Array(
                    supertype,
                    [
                        env.resolve(name) if env.has_binding(name) else WDL.Value.Null()
                        for env in new_bindings
                    ],
                ),
            )

        # Base bindings are already included so return the result
        return self.postprocess(result)


class WDLConditionalJob(WDLSectionJob):
    """
    Job that evaluates a conditional in a WDL workflow.
    """

    def __init__(
        self,
        conditional: WDL.Tree.Conditional,
        prev_node_results: Sequence[Promised[WDLBindings]],
        wdl_options: WDLContext,
        **kwargs: Any,
    ) -> None:
        """
        Create a subtree that will run a WDL conditional. The conditional itself and its contents live in the given namespace.
        """
        super().__init__(
            **kwargs,
            unitName=conditional.workflow_node_id,
            displayName=conditional.workflow_node_id,
            wdl_options=wdl_options,
        )

        # Once again we need to ship the whole body template to be instantiated
        # into Toil jobs only if it will actually run.

        logger.info("Preparing to run conditional on %s", conditional.expr)

        self._conditional = conditional
        self._prev_node_results = prev_node_results

    @report_wdl_errors("run conditional")
    def run(self, file_store: AbstractFileStore) -> Promised[WDLBindings]:
        """
        Run the conditional.
        """
        super().run(file_store)

        logger.info(
            "Checking condition for %s: %s",
            self._conditional.workflow_node_id,
            self._conditional.expr,
        )

        # Combine the bindings we get from previous jobs.
        # For a task we only see the insode-the-task namespace.
        bindings = combine_bindings(unwrap_all(self._prev_node_results))
        # Set up the WDL standard library
        standard_library = ToilWDLStdLibBase(file_store, self._wdl_options)

        # Get the expression value. Fake a name.
        try:
            expr_value = evaluate_named_expression(
                self._conditional,
                "<conditional expression>",
                WDL.Type.Boolean(),
                self._conditional.expr,
                bindings,
                standard_library,
            )
        finally:
            # Report all files are downloaded now that all expressions are evaluated.
            self.files_downloaded_hook(
                [(p, p) for p in standard_library.get_local_paths()]
            )

        if expr_value.value:
            # Evaluated to true!
            logger.info("Condition is true")
            # Run the body and return its effects
            body_job = self.create_subgraph(
                self._conditional.body,
                list(self._conditional.gathers.values()),
                bindings,
            )
            self.defer_postprocessing(body_job)
            return body_job.rv()
        else:
            logger.info("Condition is false")
            # Return the input bindings and null bindings for all our gathers.
            # Should not collide at all.
            gather_bindings = self.make_gather_bindings(
                list(self._conditional.gathers.values()), WDL.Value.Null()
            )
            return self.postprocess(combine_bindings([bindings, gather_bindings]))


class WDLWorkflowJob(WDLSectionJob):
    """
    Job that evaluates an entire WDL workflow.
    """

    def __init__(
        self,
        workflow: WDL.Tree.Workflow,
        prev_node_results: Sequence[Promised[WDLBindings]],
        workflow_id: list[str],
        wdl_options: WDLContext,
        **kwargs: Any,
    ) -> None:
        """
        Create a subtree that will run a WDL workflow. The job returns the
        return value of the workflow.

        :param namespace: the namespace that the workflow's *contents* will be
               in. Caller has already added the workflow's own name.
        """
        super().__init__(wdl_options=wdl_options, **kwargs)

        # Because we need to return the return value of the workflow, we need
        # to return a Toil promise for the last/sink job in the workflow's
        # graph. But we can't save either a job that takes promises, or a
        # promise, in ourselves, because of the way that Toil resolves promises
        # at deserialization. So we need to do the actual building-out of the
        # workflow in run().

        logger.debug("Preparing to run workflow %s", workflow.name)

        self._workflow = workflow
        self._prev_node_results = prev_node_results
        self._workflow_id = workflow_id

    @report_wdl_errors("run workflow")
    def run(self, file_store: AbstractFileStore) -> Promised[WDLBindings]:
        """
        Run the workflow. Return the result of the workflow.
        """
        super().run(file_store)

        logger.info(
            "Running workflow %s (%s) called as %s",
            self._workflow.name,
            self._workflow_id,
            self._wdl_options["namespace"],
        )

        # Combine the bindings we get from previous jobs.
        # For a task we only see the insode-the-task namespace.
        bindings = combine_bindings(unwrap_all(self._prev_node_results))
        # Set up the WDL standard library
        standard_library = ToilWDLStdLibBase(file_store, self._wdl_options)

        if self._workflow.inputs:
            try:
                bindings = evaluate_decls_to_bindings(
                    self._workflow.inputs,
                    bindings,
                    standard_library,
                    include_previous=True,
                )
            finally:
                # Report all files are downloaded now that all expressions are evaluated.
                self.files_downloaded_hook(
                    [(p, p) for p in standard_library.get_local_paths()]
                )

        bindings = virtualize_files(bindings, standard_library, enforce_existence=False)
        # Make jobs to run all the parts of the workflow
        sink = self.create_subgraph(self._workflow.body, [], bindings)

        if (
            self._workflow.outputs != []
        ):  # Compare against empty list as None means there should be outputs
            # Either the output section is declared and nonempty or it is not declared
            # Add evaluating the outputs after the sink
            outputs_job = WDLOutputsJob(
                self._workflow, sink.rv(), wdl_options=self._wdl_options, local=True
            )
            sink.addFollowOn(outputs_job)
            # Caller is responsible for making sure namespaces are applied
            self.defer_postprocessing(outputs_job)
            return outputs_job.rv()
        else:
            # No outputs from this workflow.
            return self.postprocess(WDL.Env.Bindings())


class WDLOutputsJob(WDLBaseJob):
    """
    Job which evaluates an outputs section (such as for a workflow).

    Returns an environment with just the outputs bound, in no namespace.
    """

    def __init__(
        self,
        workflow: WDL.Tree.Workflow,
        bindings: Promised[WDLBindings],
        wdl_options: WDLContext,
        **kwargs: Any,
    ):
        """
        Make a new WDLWorkflowOutputsJob for the given workflow, with the given set of bindings after its body runs.
        """
        super().__init__(wdl_options=wdl_options, **kwargs)

        self._bindings = bindings
        self._workflow = workflow

    @report_wdl_errors("evaluate outputs")
    def run(self, file_store: AbstractFileStore) -> WDLBindings:
        """
        Make bindings for the outputs.
        """
        super().run(file_store)

        # Evaluate all output expressions in the normal, non-task-outputs library context
        standard_library = ToilWDLStdLibBase(file_store, self._wdl_options)

        try:
            if self._workflow.outputs is not None:
                # Output section is declared and is nonempty, so evaluate normally

                # Combine the bindings from the previous job
                output_bindings = evaluate_decls_to_bindings(
                    self._workflow.outputs, unwrap(self._bindings), standard_library
                )
            else:
                # If no output section is present, start with an empty bindings
                output_bindings = WDL.Env.Bindings()

            if self._workflow.outputs is None or self._wdl_options.get(
                "all_call_outputs", False
            ):
                # The output section is not declared, or we want to keep task outputs anyway.

                # Get all task outputs and return that
                # First get all task output names
                output_set = set()
                # We need to recurse down through scatters and conditionals to find all the task names.
                # The output variable names won't involve the scatters or conditionals as components.
                stack = list(self._workflow.body)
                while stack != []:
                    node = stack.pop()
                    if isinstance(node, WDL.Tree.Call):
                        # For calls, promote all output names to workflow output names
                        # TODO: Does effective_outputs already have the right
                        # stuff for calls to workflows that themselves lack
                        # output sections? If so, can't we just use that for
                        # *this* workflow?
                        for type_binding in node.effective_outputs:
                            output_set.add(type_binding.name)
                    elif isinstance(node, WDL.Tree.Scatter) or isinstance(
                        node, WDL.Tree.Conditional
                    ):
                        # For scatters and conditionals, recurse looking for calls.
                        for subnode in node.body:
                            stack.append(subnode)
                # Collect all bindings that are task outputs
                for binding in unwrap(self._bindings):
                    if binding.name in output_set:
                        # The bindings will already be namespaced with the task namespaces
                        output_bindings = output_bindings.bind(
                            binding.name, binding.value
                        )
            else:
                # Output section is declared and is nonempty, so evaluate normally

                # Combine the bindings from the previous job
                output_bindings = evaluate_decls_to_bindings(
                    self._workflow.outputs,
                    unwrap(self._bindings),
                    standard_library,
                    drop_missing_files=True,
                )
        finally:
            # We don't actually know when all our files are downloaded since
            # anything we evaluate might devirtualize inside any expression.
            # But we definitely know they're done being downloaded if we throw
            # an error or if we finish, so hook in now and let the debugging
            # logic stop the worker before any error does.
            #
            # Make sure to feed in all the paths we devirtualized as if they
            # were mounted into a container at their actual paths.
            self.files_downloaded_hook(
                [(p, p) for p in standard_library.get_local_paths()]
            )

        # Null nonexistent optional values and error on the rest
        output_bindings = drop_missing_files(
            output_bindings, standard_library=standard_library
        )

        return self.postprocess(output_bindings)


class WDLStartJob(WDLSectionJob):
    """
    Job that evaluates an entire WDL workflow, and returns the workflow outputs
    namespaced with the workflow name. Inputs may or may not be namespaced with
    the workflow name; both forms are accepted.
    """

<<<<<<< HEAD
    def __init__(self, target: Union[WDL.Tree.Workflow, WDL.Tree.Task], inputs: Promised[WDLBindings], wdl_options: WDLContext, **kwargs: Any) -> None:
=======
    def __init__(
        self,
        target: WDL.Tree.Workflow | WDL.Tree.Task,
        inputs: WDLBindings,
        wdl_options: WDLContext,
        **kwargs: Any,
    ) -> None:
>>>>>>> 5beff7c9
        """
        Create a subtree to run the workflow and namespace the outputs.
        """

        # The root workflow names the root namespace and task path.
        super().__init__(wdl_options=wdl_options, **kwargs)
        self._target = target
        self._inputs = inputs

    @report_wdl_errors("run root job")
    def run(self, file_store: AbstractFileStore) -> Promised[WDLBindings]:
        """
        Actually build the subgraph.
        """
        inputs = unwrap(self._inputs)
        super().run(file_store)
        if isinstance(self._target, WDL.Tree.Workflow):
            # Create a workflow job. We rely in this to handle entering the input
            # namespace if needed, or handling free-floating inputs.
<<<<<<< HEAD
            job: WDLBaseJob = WDLWorkflowJob(self._target, [inputs], [self._target.name], wdl_options=self._wdl_options, local=True)
        else:
            # There is no workflow. Create a task job.
            job = WDLTaskWrapperJob(self._target, [inputs], [self._target.name], wdl_options=self._wdl_options, local=True)
=======
            job: WDLBaseJob = WDLWorkflowJob(
                self._target,
                [self._inputs],
                [self._target.name],
                wdl_options=self._wdl_options,
                local=True,
            )
        else:
            # There is no workflow. Create a task job.
            job = WDLTaskWrapperJob(
                self._target,
                [self._inputs],
                [self._target.name],
                wdl_options=self._wdl_options,
                local=True,
            )
>>>>>>> 5beff7c9
        # Run the task or workflow
        job.then_namespace(self._wdl_options["namespace"])
        self.addChild(job)
        self.defer_postprocessing(job)
        return job.rv()


<<<<<<< HEAD
class WDLInstallImportsJob(Job):
    def __init__(self, task_path: str, inputs: WDLBindings,
                 import_data: Promised[Tuple[Dict[str, FileID]], Dict[str, FileMetadata]], **kwargs: Any) -> None:
=======
class WDLImportJob(WDLSectionJob):
    def __init__(
        self,
        target: WDL.Tree.Workflow | WDL.Tree.Task,
        inputs: WDLBindings,
        wdl_options: WDLContext,
        path: list[str] | None = None,
        skip_remote: bool = False,
        disk_size: ParseableIndivisibleResource | None = None,
        **kwargs: Any,
    ):
>>>>>>> 5beff7c9
        """
        Job to take the inputs from the WDL workflow and a mapping of filenames to imported URIs
        to convert all file locations to URIs in each binding.

        This class is only used when runImportsOnWorkers is enabled.
        """
<<<<<<< HEAD
        super().__init__(local=True, **kwargs)
        self._import_data = import_data
=======
        super().__init__(wdl_options=wdl_options, local=False, disk=disk_size, **kwargs)
        self._target = target
>>>>>>> 5beff7c9
        self._inputs = inputs
        self._task_path = task_path

    def run(self, file_store: AbstractFileStore) -> Promised[WDLBindings]:
        """
        Convert the filenames in the workflow inputs ito the URIs
        :return: Promise of transformed workflow inputs
        """
<<<<<<< HEAD
        candidate_to_fileid = unwrap(self._import_data)[0]
        file_to_data = unwrap(self._import_data)[1]
        convert_files(self._inputs, candidate_to_fileid, file_to_data, self._task_path)
        return self._inputs

class WDLImportWrapper(WDLSectionJob):
    """
    Job to organize importing files on workers instead of the leader. Responsible for extracting filenames and metadata,
    calling ImportsJob, applying imports to input bindings, and scheduling the start workflow job

    This class is only used when runImportsOnWorkers is enabled.
    """
    def __init__(self, target: Union[WDL.Tree.Workflow, WDL.Tree.Task], inputs: WDLBindings, wdl_options: WDLContext,
                 inputs_search_path, import_remote_files, import_workers_threshold, **kwargs: Any):
        """
        Job to take the inputs from the WDL workflow and import them on a worker instead of a leader. Assumes all local and cloud files are accessible.

        This class is only used when runImportsOnWorkers is enabled.
        """
        super().__init__(local=True, wdl_options=wdl_options, **kwargs)
        self._inputs = inputs
        self._target = target
        self._inputs_search_path = inputs_search_path
        self._import_remote_files = import_remote_files
        self._import_workers_threshold = import_workers_threshold

    def run(self, file_store: AbstractFileStore) -> Promised[WDLBindings]:
        filenames = extract_workflow_inputs(self._inputs)
        file_to_data = get_file_sizes(filenames, file_store.jobStore, self._inputs_search_path, import_remote_files=self._import_remote_files)
        imports_job = ImportsJob(file_to_data, self._import_workers_threshold)
        self.addChild(imports_job)
        install_imports_job = WDLInstallImportsJob(self._target.name, self._inputs, imports_job.rv())
        self.addChild(install_imports_job)
        imports_job.addFollowOn(install_imports_job)

        start_job = WDLStartJob(self._target, install_imports_job.rv(), wdl_options=self._wdl_options)
        self.addChild(start_job)
        install_imports_job.addFollowOn(start_job)

        return start_job.rv()
=======
        convert_remote_files(
            self._inputs,
            file_store.jobStore,
            self._target.name,
            self._path,
            self._skip_remote,
            self._wdl_options.get("execution_dir"),
        )
        root_job = WDLStartJob(
            self._target, self._inputs, wdl_options=self._wdl_options
        )
        self.addChild(root_job)
        return root_job.rv()
>>>>>>> 5beff7c9


def make_root_job(
    target: WDL.Tree.Workflow | WDL.Tree.Task,
    inputs: WDLBindings,
    inputs_search_path: list[str],
    toil: Toil,
    wdl_options: WDLContext,
    options: Namespace,
) -> WDLSectionJob:
    if options.run_imports_on_workers:
<<<<<<< HEAD
        root_job = WDLImportWrapper(target, inputs, wdl_options=wdl_options, inputs_search_path=inputs_search_path, import_remote_files=options.reference_inputs, import_workers_threshold=options.import_workers_threshold)
=======
        # Run WDL imports on a worker instead
        root_job: WDLSectionJob = WDLImportJob(
            target,
            inputs,
            wdl_options=wdl_options,
            path=inputs_search_path,
            skip_remote=options.reference_inputs,
            disk_size=options.import_workers_disk,
        )
>>>>>>> 5beff7c9
    else:
        # Run WDL imports on leader
        # Import any files in the bindings
        convert_remote_files(
            inputs,
            toil._jobStore,
            target.name,
            inputs_search_path,
            import_remote_files=options.reference_inputs,
        )
        # Run the workflow and get its outputs namespaced with the workflow name.
        root_job = WDLStartJob(target, inputs, wdl_options=wdl_options)
    return root_job


@report_wdl_errors("run workflow", exit=True)
def main() -> None:
    """
    A Toil workflow to interpret WDL input files.
    """
    args = sys.argv[1:]

    parser = ArgParser(description="Runs WDL files with toil.")
    addOptions(parser, jobstore_as_flag=True, wdl=True)

    options = parser.parse_args(args)

    # Make sure we have a jobStore
    if options.jobStore is None:
        # TODO: Move cwltoil's generate_default_job_store where we can use it
        options.jobStore = os.path.join(mkdtemp(), "tree")

<<<<<<< HEAD
=======
    # Take care of incompatible arguments related to file imports
    if options.run_imports_on_workers is True and options.import_workers_disk is None:
        raise RuntimeError(
            "Commandline arguments --runImportsOnWorkers and --importWorkersDisk must both be set to run file imports on workers."
        )

>>>>>>> 5beff7c9
    # Make sure we have an output directory (or URL prefix) and we don't need
    # to ever worry about a None, and MyPy knows it.
    # If we don't have a directory assigned, make one in the current directory.
    output_directory: str = (
        options.output_directory
        if options.output_directory
        else mkdtemp(prefix="wdl-out-", dir=os.getcwd())
    )

    try:
        with Toil(options) as toil:
            if options.restart:
                output_bindings = toil.restart()
            else:
                # Load the WDL document
                document: WDL.Tree.Document = WDL.load(
                    options.wdl_uri, read_source=toil_read_source
                )

                # See if we're going to run a workflow or a task
                target: WDL.Tree.Workflow | WDL.Tree.Task
                if document.workflow:
                    target = document.workflow
                elif len(document.tasks) == 1:
                    target = document.tasks[0]
                elif len(document.tasks) > 1:
                    raise WDL.Error.InputError(
                        "Multiple tasks found with no workflow! Either add a workflow or keep one task."
                    )
                else:
                    raise WDL.Error.InputError("WDL document is empty!")

                if "croo_out_def" in target.meta:
                    # This workflow or task wants to have its outputs
                    # "organized" by the Cromwell Output Organizer:
                    # <https://github.com/ENCODE-DCC/croo>.
                    #
                    # TODO: We don't support generating anything that CROO can read.
                    logger.warning(
                        "This WDL expects to be used with the Cromwell Output Organizer (croo) <https://github.com/ENCODE-DCC/croo>. Toil cannot yet produce the outputs that croo requires. You will not be able to use croo on the output of this Toil run!"
                    )

                    # But we can assume that we need to preserve individual
                    # taks outputs since the point of CROO is fetching those
                    # from Cromwell's output directories.
                    #
                    # This isn't quite WDL spec compliant but it will rescue
                    # runs of the popular
                    # <https://github.com/ENCODE-DCC/atac-seq-pipeline>
                    if options.all_call_outputs is None:
                        logger.warning(
                            "Inferring --allCallOutputs=True to preserve probable actual outputs of a croo WDL file."
                        )
                        options.all_call_outputs = True

                if options.inputs_uri:
                    # Load the inputs. Use the same loading mechanism, which means we
                    # have to break into async temporarily.
                    if options.inputs_uri[0] == "{":
                        input_json = options.inputs_uri
                    elif options.inputs_uri == "-":
                        input_json = sys.stdin.read()
                    else:
                        input_json = asyncio.run(
                            toil_read_source(options.inputs_uri, [], None)
                        ).source_text
                    try:
                        inputs = json.loads(input_json)
                    except json.JSONDecodeError as e:
                        # Complain about the JSON document.
                        # We need the absolute path or URL to raise the error
                        inputs_abspath = (
                            options.inputs_uri
                            if not os.path.exists(options.inputs_uri)
                            else os.path.abspath(options.inputs_uri)
                        )
                        raise WDL.Error.ValidationError(
                            WDL.Error.SourcePosition(
                                options.inputs_uri,
                                inputs_abspath,
                                e.lineno,
                                e.colno,
                                e.lineno,
                                e.colno + 1,
                            ),
                            "Cannot parse input JSON: " + e.msg,
                        ) from e
                else:
                    inputs = {}

                # Parse out the available and required inputs. Each key in the
                # JSON ought to start with the workflow's name and then a .
                # TODO: WDL's Bindings[] isn't variant in the right way, so we
                # have to cast from more specific to less specific ones here.
                # The miniwld values_from_json function can evaluate
                # expressions in the inputs or something.
                WDLTypeDeclBindings = Union[
                    WDL.Env.Bindings[WDL.Tree.Decl], WDL.Env.Bindings[WDL.Type.Base]
                ]
                input_bindings = WDL.values_from_json(
                    inputs,
                    cast(WDLTypeDeclBindings, target.available_inputs),
                    cast(Optional[WDLTypeDeclBindings], target.required_inputs),
                    target.name,
                )

                # Determine where to look for files referenced in the inputs, in addition to here.
                inputs_search_path = []
                if options.inputs_uri:
                    inputs_search_path.append(options.inputs_uri)

                    match = re.match(
                        r"https://raw\.githubusercontent\.com/[^/]*/[^/]*/[^/]*/",
                        options.inputs_uri,
                    )
                    if match:
                        # Special magic for Github repos to make e.g.
                        # https://raw.githubusercontent.com/vgteam/vg_wdl/44a03d9664db3f6d041a2f4a69bbc4f65c79533f/params/giraffe.json
                        # work when it references things relative to repo root.
                        logger.info(
                            "Inputs appear to come from a Github repository; adding repository root to file search path"
                        )
                        inputs_search_path.append(match.group(0))

                # TODO: Automatically set a good MINIWDL__SINGULARITY__IMAGE_CACHE ?

                # Get the execution directory
                execution_dir = os.getcwd()

<<<<<<< HEAD
=======
                convert_remote_files(
                    input_bindings,
                    toil._jobStore,
                    task_path=target.name,
                    search_paths=inputs_search_path,
                    import_remote_files=options.reference_inputs,
                )

>>>>>>> 5beff7c9
                # Configure workflow interpreter options
                wdl_options: WDLContext = {
                    "execution_dir": execution_dir,
                    "container": options.container,
                    "task_path": target.name,
                    "namespace": target.name,
                    "all_call_outputs": options.all_call_outputs,
                }
                assert wdl_options.get("container") is not None

                # Run the workflow and get its outputs namespaced with the workflow name.
                root_job = make_root_job(
                    target,
                    input_bindings,
                    inputs_search_path,
                    toil,
                    wdl_options,
                    options,
                )
                output_bindings = toil.start(root_job)
            if not isinstance(output_bindings, WDL.Env.Bindings):
                raise RuntimeError("The output of the WDL job is not a binding.")

            devirtualization_state: DirectoryNamingStateDict = {}
            devirtualized_to_virtualized: dict[str, str] = dict()
            virtualized_to_devirtualized: dict[str, str] = dict()

            # Fetch all the output files
            def devirtualize_output(file: WDL.Value.File) -> WDL.Value.File:
                """
                'devirtualize' a file using the "toil" object instead of a filestore.
                Returns its local path.
                """
                # Make sure the output directory exists if we have output files
                # that might need to use it.
                filename = getattr(file, "virtualized_value", None) or file.value
                os.makedirs(output_directory, exist_ok=True)
                file.value = ToilWDLStdLibBase.devirtualize_to(
                    filename,
                    output_directory,
                    toil,
                    devirtualization_state,
                    wdl_options,
                    devirtualized_to_virtualized,
                    virtualized_to_devirtualized,
                )
                return file

            # Make all the files local files
            output_bindings = map_over_files_in_bindings(
                output_bindings, devirtualize_output
            )

            # Report the result in the right format
            outputs = WDL.values_to_json(output_bindings)
            if options.output_dialect == "miniwdl":
                outputs = {"dir": output_directory, "outputs": outputs}
            if options.output_file is None:
                # Send outputs to standard out
                print(json.dumps(outputs))
            else:
                # Export output to path or URL.
                # So we need to import and then export.
                fd, filename = mkstemp()
                with open(fd, "w") as handle:
                    # Populate the file
                    handle.write(json.dumps(outputs))
                    handle.write("\n")
                # Import it. Don't link because the temp file will go away.
                file_id = toil.import_file(filename, symlink=False)
                # Delete the temp file
                os.remove(filename)
                # Export it into place
                toil.export_file(file_id, options.output_file)
    except FailedJobsException as e:
        logger.error("WDL job failed: %s", e)
        sys.exit(e.exit_code)


if __name__ == "__main__":
    main()<|MERGE_RESOLUTION|>--- conflicted
+++ resolved
@@ -33,28 +33,27 @@
 from collections.abc import Generator, Iterable, Iterator, Sequence
 from contextlib import ExitStack, contextmanager
 from graphlib import TopologicalSorter
-<<<<<<< HEAD
 from tempfile import mkstemp, gettempdir
-from typing import (Any,
-                    Callable,
-                    Dict,
-                    Generator,
-                    Iterable,
-                    Iterator,
-                    List,
-                    Optional,
-                    Sequence,
-                    Set,
-                    Tuple,
-                    Type,
-                    TypeVar,
-                    Union,
-                    cast,
-                    TypedDict, IO, NamedTuple)
-=======
-from tempfile import mkstemp
-from typing import IO, Any, Callable, Optional, TypedDict, TypeVar, Union, cast
->>>>>>> 5beff7c9
+from typing import (
+    Any,
+    Callable,
+    Dict,
+    Generator,
+    Iterable,
+    Iterator,
+    List,
+    Optional,
+    Sequence,
+    Set,
+    Tuple,
+    Type,
+    TypeVar,
+    Union,
+    cast,
+    TypedDict,
+    IO,
+    NamedTuple,
+)
 
 if sys.version_info < (3, 11):
     from typing_extensions import NotRequired
@@ -82,37 +81,26 @@
 from toil.exceptions import FailedJobsException
 from toil.fileStores import FileID
 from toil.fileStores.abstractFileStore import AbstractFileStore
-<<<<<<< HEAD
-from toil.job import (AcceleratorRequirement,
-                      Job,
-                      Promise,
-                      Promised,
-                      TemporaryID,
-                      parse_accelerator,
-                      unwrap,
-                      unwrap_all,
-                      ParseableIndivisibleResource, WorkerImportJob, ImportsJob, FileMetadata)
-from toil.jobStores.abstractJobStore import (AbstractJobStore, UnimplementedURLException,
-                                             InvalidImportExportUrlException, LocatorException)
-=======
 from toil.job import (
     AcceleratorRequirement,
     Job,
-    ParseableIndivisibleResource,
     Promise,
     Promised,
     TemporaryID,
     parse_accelerator,
     unwrap,
     unwrap_all,
+    ParseableIndivisibleResource,
+    WorkerImportJob,
+    ImportsJob,
+    FileMetadata,
 )
 from toil.jobStores.abstractJobStore import (
     AbstractJobStore,
+    UnimplementedURLException,
     InvalidImportExportUrlException,
     LocatorException,
-    UnimplementedURLException,
 )
->>>>>>> 5beff7c9
 from toil.lib.accelerators import get_individual_local_accelerators
 from toil.lib.conversions import VALID_PREFIXES, convert_units, human2bytes
 from toil.lib.io import mkdtemp
@@ -1012,26 +1000,37 @@
     return is_url(filename, ["http:", "https:", "s3:", "gs:", "ftp:"])
 
 
-<<<<<<< HEAD
-def is_url(filename: str, schemes: List[str]=['http:', 'https:', 's3:', 'gs:', 'ftp:', TOIL_URI_SCHEME]) -> bool:
-        """
-        Decide if a filename is a known kind of URL
-        """
-        for scheme in schemes:
-            if filename.startswith(scheme):
-                return True
-        return False
+def is_url(
+    filename: str,
+    schemes: list[str] = ["http:", "https:", "s3:", "gs:", "ftp:", TOIL_URI_SCHEME],
+) -> bool:
+    """
+    Decide if a filename is a known kind of URL
+    """
+    for scheme in schemes:
+        if filename.startswith(scheme):
+            return True
+    return False
+
 
 def extract_workflow_inputs(environment: WDLBindings) -> List[str]:
     filenames = list()
+
     def add_filename(file: WDL.Value.File) -> WDL.Value.File:
         filenames.append(file.value)
         return file
+
     map_over_files_in_bindings(environment, add_filename)
     return filenames
 
-def get_file_sizes(filenames: List[str], file_source: AbstractJobStore, search_paths: Optional[List[str]] = None, import_remote_files: bool = True,
-                   execution_dir: Optional[str] = None) -> Dict[str, FileMetadata]:
+
+def get_file_sizes(
+    filenames: List[str],
+    file_source: AbstractJobStore,
+    search_paths: Optional[List[str]] = None,
+    import_remote_files: bool = True,
+    execution_dir: Optional[str] = None,
+) -> Dict[str, FileMetadata]:
     """
     Resolve relative-URI files in the given environment and them then into absolute normalized URIs. Returns a dictionary of WDL file values to a tuple of the normalized URI,
     parent directory ID, and size of the file. The size of the file may be None, which means unknown size.
@@ -1046,10 +1045,15 @@
         directories in this list.
     :param import_remote_files: If set, import files from remote locations. Else leave them as URI references.
     """
+
     @memoize
     def get_filename_size(filename: str) -> FileMetadata:
         tried = []
-        for candidate_uri in potential_absolute_uris(filename, search_paths if search_paths is not None else [], execution_dir=execution_dir):
+        for candidate_uri in potential_absolute_uris(
+            filename,
+            search_paths if search_paths is not None else [],
+            execution_dir=execution_dir,
+        ):
             tried.append(candidate_uri)
             try:
                 if not import_remote_files and is_url(candidate_uri):
@@ -1065,11 +1069,13 @@
             except UnimplementedURLException as e:
                 # We can't find anything that can even support this URL scheme.
                 # Report to the user, they are probably missing an extra.
-                logger.critical('Error: ' + str(e))
+                logger.critical("Error: " + str(e))
                 raise
             except HTTPError as e:
                 # Something went wrong looking for it there.
-                logger.warning("Checked URL %s but got HTTP status %s", candidate_uri, e.code)
+                logger.warning(
+                    "Checked URL %s but got HTTP status %s", candidate_uri, e.code
+                )
                 # Try the next location.
                 continue
             except FileNotFoundError:
@@ -1078,7 +1084,10 @@
             except Exception:
                 # Something went wrong besides the file not being found. Maybe
                 # we have no auth.
-                logger.error("Something went wrong when testing for existence of %s", candidate_uri)
+                logger.error(
+                    "Something went wrong when testing for existence of %s",
+                    candidate_uri,
+                )
                 raise
 
             # Work out what the basename for the file was
@@ -1087,7 +1096,9 @@
             if file_basename == "":
                 # We can't have files with no basename because we need to
                 # download them at that basename later.
-                raise RuntimeError(f"File {candidate_uri} has no basename and so cannot be a WDL File")
+                raise RuntimeError(
+                    f"File {candidate_uri} has no basename and so cannot be a WDL File"
+                )
 
             # Was actually found
             if is_url(candidate_uri):
@@ -1107,9 +1118,12 @@
 
             return cast(FileMetadata, (candidate_uri, parent_dir, filesize))
         # Not found
-        raise RuntimeError(f"Could not find {filename} at any of: {list(potential_absolute_uris(filename, search_paths if search_paths is not None else []))}")
+        raise RuntimeError(
+            f"Could not find {filename} at any of: {list(potential_absolute_uris(filename, search_paths if search_paths is not None else []))}"
+        )
 
     return {k: get_filename_size(k) for k in filenames}
+
 
 def import_files(files: List[str], file_source: AbstractJobStore) -> Dict[str, FileID]:
     """
@@ -1141,7 +1155,12 @@
     return path_to_fileid
 
 
-def convert_files(environment: WDLBindings, file_to_id: Dict[str, FileID], file_to_data: Dict[str, FileMetadata], task_path: str) -> None:
+def convert_files(
+    environment: WDLBindings,
+    file_to_id: Dict[str, FileID],
+    file_to_data: Dict[str, FileMetadata],
+    task_path: str,
+) -> None:
     """
     Resolve relative-URI files in the given environment and import all files.
 
@@ -1165,42 +1184,29 @@
         if file_basename == "":
             # We can't have files with no basename because we need to
             # download them at that basename later.
-            raise RuntimeError(f"File {candidate_uri} has no basename and so cannot be a WDL File")
-
-        toil_uri = pack_toil_uri(file_id, task_path, dir_to_id[file_to_data[file.value][1]], file_basename)
+            raise RuntimeError(
+                f"File {candidate_uri} has no basename and so cannot be a WDL File"
+            )
+
+        toil_uri = pack_toil_uri(
+            file_id, task_path, dir_to_id[file_to_data[file.value][1]], file_basename
+        )
 
         setattr(file, "virtualized_value", toil_uri)
         file.value = candidate_uri
         return file
 
     map_over_files_in_bindings(environment, convert_file_to_uri)
-
-
-def convert_remote_files(environment: WDLBindings, file_source: AbstractJobStore, task_path: str, search_paths: Optional[List[str]] = None, import_remote_files: bool = True,
-                         execution_dir: Optional[str] = None) -> None:
-=======
-def is_url(
-    filename: str,
-    schemes: list[str] = ["http:", "https:", "s3:", "gs:", "ftp:", TOIL_URI_SCHEME],
-) -> bool:
-    """
-    Decide if a filename is a known kind of URL
-    """
-    for scheme in schemes:
-        if filename.startswith(scheme):
-            return True
-    return False
 
 
 def convert_remote_files(
     environment: WDLBindings,
     file_source: AbstractJobStore,
     task_path: str,
-    search_paths: list[str] | None = None,
+    search_paths: Optional[List[str]] = None,
     import_remote_files: bool = True,
-    execution_dir: str | None = None,
+    execution_dir: Optional[str] = None,
 ) -> None:
->>>>>>> 5beff7c9
     """
     Resolve relative-URI files in the given environment and import all files.
 
@@ -4847,17 +4853,13 @@
     the workflow name; both forms are accepted.
     """
 
-<<<<<<< HEAD
-    def __init__(self, target: Union[WDL.Tree.Workflow, WDL.Tree.Task], inputs: Promised[WDLBindings], wdl_options: WDLContext, **kwargs: Any) -> None:
-=======
     def __init__(
         self,
-        target: WDL.Tree.Workflow | WDL.Tree.Task,
-        inputs: WDLBindings,
+        target: Union[WDL.Tree.Workflow, WDL.Tree.Task],
+        inputs: Promised[WDLBindings],
         wdl_options: WDLContext,
         **kwargs: Any,
     ) -> None:
->>>>>>> 5beff7c9
         """
         Create a subtree to run the workflow and namespace the outputs.
         """
@@ -4877,15 +4879,9 @@
         if isinstance(self._target, WDL.Tree.Workflow):
             # Create a workflow job. We rely in this to handle entering the input
             # namespace if needed, or handling free-floating inputs.
-<<<<<<< HEAD
-            job: WDLBaseJob = WDLWorkflowJob(self._target, [inputs], [self._target.name], wdl_options=self._wdl_options, local=True)
-        else:
-            # There is no workflow. Create a task job.
-            job = WDLTaskWrapperJob(self._target, [inputs], [self._target.name], wdl_options=self._wdl_options, local=True)
-=======
             job: WDLBaseJob = WDLWorkflowJob(
                 self._target,
-                [self._inputs],
+                [inputs],
                 [self._target.name],
                 wdl_options=self._wdl_options,
                 local=True,
@@ -4894,12 +4890,11 @@
             # There is no workflow. Create a task job.
             job = WDLTaskWrapperJob(
                 self._target,
-                [self._inputs],
+                [inputs],
                 [self._target.name],
                 wdl_options=self._wdl_options,
                 local=True,
             )
->>>>>>> 5beff7c9
         # Run the task or workflow
         job.then_namespace(self._wdl_options["namespace"])
         self.addChild(job)
@@ -4907,36 +4902,22 @@
         return job.rv()
 
 
-<<<<<<< HEAD
 class WDLInstallImportsJob(Job):
-    def __init__(self, task_path: str, inputs: WDLBindings,
-                 import_data: Promised[Tuple[Dict[str, FileID]], Dict[str, FileMetadata]], **kwargs: Any) -> None:
-=======
-class WDLImportJob(WDLSectionJob):
     def __init__(
         self,
-        target: WDL.Tree.Workflow | WDL.Tree.Task,
+        task_path: str,
         inputs: WDLBindings,
-        wdl_options: WDLContext,
-        path: list[str] | None = None,
-        skip_remote: bool = False,
-        disk_size: ParseableIndivisibleResource | None = None,
+        import_data: Promised[Tuple[Dict[str, FileID]], Dict[str, FileMetadata]],
         **kwargs: Any,
-    ):
->>>>>>> 5beff7c9
+    ) -> None:
         """
         Job to take the inputs from the WDL workflow and a mapping of filenames to imported URIs
         to convert all file locations to URIs in each binding.
 
         This class is only used when runImportsOnWorkers is enabled.
         """
-<<<<<<< HEAD
         super().__init__(local=True, **kwargs)
         self._import_data = import_data
-=======
-        super().__init__(wdl_options=wdl_options, local=False, disk=disk_size, **kwargs)
-        self._target = target
->>>>>>> 5beff7c9
         self._inputs = inputs
         self._task_path = task_path
 
@@ -4945,12 +4926,12 @@
         Convert the filenames in the workflow inputs ito the URIs
         :return: Promise of transformed workflow inputs
         """
-<<<<<<< HEAD
         candidate_to_fileid = unwrap(self._import_data)[0]
         file_to_data = unwrap(self._import_data)[1]
         convert_files(self._inputs, candidate_to_fileid, file_to_data, self._task_path)
         return self._inputs
 
+
 class WDLImportWrapper(WDLSectionJob):
     """
     Job to organize importing files on workers instead of the leader. Responsible for extracting filenames and metadata,
@@ -4958,8 +4939,17 @@
 
     This class is only used when runImportsOnWorkers is enabled.
     """
-    def __init__(self, target: Union[WDL.Tree.Workflow, WDL.Tree.Task], inputs: WDLBindings, wdl_options: WDLContext,
-                 inputs_search_path, import_remote_files, import_workers_threshold, **kwargs: Any):
+
+    def __init__(
+        self,
+        target: Union[WDL.Tree.Workflow, WDL.Tree.Task],
+        inputs: WDLBindings,
+        wdl_options: WDLContext,
+        inputs_search_path,
+        import_remote_files,
+        import_workers_threshold,
+        **kwargs: Any,
+    ):
         """
         Job to take the inputs from the WDL workflow and import them on a worker instead of a leader. Assumes all local and cloud files are accessible.
 
@@ -4974,33 +4964,27 @@
 
     def run(self, file_store: AbstractFileStore) -> Promised[WDLBindings]:
         filenames = extract_workflow_inputs(self._inputs)
-        file_to_data = get_file_sizes(filenames, file_store.jobStore, self._inputs_search_path, import_remote_files=self._import_remote_files)
+        file_to_data = get_file_sizes(
+            filenames,
+            file_store.jobStore,
+            self._inputs_search_path,
+            import_remote_files=self._import_remote_files,
+        )
         imports_job = ImportsJob(file_to_data, self._import_workers_threshold)
         self.addChild(imports_job)
-        install_imports_job = WDLInstallImportsJob(self._target.name, self._inputs, imports_job.rv())
+        install_imports_job = WDLInstallImportsJob(
+            self._target.name, self._inputs, imports_job.rv()
+        )
         self.addChild(install_imports_job)
         imports_job.addFollowOn(install_imports_job)
 
-        start_job = WDLStartJob(self._target, install_imports_job.rv(), wdl_options=self._wdl_options)
+        start_job = WDLStartJob(
+            self._target, install_imports_job.rv(), wdl_options=self._wdl_options
+        )
         self.addChild(start_job)
         install_imports_job.addFollowOn(start_job)
 
         return start_job.rv()
-=======
-        convert_remote_files(
-            self._inputs,
-            file_store.jobStore,
-            self._target.name,
-            self._path,
-            self._skip_remote,
-            self._wdl_options.get("execution_dir"),
-        )
-        root_job = WDLStartJob(
-            self._target, self._inputs, wdl_options=self._wdl_options
-        )
-        self.addChild(root_job)
-        return root_job.rv()
->>>>>>> 5beff7c9
 
 
 def make_root_job(
@@ -5012,19 +4996,14 @@
     options: Namespace,
 ) -> WDLSectionJob:
     if options.run_imports_on_workers:
-<<<<<<< HEAD
-        root_job = WDLImportWrapper(target, inputs, wdl_options=wdl_options, inputs_search_path=inputs_search_path, import_remote_files=options.reference_inputs, import_workers_threshold=options.import_workers_threshold)
-=======
-        # Run WDL imports on a worker instead
-        root_job: WDLSectionJob = WDLImportJob(
+        root_job = WDLImportWrapper(
             target,
             inputs,
             wdl_options=wdl_options,
-            path=inputs_search_path,
-            skip_remote=options.reference_inputs,
-            disk_size=options.import_workers_disk,
+            inputs_search_path=inputs_search_path,
+            import_remote_files=options.reference_inputs,
+            import_workers_threshold=options.import_workers_threshold,
         )
->>>>>>> 5beff7c9
     else:
         # Run WDL imports on leader
         # Import any files in the bindings
@@ -5057,15 +5036,6 @@
         # TODO: Move cwltoil's generate_default_job_store where we can use it
         options.jobStore = os.path.join(mkdtemp(), "tree")
 
-<<<<<<< HEAD
-=======
-    # Take care of incompatible arguments related to file imports
-    if options.run_imports_on_workers is True and options.import_workers_disk is None:
-        raise RuntimeError(
-            "Commandline arguments --runImportsOnWorkers and --importWorkersDisk must both be set to run file imports on workers."
-        )
-
->>>>>>> 5beff7c9
     # Make sure we have an output directory (or URL prefix) and we don't need
     # to ever worry about a None, and MyPy knows it.
     # If we don't have a directory assigned, make one in the current directory.
@@ -5195,17 +5165,6 @@
                 # Get the execution directory
                 execution_dir = os.getcwd()
 
-<<<<<<< HEAD
-=======
-                convert_remote_files(
-                    input_bindings,
-                    toil._jobStore,
-                    task_path=target.name,
-                    search_paths=inputs_search_path,
-                    import_remote_files=options.reference_inputs,
-                )
-
->>>>>>> 5beff7c9
                 # Configure workflow interpreter options
                 wdl_options: WDLContext = {
                     "execution_dir": execution_dir,
