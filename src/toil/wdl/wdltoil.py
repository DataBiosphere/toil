--- conflicted
+++ resolved
@@ -44,25 +44,16 @@
                     cast)
 from urllib.parse import quote, unquote, urljoin, urlsplit
 
-<<<<<<< HEAD
-from configargparse import ArgParser, SUPPRESS
-=======
 import WDL.Error
 import WDL.runtime.config
-from configargparse import ArgParser
->>>>>>> ff5bacc7
+from configargparse import ArgParser, SUPPRESS
 from WDL._util import byte_size_units
 from WDL.CLI import print_error
 from WDL.runtime.backend.docker_swarm import SwarmContainer
 from WDL.runtime.backend.singularity import SingularityContainer
 from WDL.runtime.task_container import TaskContainer
 
-<<<<<<< HEAD
 from toil.common import Toil, addOptions, check_and_create_default_config_file
-from toil.job import AcceleratorRequirement, Job, JobFunctionWrappingJob, Promise, Promised, TemporaryID, accelerators_fully_satisfy, parse_accelerator, unwrap, unwrap_all
-=======
-from toil.common import Toil, addOptions
->>>>>>> ff5bacc7
 from toil.fileStores import FileID
 from toil.fileStores.abstractFileStore import AbstractFileStore
 from toil.job import (AcceleratorRequirement,
