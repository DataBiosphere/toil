--- conflicted
+++ resolved
@@ -58,7 +58,6 @@
 from WDL.runtime.backend.docker_swarm import SwarmContainer
 from WDL.runtime.backend.singularity import SingularityContainer
 from WDL.runtime.task_container import TaskContainer
-from WDL.Value import rewrite_paths
 
 from toil.batchSystems.abstractBatchSystem import InsufficientSystemResources
 from toil.common import Toil, addOptions
@@ -76,11 +75,7 @@
 from toil.jobStores.abstractJobStore import (AbstractJobStore, UnimplementedURLException,
                                              InvalidImportExportUrlException, LocatorException)
 from toil.lib.accelerators import get_individual_local_accelerators
-<<<<<<< HEAD
-from toil.lib.conversions import convert_units, human2bytes, strtobool
-=======
 from toil.lib.conversions import convert_units, human2bytes
->>>>>>> a4f55d50
 from toil.lib.io import mkdtemp
 from toil.lib.memoize import memoize
 from toil.lib.misc import get_user_name
@@ -628,12 +623,8 @@
 
     return file_id, parent_id, file_basename
 
-<<<<<<< HEAD
 def evaluate_bindings_from_decls(decls: List[WDL.Tree.Decl], all_bindings: WDL.Env.Bindings[WDL.Value.Base], standard_library: WDL.StdLib.Base,
                                  include_previous: bool = False) -> WDL.Env.Bindings[WDL.Value.Base]:
-=======
-def evaluate_output_decls(output_decls: List[WDL.Tree.Decl], all_bindings: WDL.Env.Bindings[WDL.Value.Base], standard_library: ToilWDLStdLibBase) -> WDL.Env.Bindings[WDL.Value.Base]:
->>>>>>> a4f55d50
     """
     Evaluate decls with a given bindings environment and standard library.
     Creates a new bindings object that only contains the bindings from the given decls.
@@ -641,7 +632,6 @@
     :param all_bindings: Environment to use when evaluating decls
     :param decls: Decls to evaluate
     :param standard_library: Standard library
-<<<<<<< HEAD
     :param include_previous: Whether to include the existing environment in the new returned environment. This will be false for outputs where only defined decls should be included
     :return: New bindings object with only the decls
     """
@@ -653,20 +643,6 @@
         all_bindings = all_bindings.bind(each_decl.name, output_value)
         bindings = bindings.bind(each_decl.name, output_value)
     return all_bindings if include_previous else bindings
-=======
-    :return: New bindings object with only the output_decls
-    """
-    # all_bindings contains output + previous bindings so that the output can reference its own declarations
-    # output_bindings only contains the output bindings themselves so that bindings from sections such as the input aren't included
-    output_bindings: WDL.Env.Bindings[WDL.Value.Base] = WDL.Env.Bindings()
-    for output_decl in output_decls:
-        output_value = evaluate_decl(output_decl, all_bindings, standard_library)
-        drop_if_missing_with_workdir = partial(drop_if_missing, work_dir=standard_library.execution_dir)
-        output_value = map_over_typed_files_in_value(output_value, drop_if_missing_with_workdir)
-        all_bindings = all_bindings.bind(output_decl.name, output_value)
-        output_bindings = output_bindings.bind(output_decl.name, output_value)
-    return output_bindings
->>>>>>> a4f55d50
 
 class NonDownloadingSize(WDL.StdLib._Size):
     """
@@ -848,20 +824,14 @@
     """
     Standard library implementation for WDL as run on Toil.
     """
-<<<<<<< HEAD
     def __init__(self, file_store: AbstractFileStore, wdl_options: Optional[Dict[str, Any]] = None):
         """
         Set up the standard library.
 
-        :param wdl_options: Extra options to pass into the standard library to use, ex directory to use as the working directory for workflow code.
-=======
-    def __init__(self, file_store: AbstractFileStore, execution_dir: Optional[str] = None, enforce_existence: bool = True):
-        """
-        Set up the standard library.
-
-        :param execution_dir: Directory to use as the working directory for workflow code.
-        :param enforce_existence: If true, then if a file is detected as nonexistent, raise an error. Else, let it pass through
->>>>>>> a4f55d50
+        :param wdl_options: Extra options to pass into the standard library to use, ex:
+                            execution_dir: directory to use as the working directory for workflow code,
+                            enforce_existence: If a file is detected as nonexistent, raise an error, else let it through
+
         """
         # TODO: Just always be the 1.2 standard library.
         wdl_version = "1.2"
@@ -888,11 +858,11 @@
 
         self._wdl_options = wdl_options
 
-        self._enforce_existence = enforce_existence
-
     @property
     def execution_dir(self) -> Optional[str]:
-        return self._execution_dir
+        wdl_options = self._wdl_options or {}
+        execution_dir: Optional[str] = wdl_options.get("execution_dir")
+        return execution_dir
 
     def get_local_paths(self) -> List[str]:
         """
@@ -925,14 +895,13 @@
         'devirtualize' filename passed to a read_* function: return a filename that can be open()ed
         on the local host.
         """
-<<<<<<< HEAD
 
         result = self.devirtualize_to(filename, self._file_store.localTempDir, self._file_store, self._wdl_options,
                                       self._devirtualized_to_virtualized, self._virtualized_to_devirtualized)
         return result
 
     @staticmethod
-    def _devirtualize_uri(filename: str, dest_dir: str, file_source: Union[AbstractFileStore, Toil]) -> str:
+    def _devirtualize_uri(filename: str, dest_dir: str, file_source: Union[AbstractFileStore, Toil], enforce_existence: Optional[bool] = True) -> str:
         if filename.startswith(TOIL_URI_SCHEME):
             # This is a reference to the Toil filestore.
             # Deserialize the FileID
@@ -944,7 +913,11 @@
             # Put the UUID in the destination path in order for tasks to
             # see where to put files depending on their parents.
             dir_path = os.path.join(dest_dir, parent_id)
-
+        elif filename.startswith(TOIL_NONEXISTENT_URI_SCHEME):
+            if enforce_existence:
+                raise FileNotFoundError(f"File {filename[len(TOIL_NONEXISTENT_URI_SCHEME):]} was not available when virtualized!")
+            else:
+                return filename
         else:
             # Parse the URL and extract the basename
             file_basename = os.path.basename(urlsplit(filename).path)
@@ -988,19 +961,8 @@
         return result
 
     @staticmethod
-    def devirtualize_to(filename: str, dest_dir: str, file_source: Union[AbstractFileStore, Toil], wdl_options: Optional[Dict[str, Any]]=None,
+    def devirtualize_to(filename: str, dest_dir: str, file_source: Union[AbstractFileStore, Toil], wdl_options: Optional[Dict[str, Any]] = None,
                         devirtualized_to_virtualized: Optional[Dict[str, str]] = None, virtualized_to_devirtualized: Optional[Dict[str, str]] = None) -> str:
-=======
-        
-        result = self.devirtualize_to(filename, self._file_store.localTempDir, self._file_store, self._execution_dir,
-                                      self._devirtualized_to_virtualized, self._virtualized_to_devirtualized, self._enforce_existence)
-        return result
-
-    @staticmethod
-    def devirtualize_to(filename: str, dest_dir: str, file_source: Union[AbstractFileStore, Toil], execution_dir: Optional[str],
-                        devirtualized_to_virtualized: Optional[Dict[str, str]] = None, virtualized_to_devirtualized: Optional[Dict[str, str]] = None,
-                        enforce_existence: bool = True) -> str:
->>>>>>> a4f55d50
         """
         Download or export a WDL virtualized filename/URL to the given directory.
 
@@ -1015,8 +977,6 @@
 
         The input filename could already be devirtualized. In this case, the filename
         should not be added to the cache
-
-        :param enforce_existence: Raise an error if the file is nonexistent. Else, let it pass through.
         """
 
         if wdl_options is None:
@@ -1035,66 +995,8 @@
                 result = virtualized_to_devirtualized[filename]
                 logger.debug("Found virtualized %s in cache with devirtualized path %s", filename, result)
                 return result
-<<<<<<< HEAD
-            result = ToilWDLStdLibBase._devirtualize_uri(filename, dest_dir, file_source)
-=======
-            if filename.startswith(TOIL_URI_SCHEME):
-                # This is a reference to the Toil filestore.
-                # Deserialize the FileID
-                file_id, parent_id, file_basename = unpack_toil_uri(filename)
-
-                # Decide where it should be put.
-                # This is a URI with the "parent" UUID attached to the filename.
-                # Use UUID as folder name rather than a new temp folder to reduce internal clutter.
-                # Put the UUID in the destination path in order for tasks to
-                # see where to put files depending on their parents.
-                dir_path = os.path.join(dest_dir, parent_id)
-            elif filename.startswith(TOIL_NONEXISTENT_URI_SCHEME):
-                if enforce_existence:
-                    raise FileNotFoundError(f"File {filename[len(TOIL_NONEXISTENT_URI_SCHEME):]} was not available when virtualized!")
-                else:
-                    return filename
-            else:
-                # Parse the URL and extract the basename
-                file_basename = os.path.basename(urlsplit(filename).path)
-                # Get the URL to the directory this thing came from. Remember
-                # URLs are interpreted relative to the directory the thing is
-                # in, not relative to the thing.
-                parent_url = urljoin(filename, ".")
-                # Turn it into a string we can make a directory for
-                dir_path = os.path.join(dest_dir, quote(parent_url, safe=''))
-
-            if not os.path.exists(dir_path):
-                # Make sure the chosen directory exists
-                os.mkdir(dir_path)
-            # And decide the file goes in it.
-            dest_path = os.path.join(dir_path, file_basename)
-
-            if filename.startswith(TOIL_URI_SCHEME):
-                # Get a local path to the file
-                if isinstance(file_source, AbstractFileStore):
-                    # Read from the file store.
-                    # File is not allowed to be modified by the task. See
-                    # <https://github.com/openwdl/wdl/issues/495>.
-                    # We try to get away with symlinks and hope the task
-                    # container can mount the destination file.
-                    result = file_source.readGlobalFile(file_id, dest_path, mutable=False, symlink=True)
-                elif isinstance(file_source, Toil):
-                    # Read from the Toil context
-                    file_source.export_file(file_id, dest_path)
-                    result = dest_path
-            else:
-                # Download to a local file with the right name and execute bit.
-                # Open it exclusively
-                with open(dest_path, 'xb') as dest_file:
-                    # And save to it
-                    size, executable = AbstractJobStore.read_from_url(filename, dest_file)
-                    if executable:
-                        # Set the execute bit in the file's permissions
-                        os.chmod(dest_path, os.stat(dest_path).st_mode | stat.S_IXUSR)
-
-                result = dest_path
->>>>>>> a4f55d50
+            enforce_existence: Optional[bool] = wdl_options.get("enforce_existence")
+            result = ToilWDLStdLibBase._devirtualize_uri(filename, dest_dir, file_source, enforce_existence=enforce_existence)
             if devirtualized_to_virtualized is not None:
                 # Store the back mapping
                 devirtualized_to_virtualized[result] = filename
@@ -1184,13 +1086,13 @@
     are host-side paths.
     """
 
-    def __init__(self, file_store: AbstractFileStore, container: TaskContainer, execution_dir: Optional[str] = None):
+    def __init__(self, file_store: AbstractFileStore, container: TaskContainer, wdl_options: Optional[Dict[str, Any]] = None):
         """
         Set up the standard library for the task command section.
         """
 
         # TODO: Don't we want to make sure we don't actually use the file store?
-        super().__init__(file_store, execution_dir)
+        super().__init__(file_store, wdl_options)
         self.container = container
 
     @memoize
@@ -1239,7 +1141,7 @@
     functions only allowed in task output sections.
     """
 
-    def __init__(self, file_store: AbstractFileStore, stdout_path: str, stderr_path: str, file_to_mountpoint: Dict[str, str], current_directory_override: Optional[str] = None):
+    def __init__(self, file_store: AbstractFileStore, stdout_path: str, stderr_path: str, file_to_mountpoint: Dict[str, str], wdl_options: Optional[Dict[str, Any]] = None):
         """
         Set up the standard library for a task output section. Needs to know
         where standard output and error from the task have been stored, and
@@ -1251,7 +1153,7 @@
 
         # Just set up as ToilWDLStdLibBase, but it will call into
         # WDL.StdLib.TaskOutputs next.
-        super().__init__(file_store, current_directory_override)
+        super().__init__(file_store, wdl_options)
 
         # Remember task output files
         self._stdout_path = stdout_path
@@ -1326,7 +1228,7 @@
         # So we send a little Bash script that can delimit the files with something, and assume the Bash really is a Bash.
 
         # This needs to run in the work directory that the container used, if any.
-        work_dir = '.' if not self._execution_dir else self._execution_dir
+        work_dir = '.' if not self.execution_dir else self.execution_dir
 
         # TODO: get this to run in the right container if there is one
         # Bash (now?) has a compgen builtin for shell completion that can evaluate a glob where the glob is in a quoted string that might have spaces in it. See <https://unix.stackexchange.com/a/616608>.
@@ -1362,7 +1264,7 @@
         if not is_url(filename) and not filename.startswith('/'):
             # We are getting a bare relative path from the WDL side.
             # Find a real path to it relative to the current directory override.
-            work_dir = '.' if not self._execution_dir else self._execution_dir
+            work_dir = '.' if not self.execution_dir else self.execution_dir
             filename = os.path.join(work_dir, filename)
 
         return super()._devirtualize_filename(filename)
@@ -1380,7 +1282,7 @@
         if not is_url(filename) and not filename.startswith('/'):
             # We are getting a bare relative path on the supposedly devirtualized side.
             # Find a real path to it relative to the current directory override.
-            work_dir = '.' if not self._execution_dir else self._execution_dir
+            work_dir = '.' if not self.execution_dir else self.execution_dir
             filename = os.path.join(work_dir, filename)
 
         if filename in self._devirtualized_to_virtualized:
@@ -1876,7 +1778,6 @@
         bindings = combine_bindings(unwrap_all(self._prev_node_results))
         # Set up the WDL standard library
         # UUID to use for virtualizing files
-<<<<<<< HEAD
         standard_library = ToilWDLStdLibBase(file_store, self._wdl_options)
 
         if self._task.inputs:
@@ -1891,23 +1792,6 @@
 
         # Evaluate the runtime section
         runtime_bindings = evaluate_call_inputs(self._task, self._task.runtime, bindings, standard_library)
-=======
-        standard_library = ToilWDLStdLibBase(file_store)
-        with monkeypatch_coerce(standard_library):
-            if self._task.inputs:
-                logger.debug("Evaluating task code")
-                for input_decl in self._task.inputs:
-                    # Evaluate all the inputs that aren't pre-set
-                    bindings = bindings.bind(input_decl.name, evaluate_defaultable_decl(input_decl, bindings, standard_library))
-            for postinput_decl in self._task.postinputs:
-                # Evaluate all the postinput decls.
-                # We need these in order to evaluate the runtime.
-                # TODO: What if they wanted resources from the runtime?
-                bindings = bindings.bind(postinput_decl.name, evaluate_defaultable_decl(postinput_decl, bindings, standard_library))
-
-            # Evaluate the runtime section
-            runtime_bindings = evaluate_call_inputs(self._task, self._task.runtime, bindings, standard_library)
->>>>>>> a4f55d50
 
         # Fill these in with not-None if the workflow asks for each resource.
         runtime_memory: Optional[int] = None
@@ -2221,7 +2105,7 @@
         # Set up the WDL standard library
         # UUID to use for virtualizing files
         # We process nonexistent files in WDLTaskWrapperJob as those must be run locally, so don't try to devirtualize them
-        standard_library = ToilWDLStdLibBase(file_store, enforce_existence=False)
+        standard_library = ToilWDLStdLibBase(file_store, wdl_options={"enforce_existence": False})
 
         # Get the bindings from after the input section
         bindings = unwrap(self._task_internal_bindings)
@@ -2405,7 +2289,8 @@
             contained_bindings = map_over_files_in_bindings(bindings, get_path_in_container)
 
             # Make a new standard library for evaluating the command specifically, which only deals with in-container paths and out-of-container paths.
-            command_library = ToilWDLStdLibTaskCommand(file_store, task_container, workdir_in_container)
+            command_wdl_options: Optional[Dict[str, Any]] = {"execution_dir": workdir_in_container} if workdir_in_container is not None else None
+            command_library = ToilWDLStdLibTaskCommand(file_store, task_container, wdl_options=command_wdl_options)
 
             # Work out the command string, and unwrap it
             command_string: str = evaluate_named_expression(self._task, "command", WDL.Type.String(), remove_common_leading_whitespace(self._task.command), contained_bindings, command_library).coerce(WDL.Type.String()).value
@@ -2488,15 +2373,11 @@
         # container-determined strings that are absolute paths to WDL File
         # objects, and like MiniWDL we can say we only support
         # working-directory-based relative paths for globs.
-        outputs_library = ToilWDLStdLibTaskOutputs(file_store, host_stdout_txt, host_stderr_txt, task_container.input_path_map, current_directory_override=workdir_in_container)
+        output_wdl_options: Optional[Dict[str, Any]] = {"execution_dir": workdir_in_container} if workdir_in_container is not None else None
+        outputs_library = ToilWDLStdLibTaskOutputs(file_store, host_stdout_txt, host_stderr_txt, task_container.input_path_map, wdl_options=output_wdl_options)
         # Make sure files downloaded as inputs get re-used if we re-upload them.
         outputs_library.share_files(standard_library)
-<<<<<<< HEAD
         output_bindings = evaluate_bindings_from_decls(self._task.outputs, bindings, outputs_library)
-=======
-        with monkeypatch_coerce(outputs_library):
-            output_bindings = evaluate_output_decls(self._task.outputs, bindings, outputs_library)
->>>>>>> a4f55d50
 
         # Now we know if the standard output and error were sent somewhere by
         # the workflow. If not, we should report them to the leader.
@@ -3398,12 +3279,7 @@
                 # Output section is declared and is nonempty, so evaluate normally
 
                 # Combine the bindings from the previous job
-<<<<<<< HEAD
                 output_bindings = evaluate_bindings_from_decls(self._workflow.outputs, unwrap(self._bindings), standard_library)
-=======
-                with monkeypatch_coerce(standard_library):
-                    output_bindings = evaluate_output_decls(self._workflow.outputs, unwrap(self._bindings), standard_library)
->>>>>>> a4f55d50
         finally:
             # We don't actually know when all our files are downloaded since
             # anything we evaluate might devirtualize inside any expression.
@@ -3457,47 +3333,6 @@
         return job.rv()
 
 
-<<<<<<< HEAD
-=======
-@contextmanager
-def monkeypatch_coerce(standard_library: ToilWDLStdLibBase) -> Generator[None, None, None]:
-    """
-    Monkeypatch miniwdl's WDL.Value.Base.coerce() function to virtualize files when they are represented as Strings.
-    Calls _virtualize_filename from a given standard library object.
-    :param standard_library: a standard library object
-    :return
-    """
-    # We're doing this because while miniwdl recognizes when a string needs to be converted into a file, it's method of
-    # conversion is to just store the local filepath. Toil needs to virtualize the file into the jobstore so until
-    # there is an internal entrypoint, monkeypatch it.
-    def base_coerce(self: WDL.Value.Base, desired_type: Optional[WDL.Type.Base] = None) -> WDL.Value.Base:
-        if isinstance(desired_type, WDL.Type.File):
-            self.value = standard_library._virtualize_filename(self.value)
-            return self
-        return old_base_coerce(self, desired_type)  # old_coerce will recurse back into this monkey patched coerce
-
-    def string_coerce(self: WDL.Value.String, desired_type: Optional[WDL.Type.Base] = None) -> WDL.Value.Base:
-        # Sometimes string coerce is called instead, so monkeypatch this one as well
-        if isinstance(desired_type, WDL.Type.File) and not isinstance(self, WDL.Value.File):
-            if os.path.isfile(os.path.join(standard_library.execution_dir or ".", self.value)):
-                return WDL.Value.File(standard_library._virtualize_filename(self.value), self.expr)
-            else:
-                return WDL.Value.File(TOIL_NONEXISTENT_URI_SCHEME + self.value, self.expr)
-        return old_str_coerce(self, desired_type)
-
-    old_base_coerce = WDL.Value.Base.coerce
-    old_str_coerce = WDL.Value.String.coerce
-    try:
-        # Mypy does not like monkeypatching:
-        # https://github.com/python/mypy/issues/2427#issuecomment-1419206807
-        WDL.Value.Base.coerce = base_coerce  # type: ignore[method-assign]
-        WDL.Value.String.coerce = string_coerce  # type: ignore[method-assign]
-        yield
-    finally:
-        WDL.Value.Base.coerce = old_base_coerce  # type: ignore[method-assign]
-        WDL.Value.String.coerce = old_str_coerce  # type: ignore[method-assign]
-
->>>>>>> a4f55d50
 @report_wdl_errors("run workflow", exit=True)
 def main() -> None:
     """
