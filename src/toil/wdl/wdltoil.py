--- conflicted
+++ resolved
@@ -88,12 +88,12 @@
 from toil.jobStores.abstractJobStore import (AbstractJobStore, UnimplementedURLException,
                                              InvalidImportExportUrlException, LocatorException)
 from toil.lib.accelerators import get_individual_local_accelerators
-<<<<<<< HEAD
-from toil.lib.conversions import convert_units, human2bytes
+from toil.lib.conversions import (
+    convert_units,
+    human2bytes,
+    VALID_PREFIXES,
+)
 from toil.lib.integration import resolve_workflow 
-=======
-from toil.lib.conversions import convert_units, human2bytes, VALID_PREFIXES
->>>>>>> 4514bfa0
 from toil.lib.io import mkdtemp
 from toil.lib.memoize import memoize
 from toil.lib.misc import get_user_name
