"""Implemented support for Common Workflow Language (CWL) for Toil."""

# Copyright (C) 2015 Curoverse, Inc
# Copyright (C) 2015-2021 Regents of the University of California
# Copyright (C) 2019-2020 Seven Bridges
#
# Licensed under the Apache License, Version 2.0 (the "License");
# you may not use this file except in compliance with the License.
# You may obtain a copy of the License at
#
#     http://www.apache.org/licenses/LICENSE-2.0
#
# Unless required by applicable law or agreed to in writing, software
# distributed under the License is distributed on an "AS IS" BASIS,
# WITHOUT WARRANTIES OR CONDITIONS OF ANY KIND, either express or implied.
# See the License for the specific language governing permissions and
# limitations under the License.

# For an overview of how this all works, see discussion in
# docs/architecture.rst
import base64
import copy
import datetime
import errno
import functools
import glob
import io
import json
import logging
import os
import pprint
import shutil
import stat
import sys
import textwrap
import uuid
from collections.abc import Iterator, Mapping, MutableMapping, MutableSequence
from tempfile import NamedTemporaryFile, TemporaryFile, gettempdir
from threading import Thread
from typing import (
    IO,
    Any,
    Callable,
    Iterator,
    Mapping,
    MutableMapping,
    MutableSequence,
    Optional,
    TextIO,
    Tuple,
    TypeVar,
    Union,
    cast,
    Literal,
    Protocol,
)
from urllib.parse import quote, unquote, urlparse, urlsplit

import cwl_utils.errors
import cwl_utils.expression
import cwltool.builder
import cwltool.command_line_tool
import cwltool.context
import cwltool.cwlprov
import cwltool.job
import cwltool.load_tool
import cwltool.main
import cwltool.resolver
import schema_salad.ref_resolver

# This is also in configargparse but MyPy doesn't know it
from argparse import RawDescriptionHelpFormatter
from configargparse import ArgParser, Namespace
from cwltool.loghandler import _logger as cwllogger
from cwltool.loghandler import defaultStreamHandler
from cwltool.mpi import MpiConfig
from cwltool.mutation import MutationManager
from cwltool.pathmapper import MapperEnt, PathMapper
from cwltool.process import (
    Process,
    add_sizes,
    compute_checksums,
    fill_in_defaults,
    shortname,
)
from cwltool.secrets import SecretStore
from cwltool.singularity import SingularityCommandLineJob
from cwltool.software_requirements import (
    DependenciesConfiguration,
    get_container_from_software_requirements,
)
from cwltool.stdfsaccess import StdFsAccess, abspath
from cwltool.utils import (
    CWLObjectType,
    CWLOutputType,
    DirectoryType,
    adjustDirObjs,
    aslist,
    downloadHttpFile,
    get_listing,
    normalizeFilesDirs,
    visit_class,
)
from ruamel.yaml.comments import CommentedMap, CommentedSeq
from schema_salad.avro.schema import Names
from schema_salad.exceptions import ValidationException
from schema_salad.ref_resolver import file_uri, uri_file_path
from schema_salad.sourceline import SourceLine

from toil.batchSystems.abstractBatchSystem import InsufficientSystemResources
from toil.batchSystems.registry import DEFAULT_BATCH_SYSTEM
from toil.common import Config, Toil, addOptions
from toil.cwl import check_cwltool_version
from toil.lib.trs import resolve_workflow
from toil.lib.misc import call_command
from toil.provisioners.clusterScaler import JobTooBigError

check_cwltool_version()
from toil.cwl.utils import (
    CWL_UNSUPPORTED_REQUIREMENT_EXCEPTION,
    CWL_UNSUPPORTED_REQUIREMENT_EXIT_CODE,
    download_structure,
    get_from_structure,
    visit_cwl_class_and_reduce,
)
from toil.exceptions import FailedJobsException
from toil.fileStores import FileID
from toil.fileStores.abstractFileStore import AbstractFileStore
from toil.job import (
    AcceleratorRequirement,
    Job,
    Promise,
    Promised,
    unwrap,
    ImportsJob,
    get_file_sizes,
    FileMetadata,
    WorkerImportJob,
)
from toil.jobStores.abstractJobStore import (
    AbstractJobStore,
    NoSuchFileException,
    InvalidImportExportUrlException,
    LocatorException,
)
from toil.lib.exceptions import UnimplementedURLException
from toil.jobStores.fileJobStore import FileJobStore
from toil.jobStores.utils import JobStoreUnavailableException, generate_locator
from toil.lib.io import mkdtemp
from toil.lib.threading import ExceptionalThread, global_mutex
from toil.statsAndLogging import DEFAULT_LOGLEVEL
from toil.lib.url import URLAccess

logger = logging.getLogger(__name__)

# Find the default temporary directory
DEFAULT_TMPDIR = gettempdir()
# And compose a CWL-style default prefix inside it.
# We used to not put this inside anything and we would drop loads of temp
# directories in the current directory and leave them there.
DEFAULT_TMPDIR_PREFIX = os.path.join(DEFAULT_TMPDIR, "tmp")


def cwltoil_was_removed() -> None:
    """Complain about deprecated entrypoint."""
    raise RuntimeError(
        'Please run with "toil-cwl-runner" instead of "cwltoil" '
        "(which has been removed)."
    )


# The job object passed into CWLJob and CWLWorkflow
# is a dict mapping to tuple of (key, dict)
# the final dict is derived by evaluating each
# tuple looking up the key in the supplied dict.
#
# This is necessary because Toil jobs return a single value (a dict)
# but CWL permits steps to have multiple output parameters that may
# feed into multiple other steps.  This transformation maps the key in the
# output object to the correct key of the input object.


class UnresolvedDict(dict[Any, Any]):
    """Tag to indicate a dict contains promises that must be resolved."""


class SkipNull:
    """
    Internal sentinel object.

    Indicates a null value produced by each port of a skipped conditional step.
    The CWL 1.2 specification calls for treating this the exactly the same as a
    null value.
    """


def filter_skip_null(name: str, value: Any) -> Any:
    """
    Recursively filter out SkipNull objects from 'value'.

    :param name: Name of port producing this value.
                 Only used when we find an unhandled null from a conditional step
                 and we print out a warning. The name allows the user to better
                 localize which step/port was responsible for the unhandled null.
    :param value: port output value object
    """
    err_flag = [False]
    value = _filter_skip_null(value, err_flag)
    if err_flag[0]:
        logger.warning(
            f"In {name}, SkipNull result found and cast to None. \n"
            "You had a conditional step that did not run, "
            "but you did not use pickValue to handle the skipped input."
        )
    return value


def _filter_skip_null(value: Any, err_flag: list[bool]) -> Any:
    """
    Private implementation for recursively filtering out SkipNull objects from 'value'.

    :param value: port output value object
    :param err_flag: A pass by reference boolean (passed by enclosing in a list) that
                     allows us to flag, at any level of recursion, that we have
                     encountered a SkipNull.
    """
    if isinstance(value, SkipNull):
        err_flag[0] = True
        value = None
    elif isinstance(value, list):
        return [_filter_skip_null(v, err_flag) for v in value]
    elif isinstance(value, dict):
        return {k: _filter_skip_null(v, err_flag) for k, v in value.items()}
    return value


def ensure_no_collisions(
    directory: DirectoryType, dir_description: Optional[str] = None
) -> None:
    """
    Make sure no items in the given CWL Directory have the same name.

    If any do, raise a WorkflowException about a "File staging conflict".

    Does not recurse into subdirectories.
    """

    if dir_description is None:
        # Work out how to describe the directory we are working on.
        dir_description = f"the directory \"{directory.get('basename')}\""

    seen_names = set()

    for child in directory.get("listing", []):
        if "basename" in child:
            # For each child that actually has a path to go at in its parent
            wanted_name = cast(str, child["basename"])
            if wanted_name in seen_names:
                # We used this name already so bail out
                raise cwl_utils.errors.WorkflowException(
                    f'File staging conflict: Duplicate entries for "{wanted_name}"'
                    f" prevent actually creating {dir_description}"
                )
            seen_names.add(wanted_name)


def try_prepull(
    cwl_tool_uri: str, runtime_context: cwltool.context.RuntimeContext, batchsystem: str
) -> None:
    """
    Try to prepull all containers in a CWL workflow with Singularity or Docker.
    This will not prepull the default container specified on the command line.
    :param cwl_tool_uri: CWL workflow URL. Fragments are accepted as well
    :param runtime_context: runtime context of cwltool
    :param batchsystem: type of Toil batchsystem
    :return:
    """
    if runtime_context.singularity:
        if "CWL_SINGULARITY_CACHE" in os.environ:
            logger.info("Prepulling the workflow's containers with Singularity...")
            call_command(
                [
                    "cwl-docker-extract",
                    "--singularity",
                    "--dir",
                    os.environ["CWL_SINGULARITY_CACHE"],
                    cwl_tool_uri,
                ]
            )
    elif not runtime_context.user_space_docker_cmd and not runtime_context.podman:
        # For udocker and podman prefetching is unimplemented
        # This is docker
        if batchsystem == "single_machine":
            # Only on single machine will the docker daemon be accessible by all workers and the leader
            logger.info("Prepulling the workflow's containers with Docker...")
            call_command(["cwl-docker-extract", cwl_tool_uri])


class Conditional:
    """
    Object holding conditional expression until we are ready to evaluate it.

    Evaluation occurs before the enclosing step's inputs are type-checked.
    """

    def __init__(
        self,
        expression: Optional[str] = None,
        outputs: Union[dict[str, CWLOutputType], None] = None,
        requirements: Optional[list[CWLObjectType]] = None,
        container_engine: str = "docker",
    ):
        """
        Instantiate a conditional expression.

        :param expression: Expression from the 'when' field of the step
        :param outputs: The output dictionary for the step. This is needed because
                        if the step is skipped, all the outputs need to be populated
                        with SkipNull values
        :param requirements: The requirements object that is needed for the context the
                             expression will evaluate in.
        """
        self.expression = expression
        self.outputs = outputs or {}
        self.requirements = requirements or []
        self.container_engine = container_engine

    def is_false(self, job: CWLObjectType) -> bool:
        """
        Determine if expression evaluates to False given completed step inputs.

        :param job: job output object
        :return: bool
        """
        if self.expression is None:
            return False

        expr_is_true = cwl_utils.expression.do_eval(
            self.expression,
            {shortname(k): v for k, v in resolve_dict_w_promises(job).items()},
            self.requirements,
            None,
            None,
            {},
            container_engine=self.container_engine,
        )

        if isinstance(expr_is_true, bool):
            return not expr_is_true

        raise cwl_utils.errors.WorkflowException(
            "'%s' evaluated to a non-boolean value" % self.expression
        )

    def skipped_outputs(self) -> dict[str, SkipNull]:
        """Generate a dict of SkipNull objects corresponding to the output structure."""
        outobj = {}

        def sn(n: Any) -> str:
            if isinstance(n, Mapping):
                return shortname(n["id"])
            if isinstance(n, str):
                return shortname(n)
            return shortname(str(n))

        for k in [sn(o) for o in self.outputs]:
            outobj[k] = SkipNull()

        return outobj


class ResolveSource:
    """Apply linkMerge and pickValue operators to values coming into a port."""

    promise_tuples: Union[list[tuple[str, Promise]], tuple[str, Promise]]

    def __init__(
        self,
        name: str,
        input: dict[str, CWLObjectType],
        source_key: str,
        promises: dict[str, Job],
    ):
        """
        Construct a container object.

        It will carry what information it can about the input sources and the
        current promises, ready for evaluation when the time comes.

        :param name: human readable name of step/port that this value refers to
        :param input: CWL input object complete with linkMerge and pickValue fields
        :param source_key: "source" or "outputSource" depending on what it is
        :param promises: incident values packed as promises
        """
        self.name, self.input, self.source_key = name, input, source_key

        source_names = aslist(self.input[self.source_key])
        # Rule is that source: [foo] is just foo
        #                      unless it also has linkMerge: merge_nested
        if input.get("linkMerge") or len(source_names) > 1:
            self.promise_tuples = [
                (shortname(s), promises[s].rv()) for s in source_names
            ]
        else:
            # KG: Cargo culting this logic and the reason given from original Toil code:
            # It seems that an input source with a
            # '#' in the name will be returned as a
            # CommentedSeq list by the yaml parser.
            s = str(source_names[0])
            self.promise_tuples = (shortname(s), promises[s].rv())

    def __repr__(self) -> str:
        """Allow for debug printing."""

        parts = [f"source key {self.source_key}"]

        if "pickValue" in self.input:
            parts.append(f"pick value {self.input['pickValue']} from")

        if isinstance(self.promise_tuples, list):
            names = [n for n, _ in self.promise_tuples]
            parts.append(f"names {names} in promises")
        else:
            name, _ = self.promise_tuples
            parts.append(f"name {name} in promise")

        return f"ResolveSource({', '.join(parts)})"

    def resolve(self) -> Any:
        """First apply linkMerge then pickValue if either present."""

        result: Optional[Any] = None
        if isinstance(self.promise_tuples, list):
            result = self.link_merge(
                cast(
                    CWLObjectType, [rv[name] for name, rv in self.promise_tuples]  # type: ignore[index]
                )
            )
        else:
            name, rv = self.promise_tuples
            result = cast(dict[str, Any], rv).get(name)

        result = self.pick_value(result)
        result = filter_skip_null(self.name, result)
        return result

    def link_merge(
        self, values: CWLObjectType
    ) -> Union[list[CWLOutputType], CWLOutputType]:
        """
        Apply linkMerge operator to `values` object.

        :param values: result of step
        """

        link_merge_type = self.input.get("linkMerge", "merge_nested")

        if link_merge_type == "merge_nested":
            return values

        elif link_merge_type == "merge_flattened":
            result: list[CWLOutputType] = []
            for v in values:
                if isinstance(v, MutableSequence):
                    result.extend(v)
                else:
                    result.append(v)
            return result

        else:
            raise ValidationException(
                f"Unsupported linkMerge '{link_merge_type}' on {self.name}."
            )

    def pick_value(self, values: Union[list[Union[str, SkipNull]], Any]) -> Any:
        """
        Apply pickValue operator to `values` object.

        :param values: Intended to be a list, but other types will be returned
                       without modification.
        :return:
        """

        pick_value_type = cast(str, self.input.get("pickValue"))

        if pick_value_type is None:
            return values

        if isinstance(values, SkipNull):
            return None

        if not isinstance(values, list):
            logger.warning("pickValue used but input %s is not a list." % self.name)
            return values

        result = [v for v in values if not isinstance(v, SkipNull) and v is not None]

        if pick_value_type == "first_non_null":
            if len(result) < 1:
                logger.error(
                    "Could not find non-null entry for %s:\n%s",
                    self.name,
                    pprint.pformat(self.promise_tuples),
                )
                raise cwl_utils.errors.WorkflowException(
                    "%s: first_non_null operator found no non-null values" % self.name
                )
            else:
                return result[0]

        elif pick_value_type == "the_only_non_null":
            if len(result) == 0:
                raise cwl_utils.errors.WorkflowException(
                    "%s: the_only_non_null operator found no non-null values"
                    % self.name
                )
            elif len(result) > 1:
                raise cwl_utils.errors.WorkflowException(
                    "%s: the_only_non_null operator found more than one non-null values"
                    % self.name
                )
            else:
                return result[0]

        elif pick_value_type == "all_non_null":
            return result

        else:
            raise cwl_utils.errors.WorkflowException(
                f"Unsupported pickValue '{pick_value_type}' on {self.name}"
            )


class StepValueFrom:
    """
    A workflow step input which has a valueFrom expression attached to it.

    The valueFrom expression will be evaluated to produce the actual input
    object for the step.
    """

    def __init__(
        self, expr: str, source: Any, req: list[CWLObjectType], container_engine: str
    ):
        """
        Instantiate an object to carry all know about this valueFrom expression.

        :param expr: str: expression as a string
        :param source: the source promise of this step
        :param req: requirements object that is consumed by CWLtool expression evaluator
        :param container_engine: which container engine to use to load nodejs, if needed
        """
        self.expr = expr
        self.source = source
        self.context = None
        self.req = req
        self.container_engine = container_engine

    def __repr__(self) -> str:
        """Allow for debug printing."""

        return f"StepValueFrom({self.expr}, {self.source}, {self.req}, {self.container_engine})"

    def eval_prep(
        self, step_inputs: CWLObjectType, file_store: AbstractFileStore
    ) -> None:
        """
        Resolve the contents of any file in a set of inputs.

        The inputs must be associated with the StepValueFrom object's self.source.

        Called when loadContents is specified.

        :param step_inputs: Workflow step inputs.
        :param file_store: A toil file store, needed to resolve toilfile:// paths.
        """
        for v in step_inputs.values():
            val = cast(CWLObjectType, v)
            source_input = getattr(self.source, "input", {})
            if isinstance(val, dict) and isinstance(source_input, dict):
                if (
                    val.get("contents") is None
                    and source_input.get("loadContents") is True
                ):
                    # This is safe to use even if we're bypassing the file
                    # store for the workflow. In that case, no toilfile:// or
                    # other special URIs will exist in the workflow to be read
                    # from, and ToilFsAccess still supports file:// URIs.
                    fs_access = functools.partial(ToilFsAccess, file_store=file_store)
                    with fs_access("").open(cast(str, val["location"]), "rb") as f:
                        val["contents"] = cwltool.builder.content_limit_respected_read(
                            f
                        )

    def resolve(self) -> Any:
        """
        Resolve the promise in the valueFrom expression's context.

        :return: object that will serve as expression context
        """
        self.context = self.source.resolve()
        return self.context

    def do_eval(self, inputs: CWLObjectType) -> Any:
        """
        Evaluate the valueFrom expression with the given input object.

        :param inputs:
        :return: object
        """
        return cwl_utils.expression.do_eval(
            self.expr,
            inputs,
            self.req,
            None,
            None,
            {},
            context=self.context,
            container_engine=self.container_engine,
        )


class DefaultWithSource:
    """A workflow step input that has both a source and a default value."""

    def __init__(self, default: Any, source: Any):
        """
        Instantiate an object to handle a source that has a default value.

        :param default: the default value
        :param source: the source object
        """
        self.default = default
        self.source = source

    def __repr__(self) -> str:
        """Allow for debug printing."""

        return f"DefaultWithSource({self.default}, {self.source})"

    def resolve(self) -> Any:
        """
        Determine the final input value when the time is right.

        (when the source can be resolved)

        :return: dict
        """
        if self.source:
            result = self.source.resolve()
            if result is not None:
                return result
        return self.default


class JustAValue:
    """A simple value masquerading as a 'resolve'-able object."""

    def __init__(self, val: Any):
        """Store the value."""
        self.val = val

    def __repr__(self) -> str:
        """Allow for debug printing."""

        return f"JustAValue({self.val})"

    def resolve(self) -> Any:
        """Return the value."""
        return self.val


def resolve_dict_w_promises(
    dict_w_promises: Union[
        UnresolvedDict, CWLObjectType, dict[str, Union[str, StepValueFrom]]
    ],
    file_store: Optional[AbstractFileStore] = None,
) -> CWLObjectType:
    """
    Resolve a dictionary of promises evaluate expressions to produce the actual values.

    :param dict_w_promises: input dict for these values
    :return: dictionary of actual values
    """
    if isinstance(dict_w_promises, UnresolvedDict):
        first_pass_results: CWLObjectType = {
            k: v.resolve() for k, v in dict_w_promises.items()
        }
    else:
        first_pass_results = cast(
            CWLObjectType, {k: v for k, v in dict_w_promises.items()}
        )

    result: CWLObjectType = {}
    for k, v in dict_w_promises.items():
        if isinstance(v, StepValueFrom):
            if file_store:
                v.eval_prep(first_pass_results, file_store)
            result[k] = v.do_eval(inputs=first_pass_results)
        else:
            result[k] = first_pass_results[k]

    return result


def simplify_list(maybe_list: Any) -> Any:
    """
    Turn a length one list loaded by cwltool into a scalar.

    Anything else is passed as-is, by reference.
    """
    if isinstance(maybe_list, MutableSequence):
        is_list = aslist(maybe_list)
        if len(is_list) == 1:
            return is_list[0]
    return maybe_list


class ToilPathMapper(PathMapper):
    """
    Keeps track of files in a Toil way.

    Maps between the symbolic identifier of a file (the Toil FileID), its local
    path on the host (the value returned by readGlobalFile) and the
    location of the file inside the software container.
    """

    def __init__(
        self,
        referenced_files: list[CWLObjectType],
        basedir: str,
        stagedir: str,
        separateDirs: bool = True,
        get_file: Union[Any, None] = None,
        stage_listing: bool = False,
        streaming_allowed: bool = True,
    ):
        """
        Initialize this ToilPathMapper.

        :param stage_listing: Stage files and directories inside directories
               even if we also stage the parent.
        :param get_file: A function that takes a URL, an optional "streamable"
               flag for if a file is supposed to be streamable, and an optional
               "streaming_allowed" flag for whether we are running with
               streaming on, and returns a file: URI to where the file or
               directory has been downloaded to. Meant to be a partially-bound
               version of toil_get_file().
        :param referenced_files: List of CWL File and Directory objects, which can have their locations set as both
               virtualized and absolute local paths
        """
        self.get_file = get_file
        self.stage_listing = stage_listing
        self.streaming_allowed = streaming_allowed

        super().__init__(referenced_files, basedir, stagedir, separateDirs=separateDirs)

    def visit(
        self,
        obj: CWLObjectType,
        stagedir: str,
        basedir: str,
        copy: bool = False,
        staged: bool = False,
    ) -> None:
        """
        Iterate over a CWL object, resolving File and Directory path references.

        This is called on each File or Directory CWL object. The Files and
        Directories all have "location" fields. For the Files, these are from
        upload_file(), and for the Directories, these are from
        upload_directory() or cwltool internally. With upload_directory(), they and their children will be assigned
        locations based on listing the Directories using ToilFsAccess. With cwltool, locations will be set as absolute
        paths.

        :param obj: The CWL File or Directory to process

        :param stagedir: The base path for target paths to be generated under,
            except when a File or Directory has an overriding parent directory in
            dirname

        :param basedir: The directory from which relative paths should be
            resolved; used as the base directory for the StdFsAccess that generated
            the listing being processed.

        :param copy: If set, use writable types for Files and Directories.

        :param staged: Starts as True at the top of the recursion. Set to False
            when entering a directory that we can actually download, so we don't
            stage files and subdirectories separately from the directory as a
            whole. Controls the staged flag on generated mappings, and therefore
            whether files and directories are actually placed at their mapped-to
            target locations. If stage_listing is True, we will leave this True
            throughout and stage everything.

        Produces one MapperEnt for every unique location for a File or
        Directory. These MapperEnt objects are instructions to cwltool's
        stage_files function:
        https://github.com/common-workflow-language/cwltool/blob/a3e3a5720f7b0131fa4f9c0b3f73b62a347278a6/cwltool/process.py#L254

        The MapperEnt has fields:

        resolved: An absolute local path anywhere on the filesystem where the
        file/directory can be found, or the contents of a file to populate it
        with if type is CreateWritableFile or CreateFile. Or, a URI understood
        by the StdFsAccess in use (for example, toilfile:).

        target: An absolute path under stagedir that the file or directory will
        then be placed at by cwltool. Except if a File or Directory has a
        dirname field, giving its parent path, that is used instead.

        type: One of:

            File: cwltool will copy or link the file from resolved to target,
            if possible.

            CreateFile: cwltool will create the file at target, treating
            resolved as the contents.

            WritableFile: cwltool will copy the file from resolved to target,
            making it writable.

            CreateWritableFile: cwltool will create the file at target,
            treating resolved as the contents, and make it writable.

            Directory: cwltool will copy or link the directory from resolved to
            target, if possible. Otherwise, cwltool will make the directory at
            target if resolved starts with "_:". Otherwise it will do nothing.

            WritableDirectory: cwltool will copy the directory from resolved to
            target, if possible. Otherwise, cwltool will make the directory at
            target if resolved starts with "_:". Otherwise it will do nothing.

        staged: if set to False, cwltool will not make or copy anything for this entry
        """
        logger.debug(
            "ToilPathMapper mapping into %s from %s for: %s", stagedir, basedir, obj
        )

        # If the file has a dirname set, we can try and put it there instead of
        # wherever else we would stage it.
        # TODO: why would we do that?
        stagedir = cast(Optional[str], obj.get("dirname")) or stagedir

        if obj["class"] not in ("File", "Directory"):
            # We only handle files and directories; only they have locations.
            return

        location = cast(str, obj["location"])
        if location in self:
            # If we've already mapped this, map it consistently.
            tgt = self._pathmap[location].target
            logger.debug(
                "ToilPathMapper re-using target %s for path %s",
                tgt,
                location,
            )
        else:
            # Decide where to put the file or directory, as an absolute path.
            tgt = os.path.join(
                stagedir,
                cast(str, obj["basename"]),
            )
            if self.reversemap(tgt) is not None:
                # If the target already exists in the pathmap, but we haven't yet
                # mapped this, it means we have a conflict.
                i = 2
                new_tgt = f"{tgt}_{i}"
                while self.reversemap(new_tgt) is not None:
                    i += 1
                    new_tgt = f"{tgt}_{i}"
                logger.debug(
                    "ToilPathMapper resolving mapping conflict: %s is now %s",
                    tgt,
                    new_tgt,
                )
                tgt = new_tgt

        if obj["class"] == "Directory":
            # Whether or not we've already mapped this path, we need to map all
            # children recursively.

            logger.debug("ToilPathMapper visiting directory %s", location)

            # We want to check the directory to make sure it is not
            # self-contradictory in its immediate children and their names.
            ensure_no_collisions(cast(DirectoryType, obj))

            # We may need to copy this directory even if we don't copy things inside it.
            copy_here = False

            # Try and resolve the location to a local path
            if location.startswith("file://"):
                # This is still from the local machine, so go find where it is
                resolved = schema_salad.ref_resolver.uri_file_path(location)
            elif location.startswith("toildir:"):
                # We need to download this directory (or subdirectory)
                if self.get_file:
                    # We can actually go get it and its contents
                    resolved = schema_salad.ref_resolver.uri_file_path(
                        self.get_file(location)
                    )
                else:
                    # We are probably staging final outputs on the leader. We
                    # can't go get the directory. Just pass it through.
                    resolved = location
            elif location.startswith("_:"):
                # cwltool made this up for an empty/synthetic directory it
                # wants to make.

                # If we let cwltool make the directory and stage it, and then
                # stage files inside it, we can end up with Docker creating
                # root-owned files in whatever we mounted for the Docker work
                # directory, somehow. So make a directory ourselves instead.
                if self.get_file:
                    # Ask for an empty directory
                    new_dir_uri = self.get_file("_:")
                    # And get a path for it
                    resolved = schema_salad.ref_resolver.uri_file_path(new_dir_uri)

                    if "listing" in obj and obj["listing"] != []:
                        # If there's stuff inside here to stage, we need to copy
                        # this directory here, because we can't Docker mount things
                        # over top of immutable directories.
                        copy_here = True
                else:
                    # We can't really make the directory. Maybe we are
                    # exporting from the leader and it doesn't matter.
                    resolved = location
            elif location.startswith("/"):
                # Test if path is an absolute local path
                # Does not check if the path is relative
                # While Toil encodes paths into a URL with ToilPathMapper,
                # something called internally in cwltool may return an absolute path
                # ex: if cwltool calls itself internally in command_line_tool.py,
                # it collects outputs with collect_output, and revmap_file will use its own internal pathmapper
                resolved = location
            else:
                raise RuntimeError("Unsupported location: " + location)

            if location in self._pathmap:
                # Don't map the same directory twice
                logger.debug(
                    "ToilPathMapper stopping recursion because we have already "
                    "mapped directory: %s",
                    location,
                )
                return

            logger.debug(
                "ToilPathMapper adding directory mapping %s -> %s", resolved, tgt
            )
            self._pathmap[location] = MapperEnt(
                resolved,
                tgt,
                "WritableDirectory" if (copy or copy_here) else "Directory",
                staged,
            )

            if not location.startswith("_:") and not self.stage_listing:
                # Don't stage anything below here separately, since we are able
                # to copy the whole directory from somewhere and and we can't
                # stage files over themselves.
                staged = False

            # Keep recursing
            self.visitlisting(
                cast(list[CWLObjectType], obj.get("listing", [])),
                tgt,
                basedir,
                copy=copy,
                staged=staged,
            )

        elif obj["class"] == "File":
            logger.debug("ToilPathMapper visiting file %s", location)

            if location in self._pathmap:
                # Don't map the same file twice
                logger.debug(
                    "ToilPathMapper stopping recursion because we have already "
                    "mapped file: %s",
                    location,
                )
                return

            ab = abspath(location, basedir)
            if "contents" in obj and location.startswith("_:"):
                # We are supposed to create this file
                self._pathmap[location] = MapperEnt(
                    cast(str, obj["contents"]),
                    tgt,
                    "CreateWritableFile" if copy else "CreateFile",
                    staged,
                )
            else:
                with SourceLine(
                    obj,
                    "location",
                    ValidationException,
                    logger.isEnabledFor(logging.DEBUG),
                ):
                    # If we have access to the Toil file store, we will have a
                    # get_file set, and it will convert this path to a file:
                    # URI for a local file it downloaded.
                    if self.get_file:
                        deref = self.get_file(
                            location,
                            obj.get("streamable", False),
                            self.streaming_allowed,
                        )
                    else:
                        deref = ab
                    if deref.startswith("file:"):
                        deref = schema_salad.ref_resolver.uri_file_path(deref)
                    if urlsplit(deref).scheme in ["http", "https"]:
                        deref = downloadHttpFile(location)
                    elif urlsplit(deref).scheme != "toilfile":
                        # Dereference symbolic links
                        st = os.lstat(deref)
                        while stat.S_ISLNK(st.st_mode):
                            logger.debug("ToilPathMapper following symlink %s", deref)
                            rl = os.readlink(deref)
                            deref = (
                                rl
                                if os.path.isabs(rl)
                                else os.path.join(os.path.dirname(deref), rl)
                            )
                            st = os.lstat(deref)

                    # If we didn't download something that is a toilfile:
                    # reference, we just pass that along.

                    """Link or copy files to their targets. Create them as needed."""

                    logger.debug(
                        "ToilPathMapper adding file mapping %s -> %s", deref, tgt
                    )

                    self._pathmap[location] = MapperEnt(
                        deref, tgt, "WritableFile" if copy else "File", staged
                    )

            # Handle all secondary files that need to be next to this one.
            self.visitlisting(
                cast(list[CWLObjectType], obj.get("secondaryFiles", [])),
                stagedir,
                basedir,
                copy=copy,
                staged=staged,
            )


class ToilSingleJobExecutor(cwltool.executors.SingleJobExecutor):
    """
    A SingleJobExecutor that does not assume it is at the top level of the workflow.

    We need this because otherwise every job thinks it is top level and tries
    to discover secondary files, which may exist when they haven't actually
    been passed at the top level and thus aren't supposed to be visible.
    """

    def run_jobs(
        self,
        process: Process,
        job_order_object: CWLObjectType,
        logger: logging.Logger,
        runtime_context: cwltool.context.RuntimeContext,
    ) -> None:
        """run_jobs from SingleJobExecutor, but not in a top level runtime context."""
        runtime_context.toplevel = False
        if isinstance(
            process, cwltool.command_line_tool.CommandLineTool
        ) and isinstance(
            process.make_job_runner(runtime_context), SingularityCommandLineJob
        ):
            # Set defaults for singularity cache environment variables, similar to what we do in wdltoil
            # Use the same place as the default singularity cache directory
            singularity_cache = os.path.join(os.path.expanduser("~"), ".singularity")
            os.environ["SINGULARITY_CACHEDIR"] = os.environ.get(
                "SINGULARITY_CACHEDIR", singularity_cache
            )

            # If singularity is detected, prepull the image to ensure locking
            (docker_req, docker_is_req) = process.get_requirement(
                feature="DockerRequirement"
            )
            with global_mutex(
                os.environ["SINGULARITY_CACHEDIR"], "toil_singularity_cache_mutex"
            ):
                SingularityCommandLineJob.get_image(
                    dockerRequirement=cast(dict[str, str], docker_req),
                    pull_image=runtime_context.pull_image,
                    force_pull=runtime_context.force_docker_pull,
                    tmp_outdir_prefix=runtime_context.tmp_outdir_prefix,
                )

        return super().run_jobs(process, job_order_object, logger, runtime_context)


class ToilTool:
    """Mixin to hook Toil into a cwltool tool type."""

    def __init__(self, *args: Any, **kwargs: Any) -> None:
        """
        Init hook to set up member variables.
        """
        super().__init__(*args, **kwargs)
        # Reserve a spot for the Toil job that ends up executing this tool.
        self._toil_job: Optional[Job] = None
        # Remember path mappers we have used so we can interrogate them later to find out what the job mapped.
        self._path_mappers: list[cwltool.pathmapper.PathMapper] = []

    def connect_toil_job(self, job: Job) -> None:
        """
        Attach the Toil tool to the Toil job that is executing it. This allows
        it to use the Toil job to stop at certain points if debugging flags are
        set.
        """
        self._toil_job = job

    def make_path_mapper(
        self,
        reffiles: list[Any],
        stagedir: str,
        runtimeContext: cwltool.context.RuntimeContext,
        separateDirs: bool,
    ) -> cwltool.pathmapper.PathMapper:
        """Create the appropriate PathMapper for the situation."""
        if getattr(runtimeContext, "bypass_file_store", False):
            # We only need to understand cwltool's supported URIs
            mapper = PathMapper(
                reffiles, runtimeContext.basedir, stagedir, separateDirs=separateDirs
            )
        else:
            # We need to be able to read from Toil-provided URIs
            mapper = ToilPathMapper(
                reffiles,
                runtimeContext.basedir,
                stagedir,
                separateDirs,
                get_file=getattr(runtimeContext, "toil_get_file", None),
                streaming_allowed=runtimeContext.streaming_allowed,
            )

        # Remember the path mappers
        self._path_mappers.append(mapper)
        return mapper

    def __str__(self) -> str:
        """Return string representation of this tool type."""
        return f'{self.__class__.__name__}({repr(getattr(self, "tool", {}).get("id", "???"))})'


class ToilCommandLineTool(ToilTool, cwltool.command_line_tool.CommandLineTool):
    """Subclass the cwltool command line tool to provide the custom ToilPathMapper."""

    def _initialworkdir(
        self, j: cwltool.job.JobBase, builder: cwltool.builder.Builder
    ) -> None:
        """
        Hook the InitialWorkDirRequirement setup to make sure that there are no
        name conflicts at the top level of the work directory.
        """

        # Set up the initial work dir with all its files
        super()._initialworkdir(j, builder)

        # The initial work dir listing is now in j.generatefiles["listing"]
        # Also j.generatefiles is a CWL Directory.
        # So check the initial working directory.
        logger.debug("Initial work dir: %s", j.generatefiles)
        ensure_no_collisions(
            j.generatefiles,
            "the job's working directory as specified by the InitialWorkDirRequirement",
        )

        if self._toil_job is not None:
            # Make a table of all the places we mapped files to when downloading the inputs.

            # We want to hint which host paths and container (if any) paths correspond
            host_and_job_paths: list[tuple[str, str]] = []

            for pm in self._path_mappers:
                for _, mapper_entry in pm.items_exclude_children():
                    # We know that mapper_entry.target as seen by the task is
                    # mapper_entry.resolved on the host.
                    host_and_job_paths.append(
                        (mapper_entry.resolved, mapper_entry.target)
                    )

            # Notice that we have downloaded our inputs. Explain which files
            # those are here and what the task will expect to call them.
            self._toil_job.files_downloaded_hook(host_and_job_paths)


class ToilExpressionTool(ToilTool, cwltool.command_line_tool.ExpressionTool):
    """Subclass the cwltool expression tool to provide the custom ToilPathMapper."""


def toil_make_tool(
    toolpath_object: CommentedMap,
    loadingContext: cwltool.context.LoadingContext,
) -> Process:
    """
    Emit custom ToilCommandLineTools.

    This factory function is meant to be passed to cwltool.load_tool().
    """
    if isinstance(toolpath_object, Mapping):
        if toolpath_object.get("class") == "CommandLineTool":
            return ToilCommandLineTool(toolpath_object, loadingContext)
        elif toolpath_object.get("class") == "ExpressionTool":
            return ToilExpressionTool(toolpath_object, loadingContext)
    return cwltool.workflow.default_make_tool(toolpath_object, loadingContext)


# When a file we want to have is missing, we can give it this sentinel location
# URI instead of raising an error right away, in case it is optional.
MISSING_FILE = "missing://"

DirectoryContents = dict[str, Union[str, "DirectoryContents"]]


def check_directory_dict_invariants(contents: DirectoryContents) -> None:
    """
    Make sure a directory structure dict makes sense. Throws an error
    otherwise.

    Currently just checks to make sure no empty-string keys exist.
    """

    for name, item in contents.items():
        if name == "":
            raise RuntimeError(
                "Found nameless entry in directory: " + json.dumps(contents, indent=2)
            )
        if isinstance(item, dict):
            check_directory_dict_invariants(item)


def decode_directory(
    dir_path: str,
) -> tuple[DirectoryContents, Optional[str], str]:
    """
    Decode a directory from a "toildir:" path to a directory (or a file in it).

    Returns the decoded directory dict, the remaining part of the path (which may be
    None), and the deduplication key string that uniquely identifies the
    directory.
    """
    if not dir_path.startswith("toildir:"):
        raise RuntimeError(f"Cannot decode non-directory path: {dir_path}")

    # We will decode the directory and then look inside it

    # Since this was encoded by upload_directory we know the
    # next piece is encoded JSON describing the directory structure,
    # and it can't contain any slashes.
    parts = dir_path[len("toildir:") :].split("/", 1)

    # Before the first slash is the encoded data describing the directory contents
    dir_data = parts[0]

    # Decode what to download
    contents = json.loads(
        base64.urlsafe_b64decode(dir_data.encode("utf-8")).decode("utf-8")
    )

    check_directory_dict_invariants(contents)

    if len(parts) == 1 or parts[1] == "/":
        # We didn't have any subdirectory
        return contents, None, dir_data
    else:
        # We have a path below this
        return contents, parts[1], dir_data


def encode_directory(contents: DirectoryContents) -> str:
    """
    Encode a directory from a "toildir:" path to a directory (or a file in it).

    Takes the directory dict, which is a dict from name to URI for a file or
    dict for a subdirectory.
    """

    check_directory_dict_invariants(contents)

    return "toildir:" + base64.urlsafe_b64encode(
        json.dumps(contents).encode("utf-8")
    ).decode("utf-8")


class ToilFsAccess(StdFsAccess):
    """
    Custom filesystem access class which handles toil filestore references.

    Normal file paths will be resolved relative to basedir, but 'toilfile:' and
    'toildir:' URIs will be fulfilled from the Toil file store.

    Also supports URLs supported by Toil job store implementations.
    """

    def __init__(
        self,
        basedir: str,
        file_store: Optional[AbstractFileStore] = None,
    ) -> None:
        """Create a FsAccess object for the given Toil Filestore and basedir."""
        self.file_store = file_store

        # Map encoded directory structures to where we downloaded them, so we
        # don't constantly redownload them.
        # Assumes nobody will touch our files via realpath, or that if they do
        # they know what will happen.
        # Also maps files and directories from external URLs to downloaded
        # locations.
        self.dir_to_download: dict[str, str] = {}

        super().__init__(basedir)

    def _abs(self, path: str) -> str:
        """
        Return a local absolute path for a file (no schema).

        Overwrites StdFsAccess._abs() to account for toil specific schema.
        """
        # TODO: Both we and the ToilPathMapper relate Toil paths to local
        # paths. But we don't share the same mapping, so accesses through
        # different mechanisms will produce different local copies.

        # Used to fetch a path to determine if a file exists in the inherited
        # StdFsAccess, (among other things) so this should not error on missing
        # files.
        # See: https://github.com/common-workflow-language/cwltool/blob/beab66d649dd3ee82a013322a5e830875e8556ba/cwltool/stdfsaccess.py#L43  # noqa B950

        parse = urlparse(path)
        if parse.scheme == "toilfile":
            # Is a Toil file

            if self.file_store is None:
                raise RuntimeError("URL requires a file store: " + path)

            destination = self.file_store.readGlobalFile(
                FileID.unpack(path[len("toilfile:") :]), symlink=True
            )
            logger.debug("Downloaded %s to %s", path, destination)
            if not os.path.exists(destination):
                raise RuntimeError(
                    f"{destination} does not exist after filestore read."
                )
        elif parse.scheme == "toildir":
            # Is a directory or relative to it

            if self.file_store is None:
                raise RuntimeError("URL requires a file store: " + path)

            # We will download the whole directory and then look inside it

            # Decode its contents, the path inside it to the file (if any), and
            # the key to use for caching the directory.
            contents, subpath, cache_key = decode_directory(path)
            logger.debug("Decoded directory contents: %s", contents)

            if cache_key not in self.dir_to_download:
                # Download to a temp directory.
                temp_dir = self.file_store.getLocalTempDir()
                temp_dir += "/toildownload"
                os.makedirs(temp_dir)

                logger.debug("ToilFsAccess downloading %s to %s", cache_key, temp_dir)

                # Save it all into this new temp directory.
                # Guaranteed to fill it with real files and not symlinks.
                download_structure(self.file_store, {}, {}, contents, temp_dir)

                # Make sure we use the same temp directory if we go traversing
                # around this thing.
                self.dir_to_download[cache_key] = temp_dir
            else:
                logger.debug("ToilFsAccess already has %s", cache_key)

            if subpath is None:
                # We didn't have any subdirectory, so just give back
                # the path to the root
                destination = self.dir_to_download[cache_key]
            else:
                # Navigate to the right subdirectory
                destination = self.dir_to_download[cache_key] + "/" + subpath
        elif parse.scheme == "file":
            # This is a File URL. Decode it to an actual path.
            destination = unquote(parse.path)
        elif parse.scheme == "":
            # This is just a local file and not a URL
            destination = path
        else:
            # The destination is something else.
            if URLAccess.get_is_directory(path):
                # Treat this as a directory
                if path not in self.dir_to_download:
                    logger.debug(
                        "ToilFsAccess fetching directory %s from a JobStore", path
                    )
                    dest_dir = mkdtemp()

                    # Recursively fetch all the files in the directory.
                    def download_to(url: str, dest: str) -> None:
                        if URLAccess.get_is_directory(url):
                            os.mkdir(dest)
                            for part in URLAccess.list_url(url):
                                download_to(
                                    os.path.join(url, part), os.path.join(dest, part)
                                )
                        else:
                            URLAccess.read_from_url(url, open(dest, "wb"))

                    download_to(path, dest_dir)
                    self.dir_to_download[path] = dest_dir

                destination = self.dir_to_download[path]
            else:
                # Treat this as a file.
                if path not in self.dir_to_download:
                    logger.debug("ToilFsAccess fetching file %s from a JobStore", path)
                    # Try to grab it with a jobstore implementation, and save it
                    # somewhere arbitrary.
                    dest_file = NamedTemporaryFile(delete=False)
                    URLAccess.read_from_url(path, dest_file)
                    dest_file.close()
                    self.dir_to_download[path] = dest_file.name
                destination = self.dir_to_download[path]
            logger.debug(
                "ToilFsAccess has JobStore-supported URL %s at %s", path, destination
            )

        # Now destination is a local file, so make sure we really do have an
        # absolute path
        destination = super()._abs(destination)
        return destination

    def glob(self, pattern: str) -> list[str]:
        parse = urlparse(pattern)
        if parse.scheme == "file":
            pattern = os.path.abspath(unquote(parse.path))
        elif parse.scheme == "":
            pattern = os.path.abspath(pattern)
        else:
            raise RuntimeError(
                f"Cannot efficiently support globbing on {parse.scheme} URIs"
            )

        # Actually do the glob
        return [schema_salad.ref_resolver.file_uri(f) for f in glob.glob(pattern)]

    def open(self, fn: str, mode: str) -> IO[Any]:
        if "w" in mode or "x" in mode or "+" in mode or "a" in mode:
            raise RuntimeError(f"Mode {mode} for opening {fn} involves writing")

        parse = urlparse(fn)
        if parse.scheme in ["", "file"]:
            # Handle local files
            return open(self._abs(fn), mode)
        elif parse.scheme == "toildir":
            contents, subpath, cache_key = decode_directory(fn)
            if cache_key in self.dir_to_download:
                # This is already available locally, so fall back on the local copy
                return open(self._abs(fn), mode)
            else:
                # We need to get the URI out of the virtual directory
                if subpath is None:
                    raise RuntimeError(f"{fn} is a toildir directory")
                uri = get_from_structure(contents, subpath)
                if not isinstance(uri, str):
                    raise RuntimeError(f"{fn} does not point to a file")
                # Recurse on that URI
                return self.open(uri, mode)
        elif parse.scheme == "toilfile":
            if self.file_store is None:
                raise RuntimeError("URL requires a file store: " + fn)
            # Streaming access to Toil file store files requires being inside a
            # context manager, which we can't require. So we need to download
            # the file.
            return open(self._abs(fn), mode)
        else:
            # This should be supported by a job store.
            byte_stream = URLAccess.open_url(fn)
            if "b" in mode:
                # Pass stream along in binary
                return byte_stream
            else:
                # Wrap it in a text decoder
                return io.TextIOWrapper(byte_stream, encoding="utf-8")

    def exists(self, path: str) -> bool:
        """Test for file existence."""
        parse = urlparse(path)
        if parse.scheme in ["", "file"]:
            # Handle local files
            # toil's _abs() throws errors when files are not found and cwltool's _abs() does not
            try:
                return os.path.exists(self._abs(path))
            except NoSuchFileException:
                return False
        elif parse.scheme == "toildir":
            contents, subpath, cache_key = decode_directory(path)
            if subpath is None:
                # The toildir directory itself exists
                return True
            uri = get_from_structure(contents, subpath)
            if uri is None:
                # It's not in the virtual directory, so it doesn't exist
                return False
            if isinstance(uri, dict):
                # Actually it's a subdirectory, so it exists.
                return True
            # We recurse and poll the URI directly to make sure it really exists
            return self.exists(uri)
        elif parse.scheme == "toilfile":
            # TODO: we assume CWL can't call deleteGlobalFile and so the file always exists
            return True
        else:
            # This should be supported by a job store.
            return URLAccess.url_exists(path)

    def size(self, path: str) -> int:
        parse = urlparse(path)
        if parse.scheme in ["", "file"]:
            return os.stat(self._abs(path)).st_size
        elif parse.scheme == "toildir":
            # Decode its contents, the path inside it to the file (if any), and
            # the key to use for caching the directory.
            contents, subpath, cache_key = decode_directory(path)

            # We can't get the size of just a directory.
            if subpath is None:
                raise RuntimeError(f"Attempted to check size of directory {path}")

            uri = get_from_structure(contents, subpath)

            # We ought to end up with a URI.
            if not isinstance(uri, str):
                raise RuntimeError(f"Did not find a file at {path}")
            return self.size(uri)
        elif parse.scheme == "toilfile":
            if self.file_store is None:
                raise RuntimeError("URL requires a file store: " + path)
            return self.file_store.getGlobalFileSize(
                FileID.unpack(path[len("toilfile:") :])
            )
        else:
            # This should be supported by a job store.
            size = URLAccess.get_size(path)
            if size is None:
                # get_size can be unimplemented or unavailable
                raise RuntimeError(f"Could not get size of {path}")
            return size

    def isfile(self, fn: str) -> bool:
        parse = urlparse(fn)
        if parse.scheme in ["file", ""]:
            return os.path.isfile(self._abs(fn))
        elif parse.scheme == "toilfile":
            # TODO: we assume CWL can't call deleteGlobalFile and so the file always exists
            return True
        elif parse.scheme == "toildir":
            contents, subpath, cache_key = decode_directory(fn)
            if subpath is None:
                # This is the toildir directory itself
                return False
            found = get_from_structure(contents, subpath)
            # If we find a string, that's a file
            # TODO: we assume CWL can't call deleteGlobalFile and so the file always exists
            return isinstance(found, str)
        else:
            return self.exists(fn) and not URLAccess.get_is_directory(fn)

    def isdir(self, fn: str) -> bool:
        logger.debug("ToilFsAccess checking type of %s", fn)
        parse = urlparse(fn)
        if parse.scheme in ["file", ""]:
            return os.path.isdir(self._abs(fn))
        elif parse.scheme == "toilfile":
            return False
        elif parse.scheme == "toildir":
            contents, subpath, cache_key = decode_directory(fn)
            if subpath is None:
                # This is the toildir directory itself.
                # TODO: We assume directories can't be deleted.
                return True
            found = get_from_structure(contents, subpath)
            # If we find a dict, that's a directory.
            # TODO: We assume directories can't be deleted.
            return isinstance(found, dict)
        else:
            status = URLAccess.get_is_directory(fn)
            logger.debug("AbstractJobStore said: %s", status)
            return status

    def listdir(self, fn: str) -> list[str]:
        # This needs to return full URLs for everything in the directory.
        # URLs are not allowed to end in '/', even for subdirectories.
        logger.debug("ToilFsAccess listing %s", fn)

        parse = urlparse(fn)
        if parse.scheme in ["file", ""]:
            # Find the local path
            directory = self._abs(fn)
            # Now list it (it is probably a directory)
            return [abspath(quote(entry), fn) for entry in os.listdir(directory)]
        elif parse.scheme == "toilfile":
            raise RuntimeError(f"Cannot list a file: {fn}")
        elif parse.scheme == "toildir":
            contents, subpath, cache_key = decode_directory(fn)
            here = contents
            if subpath is not None:
                got = get_from_structure(contents, subpath)
                if got is None:
                    raise RuntimeError(f"Cannot list nonexistent directory: {fn}")
                if isinstance(got, str):
                    raise RuntimeError(
                        f"Cannot list file or dubdirectory of a file: {fn}"
                    )
                here = got
            # List all the things in here and make full URIs to them
            return [os.path.join(fn, k) for k in here.keys()]
        else:
            return [
                os.path.join(fn, entry.rstrip("/"))
                for entry in URLAccess.list_url(fn)
            ]

    def join(self, path: str, *paths: str) -> str:
        # This falls back on os.path.join
        return super().join(path, *paths)

    def realpath(self, fn: str) -> str:
        # This also needs to be able to handle URLs, when cwltool uses it in
        # relocateOutputs and some of the outputs didn't come from a local file
        # but were passed through from inputs.
        return super().realpath(self._abs(fn))


def toil_get_file(
    file_store: AbstractFileStore,
    index: dict[str, str],
    existing: dict[str, str],
    uri: str,
    streamable: bool = False,
    streaming_allowed: bool = True,
    pipe_threads: Optional[list[tuple[Thread, int]]] = None,
) -> str:
    """
    Set up the given file or directory from the Toil jobstore at a file URI
    where it can be accessed locally.

    Run as part of the tool setup, inside jobs on the workers.
    Also used as part of reorganizing files to get them uploaded at the end of
    a tool.

    :param file_store: The Toil file store to download from.

    :param index: Maps from downloaded file path back to input Toil URI.

    :param existing: Maps from URI to downloaded file path.

    :param uri: The URI for the file to download.

    :param streamable: If the file is has 'streamable' flag set

    :param streaming_allowed: If streaming is allowed

    :param pipe_threads: List of threads responsible for streaming the data
        and open file descriptors corresponding to those files. Caller is responsible
        to close the file descriptors (to break the pipes) and join the threads
    """
    pipe_threads_real = pipe_threads or []
    # We can't use urlparse here because we need to handle the '_:' scheme and
    # urlparse sees that as a path and not a URI scheme.
    if uri.startswith("toildir:"):
        # This is a file in a directory, or maybe a directory itself.
        # See ToilFsAccess and upload_directory.
        # We will go look for the actual file in the encoded directory
        # structure which will tell us where the toilfile: name for the file is.

        parts = uri[len("toildir:") :].split("/")
        contents = json.loads(
            base64.urlsafe_b64decode(parts[0].encode("utf-8")).decode("utf-8")
        )

        for component in parts[1:]:
            if component != ".":
                # Index into the contents
                contents = contents[component]

        if isinstance(contents, str):
            # This is a reference to a file, so go get it.
            return toil_get_file(file_store, index, existing, contents)
        else:
            # We actually need to fetch the whole directory to a path somewhere.
            dest_path = file_store.getLocalTempDir()
            # Populate the directory
            download_structure(file_store, index, existing, contents, dest_path)
            # Return where we put it, but as a file:// URI
            return schema_salad.ref_resolver.file_uri(dest_path)
    elif uri.startswith("_:"):
        # Someone is asking us for an empty temp directory.
        # We need to check this before the file path case because urlsplit()
        # will call this a path with no scheme.
        dest_path = file_store.getLocalTempDir()
        return schema_salad.ref_resolver.file_uri(dest_path)
    elif uri.startswith("file:") or urlsplit(uri).scheme == "":
        # There's a file: scheme or no scheme, and we know this isn't a _: URL.

        # We need to support file: URIs and local paths, because we might be
        # involved in moving files around on the local disk when uploading
        # things after a job. We might want to catch cases where a leader
        # filesystem file URI leaks in here, but we can't, so we just rely on
        # the rest of the code to be correct.
        return uri
    else:
        # This is a toilfile: uri or other remote URI
        def write_to_pipe(
            file_store: AbstractFileStore, pipe_name: str, uri: str
        ) -> None:
            try:
                with open(pipe_name, "wb") as pipe:
                    if uri.startswith("toilfile:"):
                        # Stream from the file store
                        file_store_id = FileID.unpack(uri[len("toilfile:") :])
                        with file_store.readGlobalFileStream(file_store_id) as fi:
                            chunk_sz = 1024
                            while True:
                                data = fi.read(chunk_sz)
                                if not data:
                                    break
                                pipe.write(data)
                    else:
                        # Stream from some other URI
                        URLAccess.read_from_url(uri, pipe)
            except OSError as e:
                # The other side of the pipe may have been closed by the
                # reading thread, which is OK.
                if e.errno != errno.EPIPE:
                    raise

        if (
            streaming_allowed
            and streamable
            and not isinstance(file_store.jobStore, FileJobStore)
        ):
            logger.debug("Streaming file %s", uri)
            src_path = file_store.getLocalTempFileName()
            os.mkfifo(src_path)
            th = ExceptionalThread(
                target=write_to_pipe,
                args=(
                    file_store,
                    src_path,
                    uri,
                ),
            )
            th.start()
            pipe_threads_real.append((th, os.open(src_path, os.O_RDONLY)))
        else:
            # We need to do a real file
            if uri in existing:
                # Already did it
                src_path = existing[uri]
            else:
                if uri.startswith("toilfile:"):
                    # Download from the file store
                    file_store_id = FileID.unpack(uri[len("toilfile:") :])
                    src_path = file_store.readGlobalFile(file_store_id, symlink=True)
                else:
                    # Download from the URI via the job store.

                    # Figure out where it goes.
                    src_path = file_store.getLocalTempFileName()
                    # Open that path exclusively to make sure we created it
                    with open(src_path, "xb") as fh:
                        # Download into the file
                        size, executable = URLAccess.read_from_url(uri, fh)
                        if executable:
                            # Set the execute bit in the file's permissions
                            os.chmod(src_path, os.stat(src_path).st_mode | stat.S_IXUSR)

        index[src_path] = uri
        existing[uri] = src_path
        return schema_salad.ref_resolver.file_uri(src_path)


def convert_file_uri_to_toil_uri(
    applyFunc: Callable[[str], FileID],
    index: dict[str, str],
    existing: dict[str, str],
    file_uri: str,
) -> str:
    """
    Given a file URI, convert it to a toil file URI. Uses applyFunc to handle the conversion.

    Runs once on every unique file URI.

    'existing' is a set of files retrieved as inputs from toil_get_file. This
    ensures they are mapped back as the same name if passed through.

    Returns a toil uri path to the object.
    """
    # Toil fileStore reference
    if file_uri.startswith("toilfile:") or file_uri.startswith("toildir:"):
        return file_uri
    # File literal outputs with no path, we don't write these and will fail
    # with unsupportedRequirement when retrieving later with getFile
    elif file_uri.startswith("_:"):
        return file_uri
    elif file_uri.startswith(MISSING_FILE):
        # We cannot import a missing file
        raise FileNotFoundError(f"Could not find {file_uri[len(MISSING_FILE):]}")
    else:
        file_uri = existing.get(file_uri, file_uri)
        if file_uri not in index:
            try:
                index[file_uri] = "toilfile:" + applyFunc(file_uri).pack()
                existing[index[file_uri]] = file_uri
            except Exception as e:
                logger.error("Got exception '%s' while copying '%s'", e, file_uri)
                raise
        return index[file_uri]


def path_to_loc(obj: CWLObjectType) -> None:
    """
    Make a path into a location.

    (If a CWL object has a "path" and not a "location")
    """
    if "location" not in obj and "path" in obj:
        obj["location"] = obj["path"]
        del obj["path"]


def extract_file_uri_once(
    fileindex: dict[str, str],
    existing: dict[str, str],
    file_metadata: CWLObjectType,
    mark_broken: bool = False,
    skip_remote: bool = False,
) -> Optional[str]:
    """
    Extract the filename from a CWL file record.

    This function matches the predefined function signature in visit_files, which ensures
    that this function is called on all files inside a CWL object.

    Ensures no duplicate files are returned according to fileindex. If a file has not been resolved already (and had file:// prepended)
    then resolve symlinks.
    :param fileindex: Forward mapping of filename
    :param existing: Reverse mapping of filename. This function does not use this
    :param file_metadata: CWL file record
    :param mark_broken: Whether files should be marked as missing
    :param skip_remote: Whether to skip remote files
    :return:
    """
    location = cast(str, file_metadata["location"])
    if (
        location.startswith("toilfile:")
        or location.startswith("toildir:")
        or location.startswith("_:")
    ):
        return None
    if location in fileindex:
        file_metadata["location"] = fileindex[location]
        return None
    if not location and file_metadata["path"]:
        file_metadata["location"] = location = schema_salad.ref_resolver.file_uri(
            cast(str, file_metadata["path"])
        )
    if location.startswith("file://") and not os.path.isfile(
        schema_salad.ref_resolver.uri_file_path(location)
    ):
        if mark_broken:
            logger.debug("File %s is missing", file_metadata)
            file_metadata["location"] = location = MISSING_FILE + location
        else:
            raise cwl_utils.errors.WorkflowException(
                "File is missing: %s" % file_metadata
            )
    if location.startswith("file://") or not skip_remote:
        # This is a local file or a remote file
        if location not in fileindex:
            # These dictionaries are meant to keep track of what we're going to import
            # In the actual import, this is used as a bidirectional mapping from unvirtualized to virtualized
            # For this case, keep track of the files to prevent returning duplicate files
            # see write_file

            # If there is not a scheme, this file has not been resolved yet or is a URL.
            if not urlparse(location).scheme:
                rp = os.path.realpath(location)
            else:
                rp = location
            return rp
    return None


V = TypeVar("V", covariant=True)


class VisitFunc(Protocol[V]):
    def __call__(
        self,
        fileindex: dict[str, str],
        existing: dict[str, str],
        file_metadata: CWLObjectType,
        mark_broken: bool,
        skip_remote: bool,
    ) -> V: ...


def visit_files(
    func: VisitFunc[V],
    fs_access: StdFsAccess,
    fileindex: dict[str, str],
    existing: dict[str, str],
    cwl_object: Optional[CWLObjectType],
    mark_broken: bool = False,
    skip_remote: bool = False,
    bypass_file_store: bool = False,
) -> list[V]:
    """
    Prepare all files and directories.

    Will be executed from the leader or worker in the context of the given
    CWL tool, order, or output object to be used on the workers. Make
    sure their sizes are set and import all the files.

    Recurses inside directories using the fs_access to find files to upload and
    subdirectory structure to encode, even if their listings are not set or not
    recursive.

    Preserves any listing fields.

    If a file cannot be found (like if it is an optional secondary file that
    doesn't exist), fails, unless mark_broken is set, in which case it applies
    a sentinel location.

    Also does some miscellaneous normalization.

    :param import_function: The function used to upload a URI and get a
        Toil FileID for it.

    :param fs_access: the CWL FS access object we use to access the filesystem
        to find files to import. Needs to support the URI schemes used.

    :param fileindex: Forward map to fill in from file URI to Toil storage
        location, used by write_file to deduplicate writes.

    :param existing: Reverse map to fill in from Toil storage location to file
        URI. Not read from.

    :param cwl_object: CWL tool (or workflow order) we are importing files for

    :param mark_broken: If True, when files can't be imported because they e.g.
        don't exist, set their locations to MISSING_FILE rather than failing
        with an error.

    :param skp_remote: If True, leave remote URIs in place instead of importing
        files.

    :param bypass_file_store: If True, leave file:// URIs in place instead of
        importing files and directories.

    :param log_level: Log imported files at the given level.
    """
    func_return: list[Any] = list()
    tool_id = cwl_object.get("id", str(cwl_object)) if cwl_object else ""

    logger.debug("Importing files for %s", tool_id)
    logger.debug("Importing files in %s", cwl_object)

    # We need to upload all files to the Toil filestore, and encode structure
    # recursively into all Directories' locations. But we cannot safely alter
    # the listing fields of Directory objects, because the handling required by
    # the 1.2 conformance tests does not actually match the spec. See
    # <https://github.com/common-workflow-language/cwl-v1.2/issues/75#issuecomment-858477413>.
    #
    # We need to pass the conformance tests, and only cwltool really knows when
    # to make/destroy the listings in order to do that.

    # First do some preliminary preparation of metadata
    visit_class(cwl_object, ("File", "Directory"), path_to_loc)
    visit_class(cwl_object, ("File",), functools.partial(add_sizes, fs_access))
    normalizeFilesDirs(cwl_object)

    if bypass_file_store:
        # Don't go on to actually import files or encode contents for
        # directories.
        return func_return

    # Otherwise we actually want to put the things in the file store.

    def visit_file_or_directory_down(
        rec: CWLObjectType,
    ) -> Optional[list[CWLObjectType]]:
        """
        Visit each CWL File or Directory on the way down.

        For Files, do nothing.

        For Directories, return the listing key's value if present, or None if
        absent.

        Ensures that the directory's listing is filled in for at least the
        current level, so all direct child File and Directory objects will
        exist.

        Ensures that any child File or Directory objects from the original
        listing remain as child objects, so that they will be hit by the
        recursion.

        Ensures that no directory listings have name collisions.
        """
        if rec.get("class", None) == "File":
            # Nothing to do!
            return None
        elif rec.get("class", None) == "Directory":
            # Check the original listing for collisions
            ensure_no_collisions(cast(DirectoryType, rec))

            # Pull out the old listing, if any
            old_listing = cast(Optional[list[CWLObjectType]], rec.get("listing", None))

            if not cast(str, rec["location"]).startswith("_:"):
                # This is a thing we can list and not just a literal, so we
                # want to ensure that we have at least one level of listing.
                if "listing" in rec and rec["listing"] == []:
                    # Drop the existing listing because it is empty
                    del rec["listing"]
                if "listing" not in rec:
                    # Fill in one level of listing, so we can then traverse it.
                    get_listing(fs_access, rec, recursive=False)
                # Otherwise, we preserve the existing listing (including all
                # its original File objects that we need to process)

                # Check the new listing for collisions
                ensure_no_collisions(cast(DirectoryType, rec))

            return old_listing
        return None

    def visit_file_or_directory_up(
        rec: CWLObjectType,
        down_result: Optional[list[CWLObjectType]],
        child_results: list[DirectoryContents],
    ) -> DirectoryContents:
        """
        For a CWL File or Directory, make sure it is uploaded and it has a
        location that describes its contents as visible to fs_access.

        Replaces each Directory's listing with the down result for the
        directory, or removes it if the down result was None.

        Passes up the tree (and consumes as its second argument a list of)
        information about the directory structure. For a file, we get the
        information for all secondary files, and for a directory, we get a list
        of the information for all contained files and directories.

        The format is a dict from filename to either string Toil file URI, or
        contained similar dict for a subdirectory. We can reduce by joining
        everything into a single dict, when no filenames conflict.
        """
        if rec.get("class", None) == "File":
            # This is a CWL File

            result: DirectoryContents = {}
            # Run a function on the file and store the return
            func_return.append(
                func(
                    fileindex,
                    existing,
                    rec,
                    mark_broken=mark_broken,
                    skip_remote=skip_remote,
                )
            )

            # Make a record for this file under its name
            result[cast(str, rec["basename"])] = cast(str, rec["location"])

            for secondary_file_result in child_results:
                # Glom in the secondary files, if any
                result.update(secondary_file_result)

            return result

        elif rec.get("class", None) == "Directory":
            # This is a CWL Directory

            # Restore the original listing, or its absence
            rec["listing"] = cast(Optional[CWLOutputType], down_result)
            if rec["listing"] is None:
                del rec["listing"]

            # We know we have child results from a fully recursive listing.
            # Build them into a contents dict.
            contents: DirectoryContents = {}
            for child_result in child_results:
                # Keep each child file or directory or child file's secondary
                # file under its name
                contents.update(child_result)

            # Upload the directory itself, which will adjust its location.
            upload_directory(rec, contents, mark_broken=mark_broken)

            # Show those contents as being under our name in our parent.
            return {cast(str, rec["basename"]): contents}

        else:
            raise RuntimeError("Got unexpected class of object: " + str(rec))

    # Process each file and directory in a recursive traversal
    visit_cwl_class_and_reduce(
        cwl_object,
        ("File", "Directory"),
        visit_file_or_directory_down,
        visit_file_or_directory_up,
    )
    return func_return


def upload_directory(
    directory_metadata: CWLObjectType,
    directory_contents: DirectoryContents,
    mark_broken: bool = False,
) -> None:
    """
    Upload a Directory object.

    Ignores the listing (which may not be recursive and isn't safe or efficient
    to touch), and instead uses directory_contents, which is a recursive dict
    structure from filename to file URI or subdirectory contents dict.

    Makes sure the directory actually exists, and rewrites its location to be
    something we can use on another machine.

    If mark_broken is set, ignores missing directories and replaces them with
    directories containing the given (possibly empty) contents.

    We can't rely on the directory's listing as visible to the next tool as a
    complete recursive description of the files we will need to present to the
    tool, since some tools require it to be cleared or single-level but still
    expect to see its contents in the filesystem.
    """
    location = cast(str, directory_metadata["location"])
    if (
        location.startswith("toilfile:")
        or location.startswith("toildir:")
        or location.startswith("_:")
    ):
        # Already in Toil; nothing to do
        return
    if not location and directory_metadata["path"]:
        location = directory_metadata["location"] = schema_salad.ref_resolver.file_uri(
            cast(str, directory_metadata["path"])
        )
    if location.startswith("file://") and not os.path.isdir(
        schema_salad.ref_resolver.uri_file_path(location)
    ):
        if mark_broken:
            logger.debug("Directory %s is missing as a whole", directory_metadata)
        else:
            raise cwl_utils.errors.WorkflowException(
                "Directory is missing: %s" % directory_metadata["location"]
            )

    logger.debug(
        "Uploading directory at %s with contents %s",
        directory_metadata["location"],
        directory_contents,
    )

    # Say that the directory location is just its dumped contents.
    # TODO: store these listings as files in the filestore instead?
    directory_metadata["location"] = encode_directory(directory_contents)


def extract_and_convert_file_to_toil_uri(
    convertfunc: Callable[[str], FileID],
    fileindex: dict[str, str],
    existing: dict[str, str],
    file_metadata: CWLObjectType,
    mark_broken: bool = False,
    skip_remote: bool = False,
) -> None:
    """
    Extract the file URI out of a file object and convert it to a Toil URI.

    Runs convertfunc on the file URI to handle conversion.

    Is used to handle importing files into the jobstore.

    If a file doesn't exist, fails with an error, unless mark_broken is set, in
    which case the missing file is given a special sentinel location.

    Unless skip_remote is set, also run on remote files and sets their locations
    to toil URIs as well.
    """
    location = extract_file_uri_once(
        fileindex, existing, file_metadata, mark_broken, skip_remote
    )
    if location is not None:
        file_metadata["location"] = convert_file_uri_to_toil_uri(
            convertfunc, fileindex, existing, location
        )

    logger.debug("Sending file at: %s", file_metadata["location"])


def writeGlobalFileWrapper(file_store: AbstractFileStore, fileuri: str) -> FileID:
    """Wrap writeGlobalFile to accept file:// URIs."""
    fileuri = fileuri if ":/" in fileuri else f"file://{fileuri}"
    return file_store.writeGlobalFile(schema_salad.ref_resolver.uri_file_path(fileuri))


def remove_empty_listings(rec: CWLObjectType) -> None:
    if rec.get("class") != "Directory":
        finddirs: list[CWLObjectType] = []
        visit_class(rec, ("Directory",), finddirs.append)
        for f in finddirs:
            remove_empty_listings(f)
        return
    if "listing" in rec and rec["listing"] == []:
        del rec["listing"]
        return


class CWLNamedJob(Job):
    """
    Base class for all CWL jobs that do user work, to give them useful names.
    """

    def __init__(
        self,
        cores: Union[float, None] = 1,
        memory: Union[int, str, None] = "1GiB",
        disk: Union[int, str, None] = "1MiB",
        accelerators: Optional[list[AcceleratorRequirement]] = None,
        preemptible: Optional[bool] = None,
        tool_id: Optional[str] = None,
        parent_name: Optional[str] = None,
        subjob_name: Optional[str] = None,
        local: Optional[bool] = None,
    ) -> None:
        """
        Make a new job and set up its requirements and naming.

        :param tool_id: Full CWL tool ID for the job, if applicable.
        :param parent_name: Shortened name of the parent CWL job, if applicable.
        :param subjob_name: Name qualifier for when one CWL tool becomes multiple jobs.
        """

        # Get the name of the class we are, as a final fallback or a name
        # component.
        class_name = self.__class__.__name__

        name_parts = []

        if parent_name is not None:
            # Scope to parent
            name_parts.append(parent_name)
        if tool_id is not None:
            # Start with the short name of the tool
            name_parts.append(shortname(tool_id))
        if subjob_name is not None:
            # We aren't this whole thing, we're a sub-component
            name_parts.append(subjob_name)
        if tool_id is None and subjob_name is None:
            # We need something. Put the class.
            name_parts.append(class_name)

        # String together the hierarchical name
        unit_name = ".".join(name_parts)

        # Display as that along with the class
        display_name = f"{class_name} {unit_name}"

        # Set up the job with the right requirements and names.
        super().__init__(
            cores=cores,
            memory=memory,
            disk=disk,
            accelerators=accelerators,
            preemptible=preemptible,
            unitName=unit_name,
            displayName=display_name,
            local=local,
        )


class ResolveIndirect(CWLNamedJob):
    """
    Helper Job.

    Accepts an unresolved dict (containing promises) and produces a dictionary
    of actual values.
    """

    def __init__(
        self, cwljob: Promised[CWLObjectType], parent_name: Optional[str] = None
    ):
        """Store the dictionary of promises for later resolution."""
        super().__init__(parent_name=parent_name, subjob_name="_resolve", local=True)
        self.cwljob = cwljob

    def run(self, file_store: AbstractFileStore) -> CWLObjectType:
        """Evaluate the promises and return their values."""
        return resolve_dict_w_promises(unwrap(self.cwljob))


def toilStageFiles(
    toil: Toil,
    cwljob: Union[CWLObjectType, list[CWLObjectType]],
    outdir: str,
    destBucket: Union[str, None] = None,
    log_level: int = logging.DEBUG,
) -> None:
    """
    Copy input files out of the global file store and update location and path.

    :param destBucket: If set, export to this base URL instead of to the local
           filesystem.

    :param log_level: Log each file transferred at the given level.
    """

    def _collectDirEntries(
        obj: Union[CWLObjectType, list[CWLObjectType]]
    ) -> Iterator[CWLObjectType]:
        if isinstance(obj, dict):
            if obj.get("class") in ("File", "Directory"):
                yield obj
                yield from _collectDirEntries(obj.get("secondaryFiles", []))
            else:
                for sub_obj in obj.values():
                    yield from _collectDirEntries(sub_obj)
        elif isinstance(obj, list):
            for sub_obj in obj:
                yield from _collectDirEntries(sub_obj)

    # This is all the CWL File and Directory objects we need to export.
    jobfiles = list(_collectDirEntries(cwljob))

    def _realpath(
        ob: CWLObjectType,
    ) -> None:
        location = cast(str, ob["location"])
        if location.startswith("file:"):
            ob["location"] = file_uri(os.path.realpath(uri_file_path(location)))
            logger.debug("realpath %s" % ob["location"])

    visit_class(jobfiles, ("File", "Directory"), _realpath)

    # Now we need to save all the output files and directories.
    # We shall use a ToilPathMapper.
    pm = ToilPathMapper(
        jobfiles,
        "",
        outdir,
        separateDirs=False,
        stage_listing=True,
    )
    for _, p in pm.items():
        if p.staged:
            # We're supposed to copy/expose something.
            # Note that we have to handle writable versions of everything
            # because sometimes we might make them in the PathMapper even if
            # not instructed to copy.
            if destBucket:
                # We are saving to a bucket, directories are fake.
                if p.type in [
                    "File",
                    "CreateFile",
                    "WritableFile",
                    "CreateWritableFile",
                ]:
                    # Directories don't need to be created if we're exporting to a bucket
                    baseName = p.target[len(outdir) :]
                    file_id_or_contents = p.resolved

                    if p.type in [
                        "CreateFile",
                        "CreateWritableFile",
                    ]:  # TODO: CreateFile for buckets is not under testing
                        with NamedTemporaryFile() as f:
                            # Make a file with the right contents
                            f.write(file_id_or_contents.encode("utf-8"))
                            f.close()
                            # Import it and pack up the file ID so we can turn around and export it.
                            file_id_or_contents = (
                                "toilfile:"
                                + toil.import_file(f.name, symlink=False).pack()
                            )

                    if file_id_or_contents.startswith("toildir:"):
                        # Get the directory contents and the path into them, if any
                        here, subpath, _ = decode_directory(file_id_or_contents)
                        if subpath is not None:
                            for part in subpath.split("/"):
                                here = cast(DirectoryContents, here[part])
                        # At the end we should get a direct toilfile: URI
                        file_id_or_contents = cast(str, here)

                    # This might be an e.g. S3 URI now
                    if not file_id_or_contents.startswith("toilfile:"):
                        # We need to import it so we can export it.
                        # TODO: Use direct S3 to S3 copy on exports as well
                        file_id_or_contents = (
                            "toilfile:"
                            + toil.import_file(
                                file_id_or_contents, symlink=False
                            ).pack()
                        )

                    if file_id_or_contents.startswith("toilfile:"):
                        # This is something we can export
                        # TODO: Do we need to urlencode the parts before sending them to S3?
                        dest_url = "/".join(
                            s.strip("/") for s in [destBucket, baseName]
                        )
                        logger.log(log_level, "Saving %s...", dest_url)
                        toil.export_file(
                            FileID.unpack(file_id_or_contents[len("toilfile:") :]),
                            dest_url,
                        )
                    # TODO: can a toildir: "file" get here?
            else:
                # We are saving to the filesystem.
                dest_url = "file://" + quote(p.target)

                # We only really need export_file for actual files.
                if not os.path.exists(p.target) and p.type in [
                    "Directory",
                    "WritableDirectory",
                ]:
                    os.makedirs(p.target)
                if p.type in ["File", "WritableFile"]:
                    if p.resolved.startswith("/"):
                        # Probably staging and bypassing file store. Just copy.
                        logger.log(log_level, "Saving %s...", dest_url)
                        os.makedirs(os.path.dirname(p.target), exist_ok=True)
                        try:
                            shutil.copyfile(p.resolved, p.target)
                        except shutil.SameFileError:
                            # If outdir isn't set and we're passing through an input file/directory as the output,
                            # the file doesn't need to be copied because it is already there
                            pass
                    else:
                        uri = p.resolved
                        if not uri.startswith("toilfile:"):
                            # We need to import so we can export
                            uri = (
                                "toilfile:"
                                + toil.import_file(uri, symlink=False).pack()
                            )

                        # Actually export from the file store
                        logger.log(log_level, "Saving %s...", dest_url)
                        os.makedirs(os.path.dirname(p.target), exist_ok=True)
                        toil.export_file(
                            FileID.unpack(uri[len("toilfile:") :]),
                            dest_url,
                        )
                if p.type in [
                    "CreateFile",
                    "CreateWritableFile",
                ]:
                    # We just need to make a file with particular contents
                    logger.log(log_level, "Saving %s...", dest_url)
                    os.makedirs(os.path.dirname(p.target), exist_ok=True)
                    with open(p.target, "wb") as n:
                        n.write(p.resolved.encode("utf-8"))

    def _check_adjust(f: CWLObjectType) -> CWLObjectType:
        # Figure out where the path mapper put this
        mapped_location: MapperEnt = pm.mapper(cast(str, f["location"]))
        if destBucket:
            # Make the location point to the destination bucket.
            # Reconstruct the path we exported to.
            base_name = mapped_location.target[len(outdir) :]
            dest_url = "/".join(s.strip("/") for s in [destBucket, base_name])
            # And apply it
            f["location"] = dest_url
        else:
            # Make the location point to the place we put this thing on the
            # local filesystem.
            f["location"] = schema_salad.ref_resolver.file_uri(mapped_location.target)
            f["path"] = mapped_location.target

        if "contents" in f:
            del f["contents"]
        return f

    visit_class(cwljob, ("File", "Directory"), _check_adjust)


class CWLJobWrapper(CWLNamedJob):
    """
    Wrap a CWL job that uses dynamic resources requirement.

    When executed, this creates a new child job which has the correct resource
    requirement set.
    """

    def __init__(
        self,
        tool: Process,
        cwljob: CWLObjectType,
        runtime_context: cwltool.context.RuntimeContext,
        parent_name: Optional[str],
        conditional: Union[Conditional, None] = None,
    ):
        """Store our context for later evaluation."""
        super().__init__(
            tool_id=tool.tool.get("id"),
            parent_name=parent_name,
            subjob_name="_wrapper",
            local=True,
        )
        self.cwltool = tool
        self.cwljob = cwljob
        self.runtime_context = runtime_context
        self.conditional = conditional or Conditional()
        self.parent_name = parent_name

    def run(self, file_store: AbstractFileStore) -> Any:
        """Create a child job with the correct resource requirements set."""
        cwljob = resolve_dict_w_promises(self.cwljob, file_store)

        # Check confitional to license full evaluation of job inputs.
        if self.conditional.is_false(cwljob):
            return self.conditional.skipped_outputs()

        fill_in_defaults(
            self.cwltool.tool["inputs"],
            cwljob,
            self.runtime_context.make_fs_access(self.runtime_context.basedir or ""),
        )
        # Don't forward the conditional. We checked it already.
        realjob = CWLJob(
            tool=self.cwltool,
            cwljob=cwljob,
            runtime_context=self.runtime_context,
            parent_name=self.parent_name,
        )
        self.addChild(realjob)
        return realjob.rv()


class CWLJob(CWLNamedJob):
    """Execute a CWL tool using cwltool.executors.SingleJobExecutor."""

    def __init__(
        self,
        tool: Process,
        cwljob: CWLObjectType,
        runtime_context: cwltool.context.RuntimeContext,
        parent_name: Optional[str] = None,
        conditional: Union[Conditional, None] = None,
    ):
        """Store the context for later execution."""
        self.cwltool = tool
        self.conditional = conditional or Conditional()

        if runtime_context.builder:
            self.builder = runtime_context.builder
        else:
            self.builder = cwltool.builder.Builder(
                job=cwljob,
                files=[],
                bindings=[],
                schemaDefs={},
                names=Names(),
                requirements=self.cwltool.requirements,
                hints=[],
                resources={},
                mutation_manager=runtime_context.mutation_manager,
                formatgraph=tool.formatgraph,
                make_fs_access=cast(type[StdFsAccess], runtime_context.make_fs_access),
                fs_access=runtime_context.make_fs_access(""),
                job_script_provider=runtime_context.job_script_provider,
                timeout=runtime_context.eval_timeout,
                debug=runtime_context.debug,
                js_console=runtime_context.js_console,
                force_docker_pull=False,
                loadListing=determine_load_listing(tool),
                outdir="",
                tmpdir=DEFAULT_TMPDIR,
                stagedir="/var/lib/cwl",  # TODO: use actual defaults here
                cwlVersion=cast(str, self.cwltool.metadata["cwlVersion"]),
                container_engine=get_container_engine(runtime_context),
            )

        req = tool.evalResources(self.builder, runtime_context)

        tool_own_resources = tool.get_requirement("ResourceRequirement")[0] or {}
        if "ramMin" in tool_own_resources or "ramMax" in tool_own_resources:
            # The tool is actually asking for memory.
            memory = int(req["ram"] * (2**20))
        else:
            # The tool is getting a default ram allocation.
            if getattr(runtime_context, "cwl_default_ram"):
                # We will respect the CWL spec and apply the default cwltool
                # computed, which might be different than Toil's default.
                memory = int(req["ram"] * (2**20))
            else:
                # We use a None requirement and the Toil default applies.
                memory = None

        accelerators: Optional[list[AcceleratorRequirement]] = None
        if req.get("cudaDeviceCount", 0) > 0:
            # There's a CUDARequirement, which cwltool processed for us
            # TODO: How is cwltool deciding what value to use between min and max?
            accelerators = [
                {
                    "kind": "gpu",
                    "api": "cuda",
                    "count": cast(int, req["cudaDeviceCount"]),
                }
            ]

        # cwltool doesn't handle http://arvados.org/cwl#UsePreemptible as part
        # of its resource logic so we have to do it manually.
        #
        # Note that according to
        # https://github.com/arvados/arvados/blob/48a0d575e6de34bcda91c489e4aa98df291a8cca/sdk/cwl/arvados_cwl/arv-cwl-schema-v1.1.yml#L345
        # this can only be a literal boolean! cwltool doesn't want to evaluate
        # expressions in the value for us like it does for CUDARequirement
        # which has a schema which allows for CWL expressions:
        # https://github.com/common-workflow-language/cwltool/blob/1573509eea2faa3cd1dc959224e52ff1d796d3eb/cwltool/extensions.yml#L221
        #
        # By default we have default preemptibility.
        preemptible: Optional[bool] = None
        preemptible_req, _ = tool.get_requirement(
            "http://arvados.org/cwl#UsePreemptible"
        )
        if preemptible_req:
            if "usePreemptible" not in preemptible_req:
                # If we have a requirement it has to have the value
                raise ValidationException(
                    f"Unacceptable syntax for http://arvados.org/cwl#UsePreemptible: "
                    f"expected key usePreemptible but got: {preemptible_req}"
                )
            parsed_value = preemptible_req["usePreemptible"]
            if isinstance(parsed_value, str) and (
                "$(" in parsed_value or "${" in parsed_value
            ):
                # Looks like they tried to use an expression
                raise ValidationException(
                    f"Unacceptable value for usePreemptible in http://arvados.org/cwl#UsePreemptible: "
                    f"expected true or false but got what appears to be an expression: {repr(parsed_value)}. "
                    f"Note that expressions are not allowed here by Arvados's schema."
                )
            if not isinstance(parsed_value, bool):
                # If we have a value it has to be a bool flag
                raise ValidationException(
                    f"Unacceptable value for usePreemptible in http://arvados.org/cwl#UsePreemptible: "
                    f"expected true or false but got: {repr(parsed_value)}"
                )
            preemptible = parsed_value

        # We always need space for the temporary files for the job
        total_disk = cast(int, req["tmpdirSize"]) * (2**20)
        if not getattr(runtime_context, "bypass_file_store", False):
            # If using the Toil file store, we also need space for the output
            # files, which may need to be stored locally and copied off the
            # node.
            total_disk += cast(int, req["outdirSize"]) * (2**20)
        # If not using the Toil file store, output files just go directly to
        # their final homes their space doesn't need to be accounted per-job.

        super().__init__(
            cores=req["cores"],
            memory=memory,
            disk=int(total_disk),
            accelerators=accelerators,
            preemptible=preemptible,
            tool_id=self.cwltool.tool["id"],
            parent_name=parent_name,
            local=isinstance(tool, cwltool.command_line_tool.ExpressionTool),
        )

        self.cwljob = cwljob
        self.runtime_context = runtime_context
        self.step_inputs = self.cwltool.tool["inputs"]
        self.workdir: str = runtime_context.workdir  # type: ignore[attr-defined]

    def required_env_vars(self, cwljob: Any) -> Iterator[tuple[str, str]]:
        """Yield environment variables from EnvVarRequirement."""
        if isinstance(cwljob, dict):
            if cwljob.get("class") == "EnvVarRequirement":
                for t in cwljob.get("envDef", {}):
                    yield t["envName"], cast(str, self.builder.do_eval(t["envValue"]))
            for v in cwljob.values():
                yield from self.required_env_vars(v)
        if isinstance(cwljob, list):
            for env_var in cwljob:
                yield from self.required_env_vars(env_var)

    def populate_env_vars(self, cwljob: CWLObjectType) -> dict[str, str]:
        """
        Prepare environment variables necessary at runtime for the job.

        Env vars specified in the CWL "requirements" section should already be
        loaded in self.cwltool.requirements, however those specified with
        "EnvVarRequirement" take precedence and are only populated here. Therefore,
        this not only returns a dictionary with all evaluated "EnvVarRequirement"
        env vars, but checks self.cwltool.requirements for any env vars with the
        same name and replaces their value with that found in the
        "EnvVarRequirement" env var if it exists.
        """
        self.builder.job = cwljob
        required_env_vars = {}
        # iterate over EnvVarRequirement env vars, if any
        for k, v in self.required_env_vars(cwljob):
            required_env_vars[k] = (
                v  # will tell cwltool which env vars to take from the environment
            )
            os.environ[k] = v
            # needs to actually be populated in the environment as well or
            # they're not used

        # EnvVarRequirement env vars take priority over those specified with
        # "requirements" so cwltool.requirements need to be overwritten if an
        # env var with the same name is found
        for req in self.cwltool.requirements:
            if req["class"] == "EnvVarRequirement":
                envDefs = cast(list[dict[str, str]], req["envDef"])
                for env_def in envDefs:
                    env_name = env_def["envName"]
                    if env_name in required_env_vars:
                        env_def["envValue"] = required_env_vars[env_name]
        return required_env_vars

    def run(self, file_store: AbstractFileStore) -> Any:
        """Execute the CWL document."""
        # Adjust cwltool's logging to conform to Toil's settings.
        # We need to make sure this happens in every worker process before we
        # do CWL things.
        cwllogger.removeHandler(defaultStreamHandler)
        cwllogger.setLevel(logger.getEffectiveLevel())

        logger.debug("Loaded order:\n%s", self.cwljob)

        cwljob = resolve_dict_w_promises(self.cwljob, file_store)

        if self.conditional.is_false(cwljob):
            return self.conditional.skipped_outputs()

        fill_in_defaults(
            self.step_inputs, cwljob, self.runtime_context.make_fs_access("")
        )

        required_env_vars = self.populate_env_vars(cwljob)

        immobile_cwljob_dict = copy.deepcopy(cwljob)
        for inp_id in immobile_cwljob_dict.keys():
            found = False
            for field in cast(
                list[dict[str, str]], self.cwltool.inputs_record_schema["fields"]
            ):
                if field["name"] == inp_id:
                    found = True
            if not found:
                cwljob.pop(inp_id)

        # Make sure there aren't any empty listings in directories; they might
        # interfere with the generation of listings of the correct depth by
        # cwltool
        adjustDirObjs(
            cwljob,
            functools.partial(remove_empty_listings),
        )

        index: dict[str, str] = {}
        existing: dict[str, str] = {}

        # Prepare the run instructions for cwltool
        runtime_context = self.runtime_context.copy()

        runtime_context.basedir = os.getcwd()
        runtime_context.preserve_environment = required_env_vars

        # When the tool makes its own PathMappers with make_path_mapper, they
        # will come and grab this function for fetching files from the Toil
        # file store. pipe_threads is used for keeping track of separate
        # threads launched to stream files around.
        pipe_threads: list[tuple[Thread, int]] = []
        setattr(
            runtime_context,
            "toil_get_file",
            functools.partial(
                toil_get_file, file_store, index, existing, pipe_threads=pipe_threads
            ),
        )

        if not getattr(runtime_context, "bypass_file_store", False):
            # Exports temporary directory for batch systems that reset TMPDIR
            os.environ["TMPDIR"] = os.path.realpath(file_store.getLocalTempDir())
            # Make sure temporary files and output files are generated in
            # FileStore-provided places that go away when the job ends.
            runtime_context.outdir = os.path.join(file_store.getLocalTempDir(), "out")
            os.mkdir(runtime_context.outdir)
            # Just keep the temporary output prefix under the job's local temp dir.
            #
            # If we maintain our own system of nested temp directories, we won't
            # know when all the jobs using a higher-level directory are ready for
            # it to be deleted. The local temp dir, under Toil's workDir, will be
            # cleaned up by Toil.
            runtime_context.tmp_outdir_prefix = os.path.join(
                file_store.getLocalTempDir(), "tmp-out"
            )

            runtime_context.tmpdir_prefix = file_store.getLocalTempDir()

            # Intercept file and directory access not already done through the
            # tool's make_path_mapper(), and support the URIs we define for
            # stuff in Toil's FileStore. We need to plug in a make_fs_access
            # function and a path_mapper type or factory function.

            runtime_context.make_fs_access = cast(
                type[StdFsAccess],
                functools.partial(ToilFsAccess, file_store=file_store),
            )

            runtime_context.path_mapper = functools.partial(  # type: ignore[assignment]
                ToilPathMapper,
                get_file=getattr(runtime_context, "toil_get_file"),
                streaming_allowed=runtime_context.streaming_allowed,
            )

        # Collect standard output and standard error somewhere if they don't go to files.
        # We need to keep two FDs to these because cwltool will close what we give it.
        default_stdout = TemporaryFile()
        runtime_context.default_stdout = os.fdopen(
            os.dup(default_stdout.fileno()), "wb"
        )
        default_stderr = TemporaryFile()
        runtime_context.default_stderr = os.fdopen(
            os.dup(default_stderr.fileno()), "wb"
        )

        process_uuid = uuid.uuid4()  # noqa F841
        started_at = datetime.datetime.now()  # noqa F841

        logger.debug("Output disposition: %s", runtime_context.move_outputs)

        logger.debug("Running tool %s with order: %s", self.cwltool, self.cwljob)

        runtime_context.name = self.description.unitName

        if isinstance(self.cwltool, ToilTool):
            # Connect the CWL tool to us so it can call into the Toil job when
            # it reaches points where we might need to debug it.
            self.cwltool.connect_toil_job(self)

        status = "did_not_run"
        try:
            output, status = ToilSingleJobExecutor().execute(
                process=self.cwltool,
                job_order_object=cwljob,
                runtime_context=runtime_context,
                logger=cwllogger,
            )
        finally:
            ended_at = datetime.datetime.now()  # noqa F841

            # Log any output/error data
            default_stdout.seek(0, os.SEEK_END)
            if default_stdout.tell() > 0:
                default_stdout.seek(0)
                file_store.log_user_stream(
                    self.description.unitName + ".stdout", default_stdout
                )
                if status != "success":
                    default_stdout.seek(0)
                    logger.error(
                        "Failed command standard output:\n%s",
                        default_stdout.read().decode("utf-8", errors="replace"),
                    )
            default_stderr.seek(0, os.SEEK_END)
            if default_stderr.tell():
                default_stderr.seek(0)
                file_store.log_user_stream(
                    self.description.unitName + ".stderr", default_stderr
                )
                if status != "success":
                    default_stderr.seek(0)
                    logger.error(
                        "Failed command standard error:\n%s",
                        default_stderr.read().decode("utf-8", errors="replace"),
                    )

        if status != "success":
            raise cwl_utils.errors.WorkflowException(status)

        for t, fd in pipe_threads:
            os.close(fd)
            t.join()

        # Get ahold of the filesystem
        fs_access = runtime_context.make_fs_access(runtime_context.basedir)

        # And a file importer that can go from a file:// URI to a Toil FileID
        def file_import_function(url: str, log_level: int = logging.DEBUG) -> FileID:
            logger.log(log_level, "Loading %s...", url)
            return writeGlobalFileWrapper(file_store, url)

        file_upload_function = functools.partial(
            extract_and_convert_file_to_toil_uri, file_import_function
        )

        # Upload all the Files and set their and the Directories' locations, if
        # needed.
        visit_files(
            file_upload_function,
            fs_access,
            index,
            existing,
            output,
            bypass_file_store=getattr(runtime_context, "bypass_file_store", False),
        )

        logger.debug("Emitting output: %s", output)

        file_store.log_to_leader(f"CWL step complete: {runtime_context.name}")

        # metadata[process_uuid] = {
        #     'started_at': started_at,
        #     'ended_at': ended_at,
        #     'job_order': cwljob,
        #     'outputs': output,
        #     'internal_name': self.jobName
        # }
        return output


def get_container_engine(runtime_context: cwltool.context.RuntimeContext) -> str:
    if runtime_context.podman:
        return "podman"
    elif runtime_context.singularity:
        return "singularity"
    return "docker"


def makeRootJob(
    tool: Process,
    jobobj: CWLObjectType,
    runtime_context: cwltool.context.RuntimeContext,
    initialized_job_order: CWLObjectType,
    options: Namespace,
    toil: Toil,
) -> CWLNamedJob:
    """
    Create the Toil root Job object for the CWL tool. Is the same as makeJob() except this also handles import logic.

    Actually creates what might be a subgraph of two jobs. The second of which may be the follow on of the first.
    If only one job is created, it is returned twice.

    :return:
    """
    if options.run_imports_on_workers:
        filenames = extract_workflow_inputs(options, initialized_job_order, tool)
        metadata = get_file_sizes(
            filenames, toil._jobStore, include_remote_files=options.reference_inputs
        )

        # Mapping of files to metadata for files that will be imported on the worker
        # This will consist of files that we were able to get a file size for
        worker_metadata: dict[str, FileMetadata] = dict()
        # Mapping of files to metadata for files that will be imported on the leader
        # This will consist of files that we were not able to get a file size for
        leader_metadata = dict()
        for filename, file_data in metadata.items():
            if file_data[2] is None:  # size
                leader_metadata[filename] = file_data
            else:
                worker_metadata[filename] = file_data

        if worker_metadata:
            logger.info(
                "Planning to import %s files on workers",
                len(worker_metadata),
            )

        # import the files for the leader first
        path_to_fileid = WorkerImportJob.import_files(
            list(leader_metadata.keys()), toil._jobStore
        )

        # Because installing the imported files expects all files to have been
        # imported, we don't do that here; we combine the leader imports and
        # the worker imports and install them all at once.

        import_job = CWLImportWrapper(
            initialized_job_order, tool, runtime_context, worker_metadata, path_to_fileid, options
        )
        return import_job
    else:
        import_workflow_inputs(
            toil._jobStore,
            options,
            initialized_job_order=initialized_job_order,
            tool=tool,
        )
        root_job, followOn = makeJob(
            tool, jobobj, runtime_context, None, None
        )  # toplevel, no name needed
        root_job.cwljob = initialized_job_order
        return root_job


def makeJob(
    tool: Process,
    jobobj: CWLObjectType,
    runtime_context: cwltool.context.RuntimeContext,
    parent_name: Optional[str],
    conditional: Union[Conditional, None],
) -> Union[
    tuple["CWLWorkflow", ResolveIndirect],
    tuple[CWLJob, CWLJob],
    tuple[CWLJobWrapper, CWLJobWrapper],
]:
    """
    Create the correct Toil Job object for the CWL tool.

    Actually creates what might be a subgraph of two jobs. The second of which may be the follow on of the first.
    If only one job is created, it is returned twice.

    Types: workflow, job, or job wrapper for dynamic resource requirements.

    :return: "wfjob, followOn" if the input tool is a workflow, and "job, job" otherwise
    """
    logger.debug("Make job for tool: %s", tool.tool["id"])
    scan_for_unsupported_requirements(
        tool, bypass_file_store=getattr(runtime_context, "bypass_file_store", False)
    )
    if tool.tool["class"] == "Workflow":
        wfjob = CWLWorkflow(
            cast(cwltool.workflow.Workflow, tool),
            jobobj,
            runtime_context,
            parent_name=parent_name,
            conditional=conditional,
        )
        followOn = ResolveIndirect(wfjob.rv(), parent_name=wfjob.description.unitName)
        wfjob.addFollowOn(followOn)
        return wfjob, followOn
    else:
        # Decied if we have any requirements we care about that are dynamic
        REQUIREMENT_TYPES = [
            "ResourceRequirement",
            "http://commonwl.org/cwltool#CUDARequirement",
        ]
        for requirement_type in REQUIREMENT_TYPES:
            req, _ = tool.get_requirement(requirement_type)
            if req:
                for r in req.values():
                    if isinstance(r, str) and ("$(" in r or "${" in r):
                        # One of the keys in this requirement has a text substitution in it.
                        # TODO: This is not a real lex!

                        # Found a dynamic resource requirement so use a job wrapper
                        job_wrapper = CWLJobWrapper(
                            cast(ToilCommandLineTool, tool),
                            jobobj,
                            runtime_context,
                            parent_name=parent_name,
                            conditional=conditional,
                        )
                        return job_wrapper, job_wrapper
        # Otherwise, all requirements are known now.
        job = CWLJob(
            tool,
            jobobj,
            runtime_context,
            parent_name=parent_name,
            conditional=conditional,
        )
        return job, job


class CWLScatter(Job):
    """
    Implement workflow scatter step.

    When run, this creates a child job for each parameterization of the scatter.
    """

    def __init__(
        self,
        step: cwltool.workflow.WorkflowStep,
        cwljob: CWLObjectType,
        runtime_context: cwltool.context.RuntimeContext,
        parent_name: Optional[str],
        conditional: Union[Conditional, None],
    ):
        """Store our context for later execution."""
        super().__init__(cores=1, memory="1GiB", disk="1MiB", local=True)
        self.step = step
        self.cwljob = cwljob
        self.runtime_context = runtime_context
        self.conditional = conditional
        self.parent_name = parent_name

    def flat_crossproduct_scatter(
        self,
        joborder: CWLObjectType,
        scatter_keys: list[str],
        outputs: list[Promised[CWLObjectType]],
        postScatterEval: Callable[[CWLObjectType], CWLObjectType],
    ) -> None:
        """Cartesian product of the inputs, then flattened."""
        scatter_key = shortname(scatter_keys[0])
        for n in range(0, len(cast(list[CWLObjectType], joborder[scatter_key]))):
            updated_joborder = copy.copy(joborder)
            updated_joborder[scatter_key] = cast(
                list[CWLObjectType], joborder[scatter_key]
            )[n]
            if len(scatter_keys) == 1:
                updated_joborder = postScatterEval(updated_joborder)
                subjob, followOn = makeJob(
                    tool=self.step.embedded_tool,
                    jobobj=updated_joborder,
                    runtime_context=self.runtime_context,
                    parent_name=f"{self.parent_name}.{n}",
                    conditional=self.conditional,
                )
                self.addChild(subjob)
                outputs.append(followOn.rv())
            else:
                self.flat_crossproduct_scatter(
                    updated_joborder, scatter_keys[1:], outputs, postScatterEval
                )

    def nested_crossproduct_scatter(
        self,
        joborder: CWLObjectType,
        scatter_keys: list[str],
        postScatterEval: Callable[[CWLObjectType], CWLObjectType],
    ) -> list[Promised[CWLObjectType]]:
        """Cartesian product of the inputs."""
        scatter_key = shortname(scatter_keys[0])
        outputs: list[Promised[CWLObjectType]] = []
        for n in range(0, len(cast(list[CWLObjectType], joborder[scatter_key]))):
            updated_joborder = copy.copy(joborder)
            updated_joborder[scatter_key] = cast(
                list[CWLObjectType], joborder[scatter_key]
            )[n]
            if len(scatter_keys) == 1:
                updated_joborder = postScatterEval(updated_joborder)
                subjob, followOn = makeJob(
                    tool=self.step.embedded_tool,
                    jobobj=updated_joborder,
                    runtime_context=self.runtime_context,
                    parent_name=f"{self.parent_name}.{n}",
                    conditional=self.conditional,
                )
                self.addChild(subjob)
                outputs.append(followOn.rv())
            else:
                outputs.append(
                    self.nested_crossproduct_scatter(  # type: ignore
                        updated_joborder, scatter_keys[1:], postScatterEval
                    )
                )
        return outputs

    def run(self, file_store: AbstractFileStore) -> list[Promised[CWLObjectType]]:
        """Generate the follow on scatter jobs."""
        cwljob = resolve_dict_w_promises(self.cwljob, file_store)

        if isinstance(self.step.tool["scatter"], str):
            scatter = [self.step.tool["scatter"]]
        else:
            scatter = self.step.tool["scatter"]

        scatterMethod = self.step.tool.get("scatterMethod", None)
        if len(scatter) == 1:
            scatterMethod = "dotproduct"
        outputs: list[Promised[CWLObjectType]] = []

        valueFrom = {
            shortname(i["id"]): i["valueFrom"]
            for i in self.step.tool["inputs"]
            if "valueFrom" in i
        }

        def postScatterEval(job_dict: CWLObjectType) -> Any:
            shortio = {shortname(k): v for k, v in job_dict.items()}
            for k in valueFrom:
                job_dict.setdefault(k, None)

            def valueFromFunc(k: str, v: Any) -> Any:
                if k in valueFrom:
                    return cwl_utils.expression.do_eval(
                        valueFrom[k],
                        shortio,
                        self.step.requirements,
                        None,
                        None,
                        {},
                        context=v,
                        container_engine=get_container_engine(self.runtime_context),
                    )
                else:
                    return v

            return {k: valueFromFunc(k, v) for k, v in list(job_dict.items())}

        if scatterMethod == "dotproduct":
            for i in range(
                0, len(cast(list[CWLObjectType], cwljob[shortname(scatter[0])]))
            ):
                copyjob = copy.copy(cwljob)
                for sc in [shortname(x) for x in scatter]:
                    copyjob[sc] = cast(list[CWLObjectType], cwljob[sc])[i]
                copyjob = postScatterEval(copyjob)
                subjob, follow_on = makeJob(
                    tool=self.step.embedded_tool,
                    jobobj=copyjob,
                    runtime_context=self.runtime_context,
                    parent_name=f"{self.parent_name}.{i}",
                    conditional=self.conditional,
                )
                self.addChild(subjob)
                outputs.append(follow_on.rv())
        elif scatterMethod == "nested_crossproduct":
            outputs = self.nested_crossproduct_scatter(cwljob, scatter, postScatterEval)
        elif scatterMethod == "flat_crossproduct":
            self.flat_crossproduct_scatter(cwljob, scatter, outputs, postScatterEval)
        else:
            if scatterMethod:
                raise ValidationException(
                    "Unsupported complex scatter type '%s'" % scatterMethod
                )
            else:
                raise ValidationException(
                    "Must provide scatterMethod to scatter over multiple inputs."
                )

        return outputs


class CWLGather(Job):
    """
    Follows on to a scatter Job.

    This gathers the outputs of each job in the scatter into an array for each
    output parameter.
    """

    def __init__(
        self,
        step: cwltool.workflow.WorkflowStep,
        outputs: Promised[Union[CWLObjectType, list[CWLObjectType]]],
    ):
        """Collect our context for later gathering."""
        super().__init__(cores=1, memory="1GiB", disk="1MiB", local=True)
        self.step = step
        self.outputs = outputs

    @staticmethod
    def extract(
        obj: Union[CWLObjectType, list[CWLObjectType]], k: str
    ) -> Union[CWLOutputType, list[CWLObjectType]]:
        """
        Extract the given key from the obj.

        If the object is a list, extract it from all members of the list.
        """
        if isinstance(obj, Mapping):
            return cast(Union[CWLOutputType, list[CWLObjectType]], obj.get(k))
        elif isinstance(obj, MutableSequence):
            cp: list[CWLObjectType] = []
            for item in obj:
                cp.append(cast(CWLObjectType, CWLGather.extract(item, k)))
            return cp
        else:
            return cast(list[CWLObjectType], [])

    def run(self, file_store: AbstractFileStore) -> dict[str, Any]:
        """Gather all the outputs of the scatter."""
        outobj = {}

        def sn(n: Union[Mapping[str, Any], str]) -> str:
            if isinstance(n, Mapping):
                return shortname(n["id"])
            if isinstance(n, str):
                return shortname(n)

        # TODO: MyPy can't understand that this is the type we should get by unwrapping the promise
        outputs: Union[CWLObjectType, list[CWLObjectType]] = cast(
            Union[CWLObjectType, list[CWLObjectType]], unwrap(self.outputs)
        )
        for k in [sn(i) for i in self.step.tool["out"]]:
            outobj[k] = self.extract(outputs, k)

        return outobj


class SelfJob(Job):
    """Fake job object to facilitate implementation of CWLWorkflow.run()."""

    def __init__(self, j: "CWLWorkflow", v: CWLObjectType):
        """Record the workflow and dictionary."""
        super().__init__(cores=1, memory="1GiB", disk="1MiB")
        self.j = j
        self.v = v

    def rv(self, *path: Any) -> Any:
        """Return our properties dictionary."""
        return self.v

    def addChild(self, c: Job) -> Any:
        """Add a child to our workflow."""
        return self.j.addChild(c)

    def hasChild(self, c: Job) -> Any:
        """Check if the given child is in our workflow."""
        return self.j.hasChild(c)


ProcessType = TypeVar(
    "ProcessType",
    ToilCommandLineTool,
    cwltool.workflow.WorkflowStep,
    cwltool.workflow.Workflow,
    cwltool.command_line_tool.CommandLineTool,
    cwltool.command_line_tool.ExpressionTool,
    Process,
)


def remove_pickle_problems(obj: ProcessType) -> ProcessType:
    """
    Doc_loader does not pickle correctly, causing Toil errors, remove from objects.

    See github issue: https://github.com/mypyc/mypyc/issues/804
    """
    if hasattr(obj, "doc_loader"):
        obj.doc_loader = None
    if isinstance(obj, cwltool.workflow.WorkflowStep):
        obj.embedded_tool = remove_pickle_problems(obj.embedded_tool)
    elif isinstance(obj, cwltool.workflow.Workflow):
        obj.steps = [remove_pickle_problems(s) for s in obj.steps]
    return obj


class CWLWorkflow(CWLNamedJob):
    """
    Toil Job to convert a CWL workflow graph into a Toil job graph.

    The Toil job graph will include the appropriate dependencies.
    """

    def __init__(
        self,
        cwlwf: cwltool.workflow.Workflow,
        cwljob: CWLObjectType,
        runtime_context: cwltool.context.RuntimeContext,
        parent_name: Optional[str] = None,
        conditional: Union[Conditional, None] = None,
    ):
        """Gather our context for later execution."""
        super().__init__(
            tool_id=cwlwf.tool.get("id"), parent_name=parent_name, local=True
        )
        self.cwlwf = cwlwf
        self.cwljob = cwljob
        self.runtime_context = runtime_context
        self.conditional = conditional or Conditional()

    def run(
        self, file_store: AbstractFileStore
    ) -> Union[UnresolvedDict, dict[str, SkipNull]]:
        """
        Convert a CWL Workflow graph into a Toil job graph.

        Always runs on the leader, because the batch system knows to schedule
        it as a local job.
        """
        cwljob = resolve_dict_w_promises(self.cwljob, file_store)

        if self.conditional.is_false(cwljob):
            return self.conditional.skipped_outputs()

        # Apply default values set in the workflow
        fs_access = ToilFsAccess(self.runtime_context.basedir, file_store=file_store)
        fill_in_defaults(self.cwlwf.tool["inputs"], cwljob, fs_access)

        # `promises` dict
        # from: each parameter (workflow input or step output)
        #   that may be used as a "source" for a step input workflow output
        #   parameter
        # to: the job that will produce that value.
        promises: dict[str, Job] = {}

        parent_name = shortname(self.cwlwf.tool["id"])

        # `jobs` dict from step id to job that implements that step.
        jobs = {}

        for inp in self.cwlwf.tool["inputs"]:
            promises[inp["id"]] = SelfJob(self, cwljob)

        all_outputs_fulfilled = False
        while not all_outputs_fulfilled:
            # Iteratively go over the workflow steps, scheduling jobs as their
            # dependencies can be fulfilled by upstream workflow inputs or
            # step outputs. Loop exits when the workflow outputs
            # are satisfied.

            all_outputs_fulfilled = True

            for step in self.cwlwf.steps:
                step_id = step.tool["id"]
                if step_id not in jobs:
                    stepinputs_fufilled = True
                    for inp in step.tool["inputs"]:
                        for s in aslist(inp.get("source", [])):
                            if s not in promises:
                                stepinputs_fufilled = False
                    if stepinputs_fufilled:
                        logger.debug("Ready to make job for workflow step %s", step_id)
                        jobobj: dict[
                            str, Union[ResolveSource, DefaultWithSource, StepValueFrom]
                        ] = {}

                        for inp in step.tool["inputs"]:
                            logger.debug("Takes input: %s", inp["id"])
                            key = shortname(inp["id"])
                            if "source" in inp:
                                jobobj[key] = ResolveSource(
                                    name=f"{step_id}/{key}",
                                    input=inp,
                                    source_key="source",
                                    promises=promises,
                                )

                            if "default" in inp:
                                jobobj[key] = DefaultWithSource(
                                    copy.copy(inp["default"]), jobobj.get(key)
                                )

                            if "valueFrom" in inp and "scatter" not in step.tool:
                                jobobj[key] = StepValueFrom(
                                    inp["valueFrom"],
                                    jobobj.get(key, JustAValue(None)),
                                    self.cwlwf.requirements,
                                    get_container_engine(self.runtime_context),
                                )

                            logger.debug(
                                "Value will come from %s", jobobj.get(key, None)
                            )

                        conditional = Conditional(
                            expression=step.tool.get("when"),
                            outputs=step.tool["out"],
                            requirements=self.cwlwf.requirements,
                            container_engine=get_container_engine(self.runtime_context),
                        )

                        if "scatter" in step.tool:
                            wfjob: Union[
                                CWLScatter, CWLWorkflow, CWLJob, CWLJobWrapper
                            ] = CWLScatter(
                                step,
                                UnresolvedDict(jobobj),
                                self.runtime_context,
                                parent_name=parent_name,
                                conditional=conditional,
                            )
                            followOn: Union[
                                CWLGather, ResolveIndirect, CWLJob, CWLJobWrapper
                            ] = CWLGather(step, wfjob.rv())
                            wfjob.addFollowOn(followOn)
                            logger.debug(
                                "Is scatter with job %s and follow-on %s",
                                wfjob,
                                followOn,
                            )
                        else:
                            wfjob, followOn = makeJob(
                                tool=step.embedded_tool,
                                jobobj=UnresolvedDict(jobobj),
                                runtime_context=self.runtime_context,
                                parent_name=f"{parent_name}.{shortname(step_id)}",
                                conditional=conditional,
                            )
                            logger.debug(
                                "Is non-scatter with %s and follow-on %s",
                                wfjob,
                                followOn,
                            )

                        jobs[step_id] = followOn

                        connected = False
                        for inp in step.tool["inputs"]:
                            for s in aslist(inp.get("source", [])):
                                if (
                                    isinstance(promises[s], (CWLJobWrapper, CWLGather))
                                    and not promises[s].hasFollowOn(wfjob)
                                    # promises[s] job has already added wfjob as a followOn prior
                                    and not wfjob.hasPredecessor(promises[s])
                                ):
                                    promises[s].addFollowOn(wfjob)
                                    logger.debug(
                                        "Connect as follow-on based on need for %s from %s",
                                        s,
                                        promises[s],
                                    )
                                    connected = True
                                if not isinstance(
                                    promises[s], (CWLJobWrapper, CWLGather)
                                ) and not promises[s].hasChild(wfjob):
                                    logger.debug(
                                        "Connect as child based on need for %s from %s",
                                        s,
                                        promises[s],
                                    )
                                    promises[s].addChild(wfjob)
                                    connected = True
                        if not connected:
                            # Workflow step is default inputs only & isn't connected
                            # to other jobs, so add it as child of this workflow.
                            self.addChild(wfjob)
                            logger.debug("Run as direct child")

                        for out in step.tool["outputs"]:
                            logger.debug("Provides %s from %s", out["id"], followOn)
                            promises[out["id"]] = followOn

                for inp in step.tool["inputs"]:
                    for source in aslist(inp.get("source", [])):
                        if source not in promises:
                            all_outputs_fulfilled = False

            # may need a test
            for out in self.cwlwf.tool["outputs"]:
                if "source" in out:
                    if out["source"] not in promises:
                        all_outputs_fulfilled = False

        outobj = {}
        for out in self.cwlwf.tool["outputs"]:
            key = shortname(out["id"])
            outobj[key] = ResolveSource(
                name="Workflow output '%s'" % key,
                input=out,
                source_key="outputSource",
                promises=promises,
            )

        return UnresolvedDict(outobj)


class CWLInstallImportsJob(Job):
    def __init__(
        self,
        initialized_job_order: Promised[CWLObjectType],
        tool: Promised[Process],
        basedir: str,
        skip_remote: bool,
        bypass_file_store: bool,
        import_data: list[Promised[dict[str, FileID]]],
        **kwargs: Any,
    ) -> None:
        """
        Job to take the entire CWL object and a mapping of filenames to the imported URIs
        to convert all file locations to URIs.

        This class is only used when runImportsOnWorkers is enabled.

        :param import_data: List of mappings from file URI to imported file ID.
        """
        super().__init__(local=True, **kwargs)
        self.initialized_job_order = initialized_job_order
        self.tool = tool
        self.basedir = basedir
        self.skip_remote = skip_remote
        self.bypass_file_store = bypass_file_store
        self.import_data = import_data

    # TODO: Since we only call this from the class itself now it doesn't really
    # need to be static anymore.
    @staticmethod
    def fill_in_files(
        initialized_job_order: CWLObjectType,
        tool: Process,
        candidate_to_fileid: dict[str, FileID],
        basedir: str,
        skip_remote: bool,
        bypass_file_store: bool,
    ) -> tuple[Process, CWLObjectType]:
        """
        Given a mapping of filenames to Toil file IDs, replace the filename with the file IDs throughout the CWL object.
        """

        def fill_in_file(filename: str) -> FileID:
            """
            Return the file name's associated Toil file ID
            """
            try:
                return candidate_to_fileid[filename]
            except KeyError:
                # Give something more useful than a KeyError if something went
                # wrong with the importing.
                raise RuntimeError(f"File at \"{filename}\" was never imported.")

        file_convert_function = functools.partial(
            extract_and_convert_file_to_toil_uri, fill_in_file
        )
        fs_access = ToilFsAccess(basedir)
        fileindex: dict[str, str] = {}
        existing: dict[str, str] = {}
        visit_files(
            file_convert_function,
            fs_access,
            fileindex,
            existing,
            initialized_job_order,
            mark_broken=True,
            skip_remote=skip_remote,
            bypass_file_store=bypass_file_store,
        )
        visitSteps(
            tool,
            functools.partial(
                visit_files,
                file_convert_function,
                fs_access,
                fileindex,
                existing,
                mark_broken=True,
                skip_remote=skip_remote,
                bypass_file_store=bypass_file_store,
            ),
        )

        # We always expect to have processed all files that exist
        for param_name, param_value in initialized_job_order.items():
            # Loop through all the parameters for the workflow overall.
            # Drop any files that aren't either imported (for when we use
            # the file store) or available on disk (for when we don't).
            # This will properly make them cause an error later if they
            # were required.
            rm_unprocessed_secondary_files(param_value)
        return tool, initialized_job_order

    def run(self, file_store: AbstractFileStore) -> Tuple[Process, CWLObjectType]:
        """
        Convert the filenames in the workflow inputs into the URIs
        :return: Promise of transformed workflow inputs. A tuple of the job order and process
        """

        # Merge all the input dicts down to one to check.
        candidate_to_fileid: dict[str, FileID] = {
            k: v for mapping in unwrap(
                self.import_data
            ) for k, v in unwrap(mapping).items()
        }

        initialized_job_order = unwrap(self.initialized_job_order)
        tool = unwrap(self.tool)

        # Install the imported files in the tool and job order
        return self.fill_in_files(
            initialized_job_order,
            tool,
            candidate_to_fileid,
            self.basedir,
            self.skip_remote,
            self.bypass_file_store,
        )


class CWLImportWrapper(CWLNamedJob):
    """
    Job to organize importing files on workers instead of the leader. Responsible for extracting filenames and metadata,
    calling ImportsJob, applying imports to the job objects, and scheduling the start workflow job

    This class is only used when runImportsOnWorkers is enabled.
    """

    def __init__(
        self,
        initialized_job_order: CWLObjectType,
        tool: Process,
        runtime_context: cwltool.context.RuntimeContext,
        file_to_data: dict[str, FileMetadata],
        imported_files: dict[str, FileID],
        options: Namespace,
    ):
<<<<<<< HEAD
        super().__init__(local=False, disk=options.import_workers_batchsize)
=======
        """
        Make a job to do file imports on workers and then run the workflow.

        :param file_to_data: Metadata for files that need to be imported on the
            worker.
        :param imported_files: Files already imported on the leader.
        """
        super().__init__(local=False, disk=options.import_workers_threshold)
>>>>>>> 8a67d507
        self.initialized_job_order = initialized_job_order
        self.tool = tool
        self.runtime_context = runtime_context
        self.file_to_data = file_to_data
        self.imported_files = imported_files
        self.options = options

    def run(self, file_store: AbstractFileStore) -> Any:
        # Do the worker-based imports
        imports_job = ImportsJob(
            self.file_to_data,
            self.options.import_workers_batchsize,
            self.options.import_workers_disk,
        )
        self.addChild(imports_job)

        # Install the worker imports and any leader imports
        install_imports_job = CWLInstallImportsJob(
            initialized_job_order=self.initialized_job_order,
            tool=self.tool,
            basedir=self.options.basedir,
            skip_remote=self.options.reference_inputs,
            bypass_file_store=self.options.bypass_file_store,
            import_data=[self.imported_files, imports_job.rv(0)],
        )
        self.addChild(install_imports_job)
        imports_job.addFollowOn(install_imports_job)

        # Run the workflow
        start_job = CWLStartJob(
            install_imports_job.rv(0),
            install_imports_job.rv(1),
            runtime_context=self.runtime_context,
        )
        self.addChild(start_job)
        install_imports_job.addFollowOn(start_job)

        return start_job.rv()


class CWLStartJob(CWLNamedJob):
    """
    Job responsible for starting the CWL workflow.

    Takes in the workflow/tool and inputs after all files are imported
    and creates jobs to run those workflows.
    """

    def __init__(
        self,
        tool: Promised[Process],
        initialized_job_order: Promised[CWLObjectType],
        runtime_context: cwltool.context.RuntimeContext,
        **kwargs: Any,
    ) -> None:
        super().__init__(**kwargs)
        self.tool = tool
        self.initialized_job_order = initialized_job_order
        self.runtime_context = runtime_context

    def run(self, file_store: AbstractFileStore) -> Any:
        initialized_job_order = unwrap(self.initialized_job_order)
        tool = unwrap(self.tool)
        cwljob, _ = makeJob(
            tool, initialized_job_order, self.runtime_context, None, None
        )  # toplevel, no name needed
        cwljob.cwljob = initialized_job_order
        self.addChild(cwljob)
        return cwljob.rv()


def extract_workflow_inputs(
    options: Namespace, initialized_job_order: CWLObjectType, tool: Process
) -> list[str]:
    """
    Collect all the workflow input files to import later.
    :param options: namespace
    :param initialized_job_order: cwl object
    :param tool: tool object
    :return:
    """
    fileindex: dict[str, str] = {}
    existing: dict[str, str] = {}

    # Extract out all the input files' filenames
    logger.info("Collecting input files...")
    fs_access = ToilFsAccess(options.basedir)
    filenames = visit_files(
        extract_file_uri_once,
        fs_access,
        fileindex,
        existing,
        initialized_job_order,
        mark_broken=True,
        skip_remote=options.reference_inputs,
        bypass_file_store=options.bypass_file_store,
    )
    # Extract filenames of all the files associated with tools (binaries, etc.).
    logger.info("Collecting tool-associated files...")
    tool_filenames = visitSteps(
        tool,
        functools.partial(
            visit_files,
            extract_file_uri_once,
            fs_access,
            fileindex,
            existing,
            mark_broken=True,
            skip_remote=options.reference_inputs,
            bypass_file_store=options.bypass_file_store,
        ),
    )
    filenames.extend(tool_filenames)
    return [file for file in filenames if file is not None]


def import_workflow_inputs(
    jobstore: AbstractJobStore,
    options: Namespace,
    initialized_job_order: CWLObjectType,
    tool: Process,
    log_level: int = logging.DEBUG,
) -> None:
    """
    Import all workflow inputs on the leader.

    Ran when not importing on workers.
    :param jobstore: Toil jobstore
    :param options: Namespace
    :param initialized_job_order: CWL object
    :param tool: CWL tool
    :param log_level: log level
    :return:
    """
    fileindex: dict[str, str] = {}
    existing: dict[str, str] = {}

    # Define something we can call to import a file and get its file
    # ID.
    def file_import_function(url: str) -> FileID:
        logger.log(log_level, "Loading %s...", url)
        return jobstore.import_file(url, symlink=True)

    import_function = functools.partial(
        extract_and_convert_file_to_toil_uri, file_import_function
    )
    # Import all the input files, some of which may be missing optional
    # files.
    logger.info("Importing input files...")
    fs_access = ToilFsAccess(options.basedir)
    visit_files(
        import_function,
        fs_access,
        fileindex,
        existing,
        initialized_job_order,
        mark_broken=True,
        skip_remote=options.reference_inputs,
        bypass_file_store=options.bypass_file_store,
    )

    # Make another function for importing tool files. This one doesn't allow
    # symlinking, since the tools might be coming from storage not accessible
    # to all nodes.
    tool_import_function = functools.partial(
        extract_and_convert_file_to_toil_uri,
        cast(
            Callable[[str], FileID],
            functools.partial(jobstore.import_file, symlink=False),
        ),
    )

    # Import all the files associated with tools (binaries, etc.).
    # Not sure why you would have an optional secondary file here, but
    # the spec probably needs us to support them.
    logger.info("Importing tool-associated files...")
    visitSteps(
        tool,
        functools.partial(
            visit_files,
            tool_import_function,
            fs_access,
            fileindex,
            existing,
            mark_broken=True,
            skip_remote=options.reference_inputs,
            bypass_file_store=options.bypass_file_store,
        ),
    )

    # We always expect to have processed all files that exist
    for param_name, param_value in initialized_job_order.items():
        # Loop through all the parameters for the workflow overall.
        # Drop any files that aren't either imported (for when we use
        # the file store) or available on disk (for when we don't).
        # This will properly make them cause an error later if they
        # were required.
        rm_unprocessed_secondary_files(param_value)


T = TypeVar("T")


def visitSteps(
    cmdline_tool: Process,
    op: Callable[[CommentedMap], list[T]],
) -> list[T]:
    """
    Iterate over a CWL Process object, running the op on each tool description
    CWL object.
    """
    if isinstance(cmdline_tool, cwltool.workflow.Workflow):
        # For workflows we need to dispatch on steps
        ret = []
        for step in cmdline_tool.steps:
            # Handle the step's tool
            ret.extend(op(step.tool))
            # Recures on the embedded tool; maybe it's a workflow.
            recurse_ret = visitSteps(step.embedded_tool, op)
            ret.extend(recurse_ret)
        return ret
    elif isinstance(cmdline_tool, cwltool.process.Process):
        # All CWL Process objects (including CommandLineTool) will have tools
        # if they bothered to run the Process __init__.
        return op(cmdline_tool.tool)
    raise RuntimeError(
        f"Unsupported type encountered in workflow " f"traversal: {type(cmdline_tool)}"
    )


def rm_unprocessed_secondary_files(job_params: Any) -> None:
    if isinstance(job_params, list):
        for j in job_params:
            rm_unprocessed_secondary_files(j)
    if isinstance(job_params, dict) and "secondaryFiles" in job_params:
        job_params["secondaryFiles"] = filtered_secondary_files(job_params)


def filtered_secondary_files(
    unfiltered_secondary_files: CWLObjectType,
) -> list[CWLObjectType]:
    """
    Remove unprocessed secondary files.

    Interpolated strings and optional inputs in secondary files were added to
    CWL in version 1.1.

    The CWL libraries we call do successfully resolve the interpolated strings,
    but add the resolved fields to the list of unresolved fields so we remove
    them here after the fact.

    We keep secondary files with anything other than MISSING_FILE as their
    location. The 'required' logic seems to be handled deeper in
    cwltool.builder.Builder(), and correctly determines which files should be
    imported. Therefore we remove the files here and if this file is SUPPOSED
    to exist, it will still give the appropriate file does not exist error, but
    just a bit further down the track.
    """
    intermediate_secondary_files = []
    final_secondary_files = []
    # remove secondary files still containing interpolated strings
    for sf in cast(list[CWLObjectType], unfiltered_secondary_files["secondaryFiles"]):
        sf_bn = cast(str, sf.get("basename", ""))
        sf_loc = cast(str, sf.get("location", ""))
        if ("$(" not in sf_bn) and ("${" not in sf_bn):
            if ("$(" not in sf_loc) and ("${" not in sf_loc):
                intermediate_secondary_files.append(sf)
            else:
                logger.debug(
                    "Secondary file %s is dropped because it has an uninterpolated location",
                    sf,
                )
        else:
            logger.debug(
                "Secondary file %s is dropped because it has an uninterpolated basename",
                sf,
            )
    # remove secondary files that are not present in the filestore or pointing
    # to existent things on disk
    for sf in intermediate_secondary_files:
        sf_loc = cast(str, sf.get("location", ""))
        if not sf_loc.startswith(MISSING_FILE) or sf.get("class", "") == "Directory":
            # Pass imported files, and all Directories
            final_secondary_files.append(sf)
        else:
            logger.debug(
                "Secondary file %s is dropped because it is known to be missing", sf
            )
    return final_secondary_files


def scan_for_unsupported_requirements(
    tool: Process, bypass_file_store: bool = False
) -> None:
    """
    Scan the given CWL tool for any unsupported optional features.

    If it has them, raise an informative UnsupportedRequirement.

    :param tool: The CWL tool to check for unsupported requirements.

    :param bypass_file_store: True if the Toil file store is not being used to
        transport files between nodes, and raw origin node file:// URIs are exposed
        to tools instead.

    """

    # We only actually have one unsupported requirement right now, and even
    # that we have a way to support, which we shall explain.
    if not bypass_file_store:
        # If we are using the Toil FileStore we can't do InplaceUpdateRequirement
        req, is_mandatory = tool.get_requirement("InplaceUpdateRequirement")
        if req:
            # The tool actually uses this one. Complain and explain.
            msg = (
                "Toil cannot support InplaceUpdateRequirement when using the Toil file store. "
                "If you are running on a single machine, or a cluster with a shared filesystem, "
                "use the --bypass-file-store option to keep intermediate files on the filesystem. "
                "You can use the --tmp-outdir-prefix, --tmpdir-prefix, --outdir, and --jobStore "
                "options to control where on the filesystem files are placed, if only some parts of "
                "the filesystem are shared."
            )
            if is_mandatory:
                # The requirement cannot be fulfilled. Raise an exception.
                raise CWL_UNSUPPORTED_REQUIREMENT_EXCEPTION(msg)
            else:
                # The hint cannot be fulfilled. Issue a warning.
                logger.warning(msg)


def determine_load_listing(
    tool: Process,
) -> Literal["no_listing", "shallow_listing", "deep_listing"]:
    """
    Determine the directory.listing feature in CWL.

    In CWL, any input directory can have a DIRECTORY_NAME.listing (where
    DIRECTORY_NAME is any variable name) set to one of the following three
    options:

    1. no_listing: DIRECTORY_NAME.listing will be undefined.
        e.g.

            inputs.DIRECTORY_NAME.listing == unspecified

    2. shallow_listing: DIRECTORY_NAME.listing will return a list one level
        deep of DIRECTORY_NAME's contents.
        e.g.

            inputs.DIRECTORY_NAME.listing == [items in directory]
             inputs.DIRECTORY_NAME.listing[0].listing == undefined
             inputs.DIRECTORY_NAME.listing.length == # of items in directory

    3. deep_listing: DIRECTORY_NAME.listing will return a list of the entire
        contents of DIRECTORY_NAME.
        e.g.

            inputs.DIRECTORY_NAME.listing == [items in directory]
            inputs.DIRECTORY_NAME.listing[0].listing == [items in subdirectory
            if it exists and is the first item listed]
            inputs.DIRECTORY_NAME.listing.length == # of items in directory

    See
    https://www.commonwl.org/v1.1/CommandLineTool.html#LoadListingRequirement
    and https://www.commonwl.org/v1.1/CommandLineTool.html#LoadListingEnum

    DIRECTORY_NAME.listing should be determined first from loadListing.
    If that's not specified, from LoadListingRequirement.
    Else, default to "no_listing" if unspecified.

    :param tool: ToilCommandLineTool
    :return str: One of 'no_listing', 'shallow_listing', or 'deep_listing'.
    """
    load_listing_req, _ = tool.get_requirement("LoadListingRequirement")
    load_listing_tool_req = (
        load_listing_req.get("loadListing", "no_listing")
        if load_listing_req
        else "no_listing"
    )
    load_listing = cast(str, tool.tool.get("loadListing", load_listing_tool_req))

    listing_choices = ("no_listing", "shallow_listing", "deep_listing")
    if load_listing not in listing_choices:
        raise ValueError(
            f"Unknown loadListing specified: {load_listing!r}.  Valid choices: {listing_choices}"
        )
    return cast(Literal["no_listing", "shallow_listing", "deep_listing"], load_listing)


class NoAvailableJobStoreException(Exception):
    """Indicates that no job store name is available."""


def generate_default_job_store(
    batch_system_name: Optional[str],
    provisioner_name: Optional[str],
    local_directory: str,
) -> str:
    """
    Choose a default job store appropriate to the requested batch system and
    provisioner, and installed modules. Raises an error if no good default is
    available and the user must choose manually.

    :param batch_system_name: Registry name of the batch system the user has
           requested, if any. If no name has been requested, should be None.
    :param provisioner_name: Name of the provisioner the user has requested,
           if any. Recognized provisioners include 'aws' and 'gce'. None
           indicates that no provisioner is in use.
    :param local_directory: Path to a nonexistent local directory suitable for
           use as a file job store.

    :return str: Job store specifier for a usable job store.
    """

    # Apply default batch system
    batch_system_name = batch_system_name or DEFAULT_BATCH_SYSTEM

    # Work out how to describe where we are
    situation = f"the '{batch_system_name}' batch system"
    if provisioner_name:
        situation += f" with the '{provisioner_name}' provisioner"

    # Default to local job store
    job_store_type = "file"

    try:
        if provisioner_name == "gce":
            # With GCE, always use the Google job store
            job_store_type = "google"
        elif provisioner_name == "aws" or batch_system_name in {"mesos", "kubernetes"}:
            # With AWS or these batch systems, always use the AWS job store
            job_store_type = "aws"
        elif provisioner_name is not None and provisioner_name not in ["aws", "gce"]:
            # We 've never heard of this provisioner and don't know what kind
            # of job store to use with it.
            raise NoAvailableJobStoreException()

        # Then if we get here a job store type has been selected, so try and
        # make it
        return generate_locator(
            job_store_type, local_suggestion=local_directory, decoration="cwl"
        )

    except JobStoreUnavailableException as e:
        raise NoAvailableJobStoreException(
            f"Could not determine a job store appropriate for "
            f"{situation} because: {e}. Please specify a jobstore with the "
            f"--jobStore option."
        )
    except (ImportError, NoAvailableJobStoreException):
        raise NoAvailableJobStoreException(
            f"Could not determine a job store appropriate for "
            f"{situation}. Please specify a jobstore with the "
            f"--jobStore option."
        )


usage_message = "\n\n" + textwrap.dedent(
    """
            NOTE: If you're trying to specify a jobstore, you must use --jobStore, not a positional argument.

            Usage: toil-cwl-runner [options] <workflow> [<input file>] [workflow options]

            Example: toil-cwl-runner \\
                     --jobStore aws:us-west-2:jobstore \\
                     --realTimeLogging \\
                     --logInfo \\
                     example.cwl \\
                     example-job.yaml \\
                     --wf_input="hello world"
    """[
        1:
    ]
)


def get_options(args: list[str]) -> Namespace:
    """
    Parse given args and properly add non-Toil arguments into the cwljob of the Namespace.
    :param args: List of args from command line
    :return: options namespace
    """
    # We can't allow abbreviations in case the workflow defines an option that
    # is a prefix of a Toil option.
    parser = ArgParser(
        allow_abbrev=False,
        usage="%(prog)s [options] WORKFLOW [INFILE] [WF_OPTIONS...]",
        description=textwrap.dedent(
            """
            positional arguments:

              WORKFLOW              CWL file to run.

              INFILE                YAML or JSON file of workflow inputs.

              WF_OPTIONS            Additional inputs to the workflow as command-line
                                    flags. If CWL workflow takes an input, the name of the
                                    input can be used as an option. For example:

                                      %(prog)s workflow.cwl --file1 file

                                    If an input has the same name as a Toil option, pass
                                    '--' before it.
        """
        ),
        formatter_class=RawDescriptionHelpFormatter,
    )

    addOptions(parser, jobstore_as_flag=True, cwl=True)
    options: Namespace
    options, extra = parser.parse_known_args(args)
    options.cwljob = extra

    return options


def main(args: Optional[list[str]] = None, stdout: TextIO = sys.stdout) -> int:
    """Run the main loop for toil-cwl-runner."""
    # Remove cwltool logger's stream handler so it uses Toil's
    cwllogger.removeHandler(defaultStreamHandler)

    if args is None:
        args = sys.argv[1:]

    options = get_options(args)

    # Do cwltool setup
    cwltool.main.setup_schema(args=options, custom_schema_callback=None)
    tmpdir_prefix = options.tmpdir_prefix = (
        options.tmpdir_prefix or DEFAULT_TMPDIR_PREFIX
    )
    tmp_outdir_prefix = options.tmp_outdir_prefix or tmpdir_prefix
    # tmpdir_prefix and tmp_outdir_prefix must not be checked for existence as they may exist on a worker only path
    # See https://github.com/DataBiosphere/toil/issues/5310
    workdir = options.workDir or tmp_outdir_prefix

    if options.jobStore is None:
        jobstore = cwltool.utils.create_tmp_dir(tmp_outdir_prefix)
        # Make sure directory doesn't exist so it can be a job store
        os.rmdir(jobstore)
        # Pick a default job store specifier appropriate to our choice of batch
        # system and provisioner and installed modules, given this available
        # local directory name. Fail if no good default can be used.
        options.jobStore = generate_default_job_store(
            options.batchSystem, options.provisioner, jobstore
        )

    options.doc_cache = True
    options.disable_js_validation = False
    options.do_validate = True
    options.pack = False
    options.print_subgraph = False

    if options.batchSystem == "kubernetes":
        # Containers under Kubernetes can only run in Singularity
        options.singularity = True

    if (not options.logLevel or options.logLevel == DEFAULT_LOGLEVEL) and options.quiet:
        # --quiet can override only the default log level, so if you have
        # --logLevel=DEBUG (and debug isn't the default) it beats --quiet.
        options.logLevel = "ERROR"
    if options.logLevel:
        # Make sure cwltool uses Toil's log level.
        # Applies only on the leader.
        cwllogger.setLevel(options.logLevel.upper())

    logger.debug(f"Final job store {options.jobStore} and workDir {options.workDir}")

    outdir = os.path.abspath(options.outdir or os.getcwd())
    conf_file = getattr(options, "beta_dependency_resolvers_configuration", None)
    use_conda_dependencies = getattr(options, "beta_conda_dependencies", None)
    job_script_provider = None
    if conf_file or use_conda_dependencies:
        dependencies_configuration = DependenciesConfiguration(options)
        job_script_provider = dependencies_configuration

    runtime_context = cwltool.context.RuntimeContext(vars(options))
    runtime_context.toplevel = True  # enable discovery of secondaryFiles
    runtime_context.find_default_container = functools.partial(
        find_default_container, options
    )
    runtime_context.workdir = workdir  # type: ignore[attr-defined]
    runtime_context.outdir = outdir
    setattr(runtime_context, "cwl_default_ram", options.cwl_default_ram)
    runtime_context.move_outputs = "leave"
    runtime_context.rm_tmpdir = False
    runtime_context.streaming_allowed = not options.disable_streaming
    if options.cachedir is not None:
        runtime_context.cachedir = os.path.abspath(options.cachedir)
        # Automatically bypass the file store to be compatible with cwltool caching
        # Otherwise, the CWL caching code makes links to temporary local copies
        # of filestore files and caches those.
        logger.debug("CWL task caching is turned on. Bypassing file store.")
        options.bypass_file_store = True

        # Ensure the cache directory exists
        # Only ensure the caching directory exists as that must be local.
        os.makedirs(os.path.abspath(options.cachedir), exist_ok=True)
    if options.mpi_config_file is not None:
        runtime_context.mpi_config = MpiConfig.load(options.mpi_config_file)
    setattr(runtime_context, "bypass_file_store", options.bypass_file_store)
    if options.bypass_file_store and options.destBucket:
        # We use the file store to write to buckets, so we can't do this (yet?)
        logger.error("Cannot export outputs to a bucket when bypassing the file store")
        return 1
    if not options.bypass_file_store:
        # If we're using Toil's filesystem wrappers and the ability to access
        # URLs implemented by Toil, we need to hook up our own StdFsAccess
        # replacement early, before we try and set up the main CWL document.
        # Otherwise, if it takes a File with loadContents from a URL, we won't
        # be able to load the contents when we need to.
        runtime_context.make_fs_access = ToilFsAccess
    if options.reference_inputs and options.bypass_file_store:
        # We can't do both of these at the same time.
        logger.error("Cannot reference inputs when bypassing the file store")
        return 1

    loading_context = cwltool.main.setup_loadingContext(None, runtime_context, options)

    if options.provenance:
        research_obj = cwltool.cwlprov.ro.ResearchObject(
            temp_prefix_ro=tmp_outdir_prefix,
            orcid=options.orcid,
            full_name=options.cwl_full_name,
            fsaccess=runtime_context.make_fs_access(""),
        )
        runtime_context.research_obj = research_obj

    try:

        # We might have workflow metadata to pass to Toil
        workflow_name=None
        trs_spec = None

        if not options.restart:
            # Make a version of the config based on the initial options, for
            # setting up CWL option stuff
            expected_config = Config()
            expected_config.setOptions(options)

            # Before showing the options to any cwltool stuff that wants to
            # load the workflow, transform options.cwltool, where our
            # argument for what to run is, to handle Dockstore workflows.
            options.cwltool, trs_spec = resolve_workflow(options.cwltool)
            # Figure out what to call the workflow
            workflow_name = trs_spec or options.cwltool

            # TODO: why are we doing this? Does this get applied to all
            # tools as a default or something?
            loading_context.hints = [
                {
                    "class": "ResourceRequirement",
                    "coresMin": expected_config.defaultCores,
                    # Don't include any RAM requirement because we want to
                    # know when tools don't manually ask for RAM.
                    "outdirMin": expected_config.defaultDisk / (2**20),
                    "tmpdirMin": 0,
                }
            ]
            loading_context.construct_tool_object = toil_make_tool
            loading_context.strict = not options.not_strict
            options.workflow = options.cwltool
            options.job_order = options.cwljob

            try:
                uri, tool_file_uri = cwltool.load_tool.resolve_tool_uri(
                    options.cwltool,
                    loading_context.resolver,
                    loading_context.fetcher_constructor,
                )
            except ValidationException:
                print(
                    "\nYou may be getting this error because your arguments are incorrect or out of order."
                    + usage_message,
                    file=sys.stderr,
                )
                raise

            # Attempt to prepull the containers
            if not options.no_prepull and not options.no_container:
                try_prepull(uri, runtime_context, expected_config.batchSystem)

            options.tool_help = None
            options.debug = options.logLevel == "DEBUG"
            job_order_object, options.basedir, jobloader = cwltool.main.load_job_order(
                options,
                sys.stdin,
                loading_context.fetcher_constructor,
                loading_context.overrides_list,
                tool_file_uri,
            )
            if options.overrides:
                loading_context.overrides_list.extend(
                    cwltool.load_tool.load_overrides(
                        schema_salad.ref_resolver.file_uri(
                            os.path.abspath(options.overrides)
                        ),
                        tool_file_uri,
                    )
                )

            loading_context, workflowobj, uri = cwltool.load_tool.fetch_document(
                uri, loading_context
            )
            loading_context, uri = cwltool.load_tool.resolve_and_validate_document(
                loading_context, workflowobj, uri
            )
            if not loading_context.loader:
                raise RuntimeError("cwltool loader is not set.")
            processobj, metadata = loading_context.loader.resolve_ref(uri)
            processobj = cast(Union[CommentedMap, CommentedSeq], processobj)

            document_loader = loading_context.loader

            if options.provenance and runtime_context.research_obj:
                cwltool.cwlprov.writablebagfile.packed_workflow(
                    runtime_context.research_obj,
                    cwltool.main.print_pack(loading_context, uri),
                )

            try:
                tool = cwltool.load_tool.make_tool(uri, loading_context)
                scan_for_unsupported_requirements(
                    tool, bypass_file_store=options.bypass_file_store
                )
            except CWL_UNSUPPORTED_REQUIREMENT_EXCEPTION as err:
                logging.error(err)
                return CWL_UNSUPPORTED_REQUIREMENT_EXIT_CODE
            runtime_context.secret_store = SecretStore()

            try:
                # Get the "order" for the execution of the root job. CWLTool
                # doesn't document this much, but this is an "order" in the
                # sense of a "specification" for running a single job. It
                # describes the inputs to the workflow.
                initialized_job_order = cwltool.main.init_job_order(
                    job_order_object,
                    options,
                    tool,
                    jobloader,
                    sys.stdout,
                    make_fs_access=runtime_context.make_fs_access,
                    input_basedir=options.basedir,
                    secret_store=runtime_context.secret_store,
                    input_required=True,
                )
            except SystemExit as err:
                if err.code == 2:  # raised by argparse's parse_args() function
                    print(
                        "\nIf both a CWL file and an input object (YAML/JSON) file were "
                        "provided, the problem may be the argument order."
                        + usage_message,
                        file=sys.stderr,
                    )
                raise

            # Leave the defaults un-filled in the top-level order. The tool or
            # workflow will fill them when it runs

            for inp in tool.tool["inputs"]:
                if (
                    shortname(inp["id"]) in initialized_job_order
                    and inp["type"] == "File"
                ):
                    cast(CWLObjectType, initialized_job_order[shortname(inp["id"])])[
                        "streamable"
                    ] = inp.get("streamable", False)
                    # TODO also for nested types that contain streamable Files

            runtime_context.use_container = not options.no_container
            runtime_context.tmp_outdir_prefix = os.path.realpath(tmp_outdir_prefix)
            runtime_context.job_script_provider = job_script_provider
            runtime_context.force_docker_pull = options.force_docker_pull
            runtime_context.no_match_user = options.no_match_user
            runtime_context.no_read_only = options.no_read_only
            runtime_context.basedir = options.basedir
            if not options.bypass_file_store:
                # If we're using the file store we need to start moving output
                # files now.
                runtime_context.move_outputs = "move"

            # We instantiate an early builder object here to populate indirect
            # secondaryFile references using cwltool's library because we need
            # to resolve them before toil imports them into the filestore.
            # A second builder will be built in the job's run method when toil
            # actually starts the cwl job.
            # Note that this accesses input files for tools, so the
            # ToilFsAccess needs to be set up if we want to be able to use
            # URLs.
            builder = tool._init_job(initialized_job_order, runtime_context)
            if not isinstance(tool, cwltool.workflow.Workflow):
                # make sure this doesn't add listing items; if shallow_listing is
                # selected, it will discover dirs one deep and then again later on
                # (when the cwltool builder gets constructed from the job in the
                # CommandLineTool's job() method,
                # see https://github.com/common-workflow-language/cwltool/blob/9cda157cb4380e9d30dec29f0452c56d0c10d064/cwltool/command_line_tool.py#L951),
                # producing 2+ deep listings instead of only 1.
                # ExpressionTool also uses a builder, see https://github.com/common-workflow-language/cwltool/blob/9cda157cb4380e9d30dec29f0452c56d0c10d064/cwltool/command_line_tool.py#L207
                # Workflows don't need this because they don't go through CommandLineTool or ExpressionTool
                builder.loadListing = "no_listing"

            # make sure this doesn't add listing items; if shallow_listing is
            # selected, it will discover dirs one deep and then again later on
            # (probably when the cwltool builder gets ahold of the job in the
            # CWL job's run()), producing 2+ deep listings instead of only 1.
            builder.loadListing = "no_listing"

            builder.bind_input(
                tool.inputs_record_schema,
                initialized_job_order,
                discover_secondaryFiles=True,
            )

            logger.info("Creating root job")
            logger.debug("Root tool: %s", tool)
            tool = remove_pickle_problems(tool)

        with Toil(options, workflow_name=workflow_name, trs_spec=trs_spec) as toil:
            if options.restart:
                outobj = toil.restart()
            else:
                try:
                    wf1 = makeRootJob(
                        tool=tool,
                        jobobj={},
                        runtime_context=runtime_context,
                        initialized_job_order=initialized_job_order,
                        options=options,
                        toil=toil,
                    )
                except CWL_UNSUPPORTED_REQUIREMENT_EXCEPTION as err:
                    logging.error(err)
                    return CWL_UNSUPPORTED_REQUIREMENT_EXIT_CODE
                logger.info("Starting workflow")
                outobj = toil.start(wf1)

            # Now the workflow has completed. We need to make sure the outputs (and
            # inputs) end up where the user wants them to be.
            logger.info("Collecting workflow outputs...")
            outobj = resolve_dict_w_promises(outobj)

            # Stage files. Specify destination bucket if specified in CLI
            # options. If destination bucket not passed in,
            # options.destBucket's value will be None.
            toilStageFiles(
                toil,
                outobj,
                outdir,
                destBucket=options.destBucket,
                log_level=logging.INFO,
            )
            logger.info("Stored workflow outputs")

            if runtime_context.research_obj is not None:
                cwltool.cwlprov.writablebagfile.create_job(
                    runtime_context.research_obj, outobj, True
                )

                def remove_at_id(doc: Any) -> None:
                    if isinstance(doc, MutableMapping):
                        for key in list(doc.keys()):
                            if key == "@id":
                                del doc[key]
                            else:
                                value = doc[key]
                                if isinstance(value, MutableMapping):
                                    remove_at_id(value)
                                if isinstance(value, MutableSequence):
                                    for entry in value:
                                        if isinstance(value, MutableMapping):
                                            remove_at_id(entry)

                remove_at_id(outobj)
                visit_class(
                    outobj,
                    ("File",),
                    functools.partial(add_sizes, runtime_context.make_fs_access("")),
                )
                if not document_loader:
                    raise RuntimeError("cwltool loader is not set.")
                prov_dependencies = cwltool.main.prov_deps(
                    workflowobj, document_loader, uri
                )
                runtime_context.research_obj.generate_snapshot(prov_dependencies)
                cwltool.cwlprov.writablebagfile.close_ro(
                    runtime_context.research_obj, options.provenance
                )

            if not options.destBucket and options.compute_checksum:
                logger.info("Computing output file checksums...")
                visit_class(
                    outobj,
                    ("File",),
                    functools.partial(compute_checksums, StdFsAccess("")),
                )

            visit_class(outobj, ("File",), MutationManager().unset_generation)
            stdout.write(json.dumps(outobj, indent=4, default=str))
            stdout.write("\n")
            logger.info("CWL run complete!")
    # Don't expose tracebacks to the user for exceptions that may be expected
    except FailedJobsException as err:
        if err.exit_code == CWL_UNSUPPORTED_REQUIREMENT_EXIT_CODE:
            # We figured out that we can't support this workflow.
            logging.error(err)
            logging.error(
                "Your workflow uses a CWL requirement that Toil does not support!"
            )
            return CWL_UNSUPPORTED_REQUIREMENT_EXIT_CODE
        else:
            logging.error(err)
            return 1
    except (
        InsufficientSystemResources,
        LocatorException,
        InvalidImportExportUrlException,
        UnimplementedURLException,
        JobTooBigError,
        FileNotFoundError
    ) as err:
        logging.error(err)
        return 1

    return 0


def find_default_container(
    args: Namespace, builder: cwltool.builder.Builder
) -> Optional[str]:
    """Find the default constructor by consulting a Toil.options object."""
    if args.default_container:
        return str(args.default_container)
    if args.beta_use_biocontainers:
        return get_container_from_software_requirements(True, builder)
    return None<|MERGE_RESOLUTION|>--- conflicted
+++ resolved
@@ -3702,9 +3702,6 @@
         imported_files: dict[str, FileID],
         options: Namespace,
     ):
-<<<<<<< HEAD
-        super().__init__(local=False, disk=options.import_workers_batchsize)
-=======
         """
         Make a job to do file imports on workers and then run the workflow.
 
@@ -3712,8 +3709,7 @@
             worker.
         :param imported_files: Files already imported on the leader.
         """
-        super().__init__(local=False, disk=options.import_workers_threshold)
->>>>>>> 8a67d507
+        super().__init__(local=False, disk=options.import_workers_batchsize)
         self.initialized_job_order = initialized_job_order
         self.tool = tool
         self.runtime_context = runtime_context
