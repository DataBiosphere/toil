"""Implemented support for Common Workflow Language (CWL) for Toil."""
# Copyright (C) 2015 Curoverse, Inc
# Copyright (C) 2015-2021 Regents of the University of California
# Copyright (C) 2019-2020 Seven Bridges
#
# Licensed under the Apache License, Version 2.0 (the "License");
# you may not use this file except in compliance with the License.
# You may obtain a copy of the License at
#
#     http://www.apache.org/licenses/LICENSE-2.0
#
# Unless required by applicable law or agreed to in writing, software
# distributed under the License is distributed on an "AS IS" BASIS,
# WITHOUT WARRANTIES OR CONDITIONS OF ANY KIND, either express or implied.
# See the License for the specific language governing permissions and
# limitations under the License.

# For an overview of how this all works, see discussion in
# docs/architecture.rst
import argparse
import base64
import copy
import datetime
import errno
import functools
import json
import logging
import os
import shutil
import socket
import stat
import sys
import tempfile
import textwrap
import uuid
from threading import Thread
from typing import (
    IO,
    Any,
    Callable,
    Dict,
    Iterator,
    List,
    Mapping,
    MutableMapping,
    MutableSequence,
    Optional,
    TextIO,
    Tuple,
    Type,
    TypeVar,
    Union,
    cast,
)
from urllib.parse import ParseResult, quote, unquote, urlparse, urlsplit

import cwl_utils.errors
import cwl_utils.expression
import cwltool.builder
import cwltool.command_line_tool
import cwltool.context
import cwltool.cwlprov
import cwltool.job
import cwltool.load_tool
import cwltool.main
import cwltool.resolver
import schema_salad.ref_resolver
from configargparse import ArgParser
from cwltool.loghandler import _logger as cwllogger
from cwltool.loghandler import defaultStreamHandler
from cwltool.mpi import MpiConfig
from cwltool.mutation import MutationManager
from cwltool.pathmapper import MapperEnt, PathMapper
from cwltool.process import (
    Process,
    add_sizes,
    compute_checksums,
    fill_in_defaults,
    shortname,
)
from cwltool.secrets import SecretStore
from cwltool.software_requirements import (
    DependenciesConfiguration,
    get_container_from_software_requirements,
)
from cwltool.stdfsaccess import StdFsAccess, abspath
from cwltool.utils import (
    CWLObjectType,
    CWLOutputType,
    DirectoryType,
    adjustDirObjs,
    aslist,
    downloadHttpFile,
    get_listing,
    normalizeFilesDirs,
    visit_class,
)
from ruamel.yaml.comments import CommentedMap, CommentedSeq
from schema_salad.avro.schema import Names
from schema_salad.exceptions import ValidationException
from schema_salad.ref_resolver import file_uri, uri_file_path
from schema_salad.sourceline import SourceLine
from typing_extensions import Literal

from toil.batchSystems.registry import DEFAULT_BATCH_SYSTEM
<<<<<<< HEAD
from toil.common import Toil, addOptions, add_cwl_options, check_and_create_default_config_file, add_wdl_options
=======
from toil.common import Toil, addOptions
>>>>>>> ecebc07b
from toil.cwl import check_cwltool_version
check_cwltool_version()
from toil.cwl.utils import (
    CWL_UNSUPPORTED_REQUIREMENT_EXCEPTION,
    CWL_UNSUPPORTED_REQUIREMENT_EXIT_CODE,
    download_structure,
    visit_cwl_class_and_reduce,
)
from toil.exceptions import FailedJobsException
from toil.fileStores import FileID
from toil.fileStores.abstractFileStore import AbstractFileStore
from toil.job import AcceleratorRequirement, Job, Promise, Promised, unwrap
from toil.jobStores.abstractJobStore import AbstractJobStore, NoSuchFileException
from toil.jobStores.fileJobStore import FileJobStore
from toil.jobStores.utils import JobStoreUnavailableException, generate_locator
from toil.lib.threading import ExceptionalThread
from toil.statsAndLogging import DEFAULT_LOGLEVEL

logger = logging.getLogger(__name__)

# Find the default temporary directory
DEFAULT_TMPDIR = tempfile.gettempdir()
# And compose a CWL-style default prefix inside it.
# We used to not put this inside anything and we would drop loads of temp
# directories in the current directory and leave them there.
DEFAULT_TMPDIR_PREFIX = os.path.join(DEFAULT_TMPDIR, "tmp")


def cwltoil_was_removed() -> None:
    """Complain about deprecated entrypoint."""
    raise RuntimeError(
        'Please run with "toil-cwl-runner" instead of "cwltoil" '
        "(which has been removed)."
    )


# The job object passed into CWLJob and CWLWorkflow
# is a dict mapping to tuple of (key, dict)
# the final dict is derived by evaluating each
# tuple looking up the key in the supplied dict.
#
# This is necessary because Toil jobs return a single value (a dict)
# but CWL permits steps to have multiple output parameters that may
# feed into multiple other steps.  This transformation maps the key in the
# output object to the correct key of the input object.


class UnresolvedDict(Dict[Any, Any]):
    """Tag to indicate a dict contains promises that must be resolved."""


class SkipNull:
    """
    Internal sentinel object.

    Indicates a null value produced by each port of a skipped conditional step.
    The CWL 1.2 specification calls for treating this the exactly the same as a
    null value.
    """


def filter_skip_null(name: str, value: Any) -> Any:
    """
    Recursively filter out SkipNull objects from 'value'.

    :param name: Name of port producing this value.
                 Only used when we find an unhandled null from a conditional step
                 and we print out a warning. The name allows the user to better
                 localize which step/port was responsible for the unhandled null.
    :param value: port output value object
    """
    err_flag = [False]
    value = _filter_skip_null(value, err_flag)
    if err_flag[0]:
        logger.warning(
            f"In {name}, SkipNull result found and cast to None. \n"
            "You had a conditional step that did not run, "
            "but you did not use pickValue to handle the skipped input."
        )
    return value


def _filter_skip_null(value: Any, err_flag: List[bool]) -> Any:
    """
    Private implementation for recursively filtering out SkipNull objects from 'value'.

    :param value: port output value object
    :param err_flag: A pass by reference boolean (passed by enclosing in a list) that
                     allows us to flag, at any level of recursion, that we have
                     encountered a SkipNull.
    """
    if isinstance(value, SkipNull):
        err_flag[0] = True
        value = None
    elif isinstance(value, list):
        return [_filter_skip_null(v, err_flag) for v in value]
    elif isinstance(value, dict):
        return {k: _filter_skip_null(v, err_flag) for k, v in value.items()}
    return value


def ensure_no_collisions(
    directory: DirectoryType, dir_description: Optional[str] = None
) -> None:
    """
    Make sure no items in the given CWL Directory have the same name.

    If any do, raise a WorkflowException about a "File staging conflict".

    Does not recurse into subdirectories.
    """

    if dir_description is None:
        # Work out how to describe the directory we are working on.
        dir_description = f"the directory \"{directory.get('basename')}\""

    seen_names = set()

    for child in directory.get("listing", []):
        if "basename" in child:
            # For each child that actually has a path to go at in its parent
            wanted_name = cast(str, child["basename"])
            if wanted_name in seen_names:
                # We used this name already so bail out
                raise cwl_utils.errors.WorkflowException(
                    f'File staging conflict: Duplicate entries for "{wanted_name}"'
                    f" prevent actually creating {dir_description}"
                )
            seen_names.add(wanted_name)


class Conditional:
    """
    Object holding conditional expression until we are ready to evaluate it.

    Evaluation occurs at the moment the encloses step is ready to run.
    """

    def __init__(
        self,
        expression: Optional[str] = None,
        outputs: Union[Dict[str, CWLOutputType], None] = None,
        requirements: Optional[List[CWLObjectType]] = None,
        container_engine: str = "docker",
    ):
        """
        Instantiate a conditional expression.

        :param expression: Expression from the 'when' field of the step
        :param outputs: The output dictionary for the step. This is needed because
                        if the step is skipped, all the outputs need to be populated
                        with SkipNull values
        :param requirements: The requirements object that is needed for the context the
                             expression will evaluate in.
        """
        self.expression = expression
        self.outputs = outputs or {}
        self.requirements = requirements or []
        self.container_engine = container_engine

    def is_false(self, job: CWLObjectType) -> bool:
        """
        Determine if expression evaluates to False given completed step inputs.

        :param job: job output object
        :return: bool
        """
        if self.expression is None:
            return False

        expr_is_true = cwl_utils.expression.do_eval(
            self.expression,
            {shortname(k): v for k, v in resolve_dict_w_promises(job).items()},
            self.requirements,
            None,
            None,
            {},
            container_engine=self.container_engine,
        )

        if isinstance(expr_is_true, bool):
            return not expr_is_true

        raise cwl_utils.errors.WorkflowException(
            "'%s' evaluated to a non-boolean value" % self.expression
        )

    def skipped_outputs(self) -> Dict[str, SkipNull]:
        """Generate a dict of SkipNull objects corresponding to the output structure."""
        outobj = {}

        def sn(n: Any) -> str:
            if isinstance(n, Mapping):
                return shortname(n["id"])
            if isinstance(n, str):
                return shortname(n)
            return shortname(str(n))

        for k in [sn(o) for o in self.outputs]:
            outobj[k] = SkipNull()

        return outobj


class ResolveSource:
    """Apply linkMerge and pickValue operators to values coming into a port."""

    promise_tuples: Union[List[Tuple[str, Promise]], Tuple[str, Promise]]

    def __init__(
        self,
        name: str,
        input: Dict[str, CWLObjectType],
        source_key: str,
        promises: Dict[str, Job],
    ):
        """
        Construct a container object.

        It will carry what information it can about the input sources and the
        current promises, ready for evaluation when the time comes.

        :param name: human readable name of step/port that this value refers to
        :param input: CWL input object complete with linkMerge and pickValue fields
        :param source_key: "source" or "outputSource" depending on what it is
        :param promises: incident values packed as promises
        """
        self.name, self.input, self.source_key = name, input, source_key

        source_names = aslist(self.input[self.source_key])
        # Rule is that source: [foo] is just foo
        #                      unless it also has linkMerge: merge_nested
        if input.get("linkMerge") or len(source_names) > 1:
            self.promise_tuples = [
                (shortname(s), promises[s].rv()) for s in source_names
            ]
        else:
            # KG: Cargo culting this logic and the reason given from original Toil code:
            # It seems that an input source with a
            # '#' in the name will be returned as a
            # CommentedSeq list by the yaml parser.
            s = str(source_names[0])
            self.promise_tuples = (shortname(s), promises[s].rv())

    def __repr__(self) -> str:
        """Allow for debug printing."""
        try:
            return "ResolveSource(" + repr(self.resolve()) + ")"
        except Exception:
            return (
                f"ResolveSource({self.name}, {self.input}, {self.source_key}, "
                f"{self.promise_tuples})"
            )

    def resolve(self) -> Any:
        """First apply linkMerge then pickValue if either present."""
        result: Optional[Any] = None
        if isinstance(self.promise_tuples, list):
            result = self.link_merge(
                cast(
                    CWLObjectType, [rv[name] for name, rv in self.promise_tuples]  # type: ignore[index]
                )
            )
        else:
            name, rv = self.promise_tuples
            result = cast(Dict[str, Any], rv).get(name)

        result = self.pick_value(result)
        result = filter_skip_null(self.name, result)
        return result

    def link_merge(
        self, values: CWLObjectType
    ) -> Union[List[CWLOutputType], CWLOutputType]:
        """
        Apply linkMerge operator to `values` object.

        :param values: result of step
        """
        link_merge_type = self.input.get("linkMerge", "merge_nested")

        if link_merge_type == "merge_nested":
            return values

        elif link_merge_type == "merge_flattened":
            result: List[CWLOutputType] = []
            for v in values:
                if isinstance(v, MutableSequence):
                    result.extend(v)
                else:
                    result.append(v)
            return result

        else:
            raise ValidationException(
                f"Unsupported linkMerge '{link_merge_type}' on {self.name}."
            )

    def pick_value(self, values: Union[List[Union[str, SkipNull]], Any]) -> Any:
        """
        Apply pickValue operator to `values` object.

        :param values: Intended to be a list, but other types will be returned
                       without modification.
        :return:
        """
        pick_value_type = cast(str, self.input.get("pickValue"))

        if pick_value_type is None:
            return values

        if isinstance(values, SkipNull):
            return None

        if not isinstance(values, list):
            logger.warning("pickValue used but input %s is not a list." % self.name)
            return values

        result = [v for v in values if not isinstance(v, SkipNull) and v is not None]

        if pick_value_type == "first_non_null":
            if len(result) < 1:
                raise cwl_utils.errors.WorkflowException(
                    "%s: first_non_null operator found no non-null values" % self.name
                )
            else:
                return result[0]

        elif pick_value_type == "the_only_non_null":
            if len(result) == 0:
                raise cwl_utils.errors.WorkflowException(
                    "%s: the_only_non_null operator found no non-null values"
                    % self.name
                )
            elif len(result) > 1:
                raise cwl_utils.errors.WorkflowException(
                    "%s: the_only_non_null operator found more than one non-null values"
                    % self.name
                )
            else:
                return result[0]

        elif pick_value_type == "all_non_null":
            return result

        else:
            raise cwl_utils.errors.WorkflowException(
                f"Unsupported pickValue '{pick_value_type}' on {self.name}"
            )


class StepValueFrom:
    """
    A workflow step input which has a valueFrom expression attached to it.

    The valueFrom expression will be evaluated to produce the actual input
    object for the step.
    """

    def __init__(
        self, expr: str, source: Any, req: List[CWLObjectType], container_engine: str
    ):
        """
        Instantiate an object to carry all know about this valueFrom expression.

        :param expr: str: expression as a string
        :param source: the source promise of this step
        :param req: requirements object that is consumed by CWLtool expression evaluator
        :param container_engine: which container engine to use to load nodejs, if needed
        """
        self.expr = expr
        self.source = source
        self.context = None
        self.req = req
        self.container_engine = container_engine

    def eval_prep(
        self, step_inputs: CWLObjectType, file_store: AbstractFileStore
    ) -> None:
        """
        Resolve the contents of any file in a set of inputs.

        The inputs must be associated with the StepValueFrom object's self.source.

        Called when loadContents is specified.

        :param step_inputs: Workflow step inputs.
        :param file_store: A toil file store, needed to resolve toilfile:// paths.
        """
        for v in step_inputs.values():
            val = cast(CWLObjectType, v)
            source_input = getattr(self.source, "input", {})
            if isinstance(val, dict) and isinstance(source_input, dict):
                if (
                    val.get("contents") is None
                    and source_input.get("loadContents") is True
                ):
                    # This is safe to use even if we're bypassing the file
                    # store for the workflow. In that case, no toilfile:// or
                    # other special URIs will exist in the workflow to be read
                    # from, and ToilFsAccess still supports file:// URIs.
                    fs_access = functools.partial(ToilFsAccess, file_store=file_store)
                    with fs_access("").open(cast(str, val["location"]), "rb") as f:
                        val["contents"] = cwltool.builder.content_limit_respected_read(
                            f
                        )

    def resolve(self) -> Any:
        """
        Resolve the promise in the valueFrom expression's context.

        :return: object that will serve as expression context
        """
        self.context = self.source.resolve()
        return self.context

    def do_eval(self, inputs: CWLObjectType) -> Any:
        """
        Evaluate the valueFrom expression with the given input object.

        :param inputs:
        :return: object
        """
        return cwl_utils.expression.do_eval(
            self.expr,
            inputs,
            self.req,
            None,
            None,
            {},
            context=self.context,
            container_engine=self.container_engine,
        )


class DefaultWithSource:
    """A workflow step input that has both a source and a default value."""

    def __init__(self, default: Any, source: Any):
        """
        Instantiate an object to handle a source that has a default value.

        :param default: the default value
        :param source: the source object
        """
        self.default = default
        self.source = source

    def resolve(self) -> Any:
        """
        Determine the final input value when the time is right.

        (when the source can be resolved)

        :return: dict
        """
        if self.source:
            result = self.source.resolve()
            if result is not None:
                return result
        return self.default


class JustAValue:
    """A simple value masquerading as a 'resolve'-able object."""

    def __init__(self, val: Any):
        """Store the value."""
        self.val = val

    def resolve(self) -> Any:
        """Return the value."""
        return self.val


def resolve_dict_w_promises(
    dict_w_promises: Union[
        UnresolvedDict, CWLObjectType, Dict[str, Union[str, StepValueFrom]]
    ],
    file_store: Optional[AbstractFileStore] = None,
) -> CWLObjectType:
    """
    Resolve a dictionary of promises evaluate expressions to produce the actual values.

    :param dict_w_promises: input dict for these values
    :return: dictionary of actual values
    """
    if isinstance(dict_w_promises, UnresolvedDict):
        first_pass_results: CWLObjectType = {
            k: v.resolve() for k, v in dict_w_promises.items()
        }
    else:
        first_pass_results = cast(
            CWLObjectType, {k: v for k, v in dict_w_promises.items()}
        )

    result: CWLObjectType = {}
    for k, v in dict_w_promises.items():
        if isinstance(v, StepValueFrom):
            if file_store:
                v.eval_prep(first_pass_results, file_store)
            result[k] = v.do_eval(inputs=first_pass_results)
        else:
            result[k] = first_pass_results[k]

    return result


def simplify_list(maybe_list: Any) -> Any:
    """
    Turn a length one list loaded by cwltool into a scalar.

    Anything else is passed as-is, by reference.
    """
    if isinstance(maybe_list, MutableSequence):
        is_list = aslist(maybe_list)
        if len(is_list) == 1:
            return is_list[0]
    return maybe_list


class ToilPathMapper(PathMapper):
    """
    Keeps track of files in a Toil way.

    Maps between the symbolic identifier of a file (the Toil FileID), its local
    path on the host (the value returned by readGlobalFile) and the
    location of the file inside the software container.
    """

    def __init__(
        self,
        referenced_files: List[CWLObjectType],
        basedir: str,
        stagedir: str,
        separateDirs: bool = True,
        get_file: Union[Any, None] = None,
        stage_listing: bool = False,
        streaming_allowed: bool = True,
    ):
        """
        Initialize this ToilPathMapper.

        :param stage_listing: Stage files and directories inside directories
               even if we also stage the parent.
        :param get_file: A function that takes a URL, an optional "streamable"
               flag for if a file is supposed to be streamable, and an optional
               "streaming_allowed" flag for whether we are running with
               streaming on, and returns a file: URI to where the file or
               directory has been downloaded to. Meant to be a partially-bound
               version of toil_get_file().
        """
        self.get_file = get_file
        self.stage_listing = stage_listing
        self.streaming_allowed = streaming_allowed

        super().__init__(referenced_files, basedir, stagedir, separateDirs=separateDirs)

    def visit(
        self,
        obj: CWLObjectType,
        stagedir: str,
        basedir: str,
        copy: bool = False,
        staged: bool = False,
    ) -> None:
        """
        Iterate over a CWL object, resolving File and Directory path references.

        This is called on each File or Directory CWL object. The Files and
        Directories all have "location" fields. For the Files, these are from
        upload_file(), and for the Directories, these are from
        upload_directory(), with their children being assigned
        locations based on listing the Directories using ToilFsAccess.

        :param obj: The CWL File or Directory to process

        :param stagedir: The base path for target paths to be generated under,
        except when a File or Directory has an overriding parent directory in
        dirname

        :param basedir: The directory from which relative paths should be
        resolved; used as the base directory for the StdFsAccess that generated
        the listing being processed.

        :param copy: If set, use writable types for Files and Directories.

        :param staged: Starts as True at the top of the recursion. Set to False
        when entering a directory that we can actually download, so we don't
        stage files and subdirectories separately from the directory as a
        whole. Controls the staged flag on generated mappings, and therefore
        whether files and directories are actually placed at their mapped-to
        target locations. If stage_listing is True, we will leave this True
        throughout and stage everything.

        Produces one MapperEnt for every unique location for a File or
        Directory. These MapperEnt objects are instructions to cwltool's
        stage_files function:
        https://github.com/common-workflow-language/cwltool/blob/a3e3a5720f7b0131fa4f9c0b3f73b62a347278a6/cwltool/process.py#L254

        The MapperEnt has fields:

        resolved: An absolute local path anywhere on the filesystem where the
        file/directory can be found, or the contents of a file to populate it
        with if type is CreateWritableFile or CreateFile. Or, a URI understood
        by the StdFsAccess in use (for example, toilfile:).

        target: An absolute path under stagedir that the file or directory will
        then be placed at by cwltool. Except if a File or Directory has a
        dirname field, giving its parent path, that is used instead.

        type: One of:

            File: cwltool will copy or link the file from resolved to target,
            if possible.

            CreateFile: cwltool will create the file at target, treating
            resolved as the contents.

            WritableFile: cwltool will copy the file from resolved to target,
            making it writable.

            CreateWritableFile: cwltool will create the file at target,
            treating resolved as the contents, and make it writable.

            Directory: cwltool will copy or link the directory from resolved to
            target, if possible. Otherwise, cwltool will make the directory at
            target if resolved starts with "_:". Otherwise it will do nothing.

            WritableDirectory: cwltool will copy the directory from resolved to
            target, if possible. Otherwise, cwltool will make the directory at
            target if resolved starts with "_:". Otherwise it will do nothing.

        staged: if set to False, cwltool will not make or copy anything for this entry
        """
        logger.debug(
            "ToilPathMapper mapping into %s from %s for: %s", stagedir, basedir, obj
        )

        # If the file has a dirname set, we can try and put it there instead of
        # wherever else we would stage it.
        # TODO: why would we do that?
        stagedir = cast(Optional[str], obj.get("dirname")) or stagedir

        # Decide where to put the file or directory, as an absolute path.
        tgt = os.path.join(
            stagedir,
            cast(str, obj["basename"]),
        )

        if obj["class"] == "Directory":
            # Whether or not we've already mapped this path, we need to map all
            # children recursively.

            # Grab its location
            location = cast(str, obj["location"])

            logger.debug("ToilPathMapper visiting directory %s", location)

            # We want to check the directory to make sure it is not
            # self-contradictory in its immediate children and their names.
            ensure_no_collisions(cast(DirectoryType, obj))

            # We may need to copy this directory even if we don't copy things inside it.
            copy_here = False

            # Try and resolve the location to a local path
            if location.startswith("file://"):
                # This is still from the local machine, so go find where it is
                resolved = schema_salad.ref_resolver.uri_file_path(location)
            elif location.startswith("toildir:"):
                # We need to download this directory (or subdirectory)
                if self.get_file:
                    # We can actually go get it and its contents
                    resolved = schema_salad.ref_resolver.uri_file_path(
                        self.get_file(location)
                    )
                else:
                    # We are probably staging final outputs on the leader. We
                    # can't go get the directory. Just pass it through.
                    resolved = location
            elif location.startswith("_:"):
                # cwltool made this up for an empty/synthetic directory it
                # wants to make.

                # If we let cwltool make the directory and stage it, and then
                # stage files inside it, we can end up with Docker creating
                # root-owned files in whatever we mounted for the Docker work
                # directory, somehow. So make a directory ourselves instead.
                if self.get_file:
                    # Ask for an empty directory
                    new_dir_uri = self.get_file("_:")
                    # And get a path for it
                    resolved = schema_salad.ref_resolver.uri_file_path(new_dir_uri)

                    if "listing" in obj and obj["listing"] != []:
                        # If there's stuff inside here to stage, we need to copy
                        # this directory here, because we can't Docker mount things
                        # over top of immutable directories.
                        copy_here = True
                else:
                    # We can't really make the directory. Maybe we are
                    # exporting from the leader and it doesn't matter.
                    resolved = location
            else:
                raise RuntimeError("Unsupported location: " + location)

            if location in self._pathmap:
                # Don't map the same directory twice
                logger.debug(
                    "ToilPathMapper stopping recursion because we have already "
                    "mapped directory: %s",
                    location,
                )
                return

            logger.debug(
                "ToilPathMapper adding directory mapping %s -> %s", resolved, tgt
            )
            self._pathmap[location] = MapperEnt(
                resolved,
                tgt,
                "WritableDirectory" if (copy or copy_here) else "Directory",
                staged,
            )

            if not location.startswith("_:") and not self.stage_listing:
                # Don't stage anything below here separately, since we are able
                # to copy the whole directory from somewhere and and we can't
                # stage files over themselves.
                staged = False

            # Keep recursing
            self.visitlisting(
                cast(List[CWLObjectType], obj.get("listing", [])),
                tgt,
                basedir,
                copy=copy,
                staged=staged,
            )

        elif obj["class"] == "File":
            path = cast(str, obj["location"])

            logger.debug("ToilPathMapper visiting file %s", path)

            if path in self._pathmap:
                # Don't map the same file twice
                logger.debug(
                    "ToilPathMapper stopping recursion because we have already "
                    "mapped file: %s",
                    path,
                )
                return

            ab = abspath(path, basedir)
            if "contents" in obj and path.startswith("_:"):
                # We are supposed to create this file
                self._pathmap[path] = MapperEnt(
                    cast(str, obj["contents"]),
                    tgt,
                    "CreateWritableFile" if copy else "CreateFile",
                    staged,
                )
            else:
                with SourceLine(
                    obj,
                    "location",
                    ValidationException,
                    logger.isEnabledFor(logging.DEBUG),
                ):
                    # If we have access to the Toil file store, we will have a
                    # get_file set, and it will convert this path to a file:
                    # URI for a local file it downloaded.
                    if self.get_file:
                        deref = self.get_file(
                            path, obj.get("streamable", False), self.streaming_allowed
                        )
                    else:
                        deref = ab

                    if deref.startswith("file:"):
                        deref = schema_salad.ref_resolver.uri_file_path(deref)
                    if urlsplit(deref).scheme in ["http", "https"]:
                        deref = downloadHttpFile(path)
                    elif urlsplit(deref).scheme != "toilfile":
                        # Dereference symbolic links
                        st = os.lstat(deref)
                        while stat.S_ISLNK(st.st_mode):
                            logger.debug("ToilPathMapper following symlink %s", deref)
                            rl = os.readlink(deref)
                            deref = (
                                rl
                                if os.path.isabs(rl)
                                else os.path.join(os.path.dirname(deref), rl)
                            )
                            st = os.lstat(deref)

                    # If we didn't download something that is a toilfile:
                    # reference, we just pass that along.

                    """Link or copy files to their targets. Create them as needed."""
                    targets: Dict[str, str] = {}
                    for _, value in self._pathmap.items():
                        # If the target already exists in the pathmap, it means we have a conflict.  But we didn't change tgt to reflect new name.
                        if value.target == tgt:  # Conflict detected in the pathmap
                            i = 2
                            new_tgt = f"{tgt}_{i}"
                            while new_tgt in targets:
                                i += 1
                                new_tgt = f"{tgt}_{i}"
                            targets[new_tgt] = new_tgt

                    for _, value_conflict in targets.items():
                        logger.debug(
                            "ToilPathMapper adding file mapping for conflict %s -> %s",
                            deref,
                            value_conflict,
                        )
                        self._pathmap[path] = MapperEnt(
                            deref,
                            value_conflict,
                            "WritableFile" if copy else "File",
                            staged,
                        )
                    # No conflicts detected so we can write out the original name.
                    if not targets:
                        logger.debug(
                            "ToilPathMapper adding file mapping %s -> %s", deref, tgt
                        )

                        self._pathmap[path] = MapperEnt(
                            deref, tgt, "WritableFile" if copy else "File", staged
                        )

            # Handle all secondary files that need to be next to this one.
            self.visitlisting(
                cast(List[CWLObjectType], obj.get("secondaryFiles", [])),
                stagedir,
                basedir,
                copy=copy,
                staged=staged,
            )


class ToilSingleJobExecutor(cwltool.executors.SingleJobExecutor):
    """
    A SingleJobExecutor that does not assume it is at the top level of the workflow.

    We need this because otherwise every job thinks it is top level and tries
    to discover secondary files, which may exist when they haven't actually
    been passed at the top level and thus aren't supposed to be visible.
    """

    def run_jobs(
        self,
        process: Process,
        job_order_object: CWLObjectType,
        logger: logging.Logger,
        runtime_context: cwltool.context.RuntimeContext,
    ) -> None:
        """run_jobs from SingleJobExecutor, but not in a top level runtime context."""
        runtime_context.toplevel = False
        return super().run_jobs(process, job_order_object, logger, runtime_context)


class ToilTool:
    """Mixin to hook Toil into a cwltool tool type."""

    def make_path_mapper(
        self,
        reffiles: List[Any],
        stagedir: str,
        runtimeContext: cwltool.context.RuntimeContext,
        separateDirs: bool,
    ) -> cwltool.pathmapper.PathMapper:
        """Create the appropriate PathMapper for the situation."""
        if getattr(runtimeContext, "bypass_file_store", False):
            # We only need to understand cwltool's supported URIs
            return PathMapper(
                reffiles, runtimeContext.basedir, stagedir, separateDirs=separateDirs
            )
        else:
            # We need to be able to read from Toil-provided URIs
            return ToilPathMapper(
                reffiles,
                runtimeContext.basedir,
                stagedir,
                separateDirs,
                get_file=getattr(runtimeContext, "toil_get_file", None),
                streaming_allowed=runtimeContext.streaming_allowed,
            )

    def __str__(self) -> str:
        """Return string representation of this tool type."""
        return f'{self.__class__.__name__}({repr(getattr(self, "tool", {}).get("id", "???"))})'


class ToilCommandLineTool(ToilTool, cwltool.command_line_tool.CommandLineTool):
    """Subclass the cwltool command line tool to provide the custom ToilPathMapper."""

    def _initialworkdir(
        self, j: cwltool.job.JobBase, builder: cwltool.builder.Builder
    ) -> None:
        """
        Hook the InitialWorkDirRequirement setup to make sure that there are no
        name conflicts at the top level of the work directory.
        """

        super()._initialworkdir(j, builder)

        # The initial work dir listing is now in j.generatefiles["listing"]
        # Also j.generatrfiles is a CWL Directory.
        # So check the initial working directory.
        logger.info("Initial work dir: %s", j.generatefiles)
        ensure_no_collisions(
            j.generatefiles,
            "the job's working directory as specified by the InitialWorkDirRequirement",
        )


class ToilExpressionTool(ToilTool, cwltool.command_line_tool.ExpressionTool):
    """Subclass the cwltool expression tool to provide the custom ToilPathMapper."""

    pass


def toil_make_tool(
    toolpath_object: CommentedMap,
    loadingContext: cwltool.context.LoadingContext,
) -> Process:
    """
    Emit custom ToilCommandLineTools.

    This factory function is meant to be passed to cwltool.load_tool().
    """
    if isinstance(toolpath_object, Mapping):
        if toolpath_object.get("class") == "CommandLineTool":
            return ToilCommandLineTool(toolpath_object, loadingContext)
        elif toolpath_object.get("class") == "ExpressionTool":
            return ToilExpressionTool(toolpath_object, loadingContext)
    return cwltool.workflow.default_make_tool(toolpath_object, loadingContext)


# This should really be Dict[str, Union[str, "DirectoryContents"]], but we
# can't say that until https://github.com/python/mypy/issues/731 is fixed
# because it's recursive.
DirectoryContents = Dict[str, Union[str, Dict[str, Any]]]


def check_directory_dict_invariants(contents: DirectoryContents) -> None:
    """
    Make sure a directory structure dict makes sense. Throws an error
    otherwise.

    Currently just checks to make sure no empty-string keys exist.
    """

    for name, item in contents.items():
        if name == "":
            raise RuntimeError(
                "Found nameless entry in directory: " + json.dumps(contents, indent=2)
            )
        if isinstance(item, dict):
            check_directory_dict_invariants(item)


def decode_directory(
    dir_path: str,
) -> Tuple[DirectoryContents, Optional[str], str]:
    """
    Decode a directory from a "toildir:" path to a directory (or a file in it).

    Returns the decoded directory dict, the remaining part of the path (which may be
    None), and the deduplication key string that uniquely identifies the
    directory.
    """
    if not dir_path.startswith("toildir:"):
        raise RuntimeError(f"Cannot decode non-directory path: {dir_path}")

    # We will decode the directory and then look inside it

    # Since this was encoded by upload_directory we know the
    # next piece is encoded JSON describing the directory structure,
    # and it can't contain any slashes.
    parts = dir_path[len("toildir:") :].split("/", 1)

    # Before the first slash is the encoded data describing the directory contents
    dir_data = parts[0]

    # Decode what to download
    contents = json.loads(
        base64.urlsafe_b64decode(dir_data.encode("utf-8")).decode("utf-8")
    )

    check_directory_dict_invariants(contents)

    if len(parts) == 1 or parts[1] == "/":
        # We didn't have any subdirectory
        return contents, None, dir_data
    else:
        # We have a path below this
        return contents, parts[1], dir_data


def encode_directory(contents: DirectoryContents) -> str:
    """
    Encode a directory from a "toildir:" path to a directory (or a file in it).

    Takes the directory dict, which is a dict from name to URI for a file or
    dict for a subdirectory.
    """

    check_directory_dict_invariants(contents)

    return "toildir:" + base64.urlsafe_b64encode(
        json.dumps(contents).encode("utf-8")
    ).decode("utf-8")


class ToilFsAccess(StdFsAccess):
    """
    Custom filesystem access class which handles toil filestore references.

    Normal file paths will be resolved relative to basedir, but 'toilfile:' and
    'toildir:' URIs will be fulfilled from the Toil file store.

    Also supports URLs supported by Toil job store implementations.
    """

    def __init__(
        self,
        basedir: str,
        file_store: Optional[AbstractFileStore] = None,
    ) -> None:
        """Create a FsAccess object for the given Toil Filestore and basedir."""
        self.file_store = file_store

        # Map encoded directory structures to where we downloaded them, so we
        # don't constantly redownload them.
        # Assumes nobody will touch our files via realpath, or that if they do
        # they know what will happen.
        # Also maps files and directories from external URLs to downloaded
        # locations.
        self.dir_to_download: Dict[str, str] = {}

        super().__init__(basedir)

    def _abs(self, path: str) -> str:
        """
        Return a local absolute path for a file (no schema).

        Overwrites StdFsAccess._abs() to account for toil specific schema.
        """
        # TODO: Both we and the ToilPathMapper relate Toil paths to local
        # paths. But we don't share the same mapping, so accesses through
        # different mechanisms will produce different local copies.

        # Used to fetch a path to determine if a file exists in the inherited
        # StdFsAccess, (among other things) so this should not error on missing
        # files.
        # See: https://github.com/common-workflow-language/cwltool/blob/beab66d649dd3ee82a013322a5e830875e8556ba/cwltool/stdfsaccess.py#L43  # noqa B950

        parse = urlparse(path)
        if parse.scheme == "toilfile":
            # Is a Toil file

            if self.file_store is None:
                raise RuntimeError("URL requires a file store: " + path)

            destination = self.file_store.readGlobalFile(
                FileID.unpack(path[len("toilfile:") :]), symlink=True
            )
            logger.debug("Downloaded %s to %s", path, destination)
            if not os.path.exists(destination):
                raise RuntimeError(
                    f"{destination} does not exist after filestore read."
                )
        elif parse.scheme == "toildir":
            # Is a directory or relative to it

            if self.file_store is None:
                raise RuntimeError("URL requires a file store: " + path)

            # We will download the whole directory and then look inside it

            # Decode its contents, the path inside it to the file (if any), and
            # the key to use for caching the directory.
            contents, subpath, cache_key = decode_directory(path)
            logger.debug("Decoded directory contents: %s", contents)

            if cache_key not in self.dir_to_download:
                # Download to a temp directory.
                temp_dir = self.file_store.getLocalTempDir()
                temp_dir += "/toildownload"
                os.makedirs(temp_dir)

                logger.debug("ToilFsAccess downloading %s to %s", cache_key, temp_dir)

                # Save it all into this new temp directory
                download_structure(self.file_store, {}, {}, contents, temp_dir)

                # Make sure we use the same temp directory if we go traversing
                # around this thing.
                self.dir_to_download[cache_key] = temp_dir
            else:
                logger.debug("ToilFsAccess already has %s", cache_key)

            if subpath is None:
                # We didn't have any subdirectory, so just give back
                # the path to the root
                destination = self.dir_to_download[cache_key]
            else:
                # Navigate to the right subdirectory
                destination = self.dir_to_download[cache_key] + "/" + subpath
        elif parse.scheme == "file":
            # This is a File URL. Decode it to an actual path.
            destination = unquote(parse.path)
        elif parse.scheme == "":
            # This is just a local file and not a URL
            destination = path
        else:
            # The destination is something else.
            if AbstractJobStore.get_is_directory(path):
                # Treat this as a directory
                if path not in self.dir_to_download:
                    logger.debug(
                        "ToilFsAccess fetching directory %s from a JobStore", path
                    )
                    dest_dir = tempfile.mkdtemp()

                    # Recursively fetch all the files in the directory.
                    def download_to(url: str, dest: str) -> None:
                        if AbstractJobStore.get_is_directory(url):
                            os.mkdir(dest)
                            for part in AbstractJobStore.list_url(url):
                                download_to(
                                    os.path.join(url, part), os.path.join(dest, part)
                                )
                        else:
                            AbstractJobStore.read_from_url(url, open(dest, "wb"))

                    download_to(path, dest_dir)
                    self.dir_to_download[path] = dest_dir

                destination = self.dir_to_download[path]
            else:
                # Treat this as a file.
                if path not in self.dir_to_download:
                    logger.debug("ToilFsAccess fetching file %s from a JobStore", path)
                    # Try to grab it with a jobstore implementation, and save it
                    # somewhere arbitrary.
                    dest_file = tempfile.NamedTemporaryFile(delete=False)
                    AbstractJobStore.read_from_url(path, dest_file)
                    dest_file.close()
                    self.dir_to_download[path] = dest_file.name
                destination = self.dir_to_download[path]
            logger.debug(
                "ToilFsAccess has JobStore-supported URL %s at %s", path, destination
            )

        # Now destination is a local file, so make sure we really do have an
        # absolute path
        destination = super()._abs(destination)
        return destination

    def glob(self, pattern: str) -> List[str]:
        # We know this falls back on _abs
        return super().glob(pattern)

    def open(self, fn: str, mode: str) -> IO[Any]:
        # TODO: Also implement JobStore-supported URLs through JobStore methods.
        # We know this falls back on _abs
        return super().open(fn, mode)

    def exists(self, path: str) -> bool:
        """Test for file existence."""
        # toil's _abs() throws errors when files are not found and cwltool's _abs() does not
        try:
            # TODO: Also implement JobStore-supported URLs through JobStore methods.
            return os.path.exists(self._abs(path))
        except NoSuchFileException:
            return False

    def size(self, path: str) -> int:
        # This should avoid _abs for things actually in the file store, to
        # prevent multiple downloads as in
        # https://github.com/DataBiosphere/toil/issues/3665
        if path.startswith("toilfile:"):
            if self.file_store is None:
                raise RuntimeError("URL requires a file store: " + path)
            return self.file_store.getGlobalFileSize(
                FileID.unpack(path[len("toilfile:") :])
            )
        elif path.startswith("toildir:"):
            # Decode its contents, the path inside it to the file (if any), and
            # the key to use for caching the directory.
            here, subpath, cache_key = decode_directory(path)

            # We can't get the size of just a directory.
            if subpath is None:
                raise RuntimeError(f"Attempted to check size of directory {path}")

            for part in subpath.split("/"):
                # Follow the path inside the directory contents.
                here = cast(DirectoryContents, here[part])

            # We ought to end up with a toilfile: URI.
            if not isinstance(here, str):
                raise RuntimeError(f"Did not find a file at {path}")
            if not here.startswith("toilfile:"):
                raise RuntimeError(f"Did not find a filestore file at {path}")

            return self.size(here)
        else:
            # TODO: Also implement JobStore-supported URLs through JobStore methods.
            # We know this falls back on _abs
            return super().size(path)

    def isfile(self, fn: str) -> bool:
        parse = urlparse(fn)
        if parse.scheme in ["toilfile", "toildir", "file", ""]:
            # We know this falls back on _abs
            return super().isfile(fn)
        else:
            return not AbstractJobStore.get_is_directory(fn)

    def isdir(self, fn: str) -> bool:
        parse = urlparse(fn)
        if parse.scheme in ["toilfile", "toildir", "file", ""]:
            # We know this falls back on _abs
            return super().isdir(fn)
        else:
            return AbstractJobStore.get_is_directory(fn)

    def listdir(self, fn: str) -> List[str]:
        # This needs to return full URLs for everything in the directory.
        # URLs are not allowed to end in '/', even for subdirectories.
        logger.debug("ToilFsAccess listing %s", fn)

        parse = urlparse(fn)
        if parse.scheme in ["toilfile", "toildir", "file", ""]:
            # Download the file or directory to a local path
            directory = self._abs(fn)

            # Now list it (it is probably a directory)
            return [abspath(quote(entry), fn) for entry in os.listdir(directory)]
        else:
            return [
                os.path.join(fn, entry.rstrip("/"))
                for entry in AbstractJobStore.list_url(fn)
            ]

    def join(self, path, *paths):  # type: (str, *str) -> str
        # This falls back on os.path.join
        return super().join(path, *paths)

    def realpath(self, fn: str) -> str:
        # This also needs to be able to handle URLs, when cwltool uses it in
        # relocateOutputs and some of the outputs didn't come from a local file
        # but were passed through from inputs.
        return super().realpath(self._abs(fn))


def toil_get_file(
    file_store: AbstractFileStore,
    index: Dict[str, str],
    existing: Dict[str, str],
    file_store_id: str,
    streamable: bool = False,
    streaming_allowed: bool = True,
    pipe_threads: Optional[List[Tuple[Thread, int]]] = None,
) -> str:
    """
    Set up the given file or directory from the Toil jobstore at a file URI
    where it can be accessed locally.

    Run as part of the tool setup, inside jobs on the workers.
    Also used as part of reorganizing files to get them uploaded at the end of
    a tool.

    :param file_store: The Toil file store to download from.

    :param index: Maps from downloaded file path back to input Toil URI.

    :param existing: Maps from file_store_id URI to downloaded file path.

    :param file_store_id: The URI for the file to download.

    :param streamable: If the file is has 'streamable' flag set

    :param streaming_allowed: If streaming is allowed

    :param pipe_threads: List of threads responsible for streaming the data
    and open file descriptors corresponding to those files. Caller is responsible
    to close the file descriptors (to break the pipes) and join the threads
    """
    pipe_threads_real = pipe_threads or []
    # We can't use urlparse here because we need to handle the '_:' scheme and
    # urlparse sees that as a path and not a URI scheme.
    if file_store_id.startswith("toildir:"):
        # This is a file in a directory, or maybe a directory itself.
        # See ToilFsAccess and upload_directory.
        # We will go look for the actual file in the encoded directory
        # structure which will tell us where the toilfile: name for the file is.

        parts = file_store_id[len("toildir:") :].split("/")
        contents = json.loads(
            base64.urlsafe_b64decode(parts[0].encode("utf-8")).decode("utf-8")
        )

        for component in parts[1:]:
            if component != ".":
                # Index into the contents
                contents = contents[component]

        if isinstance(contents, str):
            # This is a reference to a file, so go get it.
            return toil_get_file(file_store, index, existing, contents)
        else:
            # We actually need to fetch the whole directory to a path somewhere.
            dest_path = file_store.getLocalTempDir()
            # Populate the directory
            download_structure(file_store, index, existing, contents, dest_path)
            # Return where we put it, but as a file:// URI
            return schema_salad.ref_resolver.file_uri(dest_path)
    elif file_store_id.startswith("toilfile:"):
        # This is a plain file with no context.
        def write_to_pipe(
            file_store: AbstractFileStore, pipe_name: str, file_store_id: FileID
        ) -> None:
            try:
                with open(pipe_name, "wb") as pipe:
                    with file_store.jobStore.read_file_stream(file_store_id) as fi:
                        file_store.logAccess(file_store_id)
                        chunk_sz = 1024
                        while True:
                            data = fi.read(chunk_sz)
                            if not data:
                                break
                            pipe.write(data)
            except OSError as e:
                # The other side of the pipe may have been closed by the
                # reading thread, which is OK.
                if e.errno != errno.EPIPE:
                    raise

        if (
            streaming_allowed
            and streamable
            and not isinstance(file_store.jobStore, FileJobStore)
        ):
            logger.debug(
                "Streaming file %s", FileID.unpack(file_store_id[len("toilfile:") :])
            )
            src_path = file_store.getLocalTempFileName()
            os.mkfifo(src_path)
            th = ExceptionalThread(
                target=write_to_pipe,
                args=(
                    file_store,
                    src_path,
                    FileID.unpack(file_store_id[len("toilfile:") :]),
                ),
            )
            th.start()
            pipe_threads_real.append((th, os.open(src_path, os.O_RDONLY)))
        else:
            src_path = file_store.readGlobalFile(
                FileID.unpack(file_store_id[len("toilfile:") :]), symlink=True
            )

        # TODO: shouldn't we be using these as a cache?
        index[src_path] = file_store_id
        existing[file_store_id] = src_path
        return schema_salad.ref_resolver.file_uri(src_path)
    elif file_store_id.startswith("_:"):
        # Someone is asking us for an empty temp directory.
        # We need to check this before the file path case because urlsplit()
        # will call this a path with no scheme.
        dest_path = file_store.getLocalTempDir()
        return schema_salad.ref_resolver.file_uri(dest_path)
    elif file_store_id.startswith("file:") or urlsplit(file_store_id).scheme == "":
        # There's a file: scheme or no scheme, and we know this isn't a _: URL.

        # We need to support file: URIs and local paths, because we might be
        # involved in moving files around on the local disk when uploading
        # things after a job. We might want to catch cases where a leader
        # filesystem file URI leaks in here, but we can't, so we just rely on
        # the rest of the code to be correct.
        return file_store_id
    else:
        raise RuntimeError(
            f"Cannot obtain file {file_store_id} while on host "
            f"{socket.gethostname()}; all imports must happen on the "
            f"leader!"
        )


def write_file(
    writeFunc: Callable[[str], FileID],
    index: Dict[str, str],
    existing: Dict[str, str],
    file_uri: str,
) -> str:
    """
    Write a file into the Toil jobstore.

    'existing' is a set of files retrieved as inputs from toil_get_file. This
    ensures they are mapped back as the same name if passed through.

    Returns a toil uri path to the object.
    """
    # Toil fileStore reference
    if file_uri.startswith("toilfile:") or file_uri.startswith("toildir:"):
        return file_uri
    # File literal outputs with no path, we don't write these and will fail
    # with unsupportedRequirement when retrieving later with getFile
    elif file_uri.startswith("_:"):
        return file_uri
    else:
        file_uri = existing.get(file_uri, file_uri)
        if file_uri not in index:
            if not urlparse(file_uri).scheme:
                rp = os.path.realpath(file_uri)
            else:
                rp = file_uri
            try:
                index[file_uri] = "toilfile:" + writeFunc(rp).pack()
                existing[index[file_uri]] = file_uri
            except Exception as e:
                logger.error("Got exception '%s' while copying '%s'", e, file_uri)
                raise
        return index[file_uri]


def path_to_loc(obj: CWLObjectType) -> None:
    """
    Make a path into a location.

    (If a CWL object has a "path" and not a "location")
    """
    if "location" not in obj and "path" in obj:
        obj["location"] = obj["path"]
        del obj["path"]


def import_files(
    import_function: Callable[[str], FileID],
    fs_access: StdFsAccess,
    fileindex: Dict[str, str],
    existing: Dict[str, str],
    cwl_object: Optional[CWLObjectType],
    skip_broken: bool = False,
    bypass_file_store: bool = False,
) -> None:
    """
    Prepare all files and directories.

    Will be executed from the leader or worker in the context of the given
    CWL tool, order, or output object to be used on the workers. Make
    sure their sizes are set and import all the files.

    Recurses inside directories using the fs_access to find files to upload and
    subdirectory structure to encode, even if their listings are not set or not
    recursive.

    Preserves any listing fields.

    If a file cannot be found (like if it is an optional secondary file that
    doesn't exist), fails, unless skip_broken is set, in which case it leaves
    the location it was supposed to have been at.

    Also does some miscelaneous normalization.

    :param import_function: The function used to upload a URI and get a
    Toil FileID for it.

    :param fs_access: the CWL FS access object we use to access the filesystem
    to find files to import. Needs to support the URI schemes used.

    :param fileindex: Forward map to fill in from file URI to Toil storage
    location, used by write_file to deduplicate writes.

    :param existing: Reverse map to fill in from Toil storage location to file
    URI. Not read from.

    :param cwl_object: CWL tool (or workflow order) we are importing files for

    :param skip_broken: If True, when files can't be imported because they e.g.
    don't exist, leave their locations alone rather than failing with an error.

    :param bypass_file_store: If True, leave file:// URIs in place instead of
    importing files and directories.
    """
    tool_id = cwl_object.get("id", str(cwl_object)) if cwl_object else ""

    logger.debug("Importing files for %s", tool_id)

    # We need to upload all files to the Toil filestore, and encode structure
    # recursively into all Directories' locations. But we cannot safely alter
    # the listing fields of Directory objects, because the handling required by
    # the 1.2 conformance tests does not actually match the spec. See
    # <https://github.com/common-workflow-language/cwl-v1.2/issues/75#issuecomment-858477413>.
    #
    # We need to pass the conformance tests, and only cwltool really knows when
    # to make/destroy the listings in order to do that.

    # First do some preliminary preparation of metadata
    visit_class(cwl_object, ("File", "Directory"), path_to_loc)
    visit_class(cwl_object, ("File",), functools.partial(add_sizes, fs_access))
    normalizeFilesDirs(cwl_object)

    if bypass_file_store:
        # Don't go on to actually import files or encode contents for
        # directories.
        return

    # Otherwise we actually want to put the things in the file store.

    def visit_file_or_directory_down(
        rec: CWLObjectType,
    ) -> Optional[List[CWLObjectType]]:
        """
        Visit each CWL File or Directory on the way down.

        For Files, do nothing.

        For Directories, return the listing key's value if present, or None if
        absent.

        Ensures that the directory's listing is filled in for at least the
        current level, so all direct child File and Directory objects will
        exist.

        Ensures that any child File or Directory objects from the original
        listing remain as child objects, so that they will be hit by the
        recursion.

        Ensures that no directory listings have name collisions.
        """
        if rec.get("class", None) == "File":
            # Nothing to do!
            return None
        elif rec.get("class", None) == "Directory":
            # Check the original listing for collisions
            ensure_no_collisions(cast(DirectoryType, rec))

            # Pull out the old listing, if any
            old_listing = cast(Optional[List[CWLObjectType]], rec.get("listing", None))

            if not cast(str, rec["location"]).startswith("_:"):
                # This is a thing we can list and not just a literal, so we
                # want to ensure that we have at least one level of listing.
                if "listing" in rec and rec["listing"] == []:
                    # Drop the existing listing because it is empty
                    del rec["listing"]
                if "listing" not in rec:
                    # Fill in one level of listing, so we can then traverse it.
                    get_listing(fs_access, rec, recursive=False)
                # Otherwise, we preserve the existing listing (including all
                # its original File objects that we need to process)

                # Check the new listing for collisions
                ensure_no_collisions(cast(DirectoryType, rec))

            return old_listing
        return None

    def visit_file_or_directory_up(
        rec: CWLObjectType,
        down_result: Optional[List[CWLObjectType]],
        child_results: List[DirectoryContents],
    ) -> DirectoryContents:
        """
        For a CWL File or Directory, make sure it is uploaded and it has a
        location that describes its contents as visible to fs_access.

        Replaces each Directory's listing with the down result for the
        directory, or removes it if the down result was None.

        Passes up the tree (and consumes as its second argument a list of)
        information about the directory structure. For a file, we get the
        information for all secondary files, and for a directory, we get a list
        of the information for all contained files and directories.

        The format is a dict from filename to either string Toil file URI, or
        contained similar dict for a subdirectory. We can reduce by joining
        everything into a single dict, when no filenames conflict.
        """
        if rec.get("class", None) == "File":
            # This is a CWL File

            result: DirectoryContents = {}

            # Upload the file itself, which will adjust its location.
            upload_file(
                import_function, fileindex, existing, rec, skip_broken=skip_broken
            )

            # Make a record for this file under its name
            result[cast(str, rec["basename"])] = cast(str, rec["location"])

            for secondary_file_result in child_results:
                # Glom in the secondary files, if any
                result.update(secondary_file_result)

            return result

        elif rec.get("class", None) == "Directory":
            # This is a CWL Directory

            # Restore the original listing, or its absence
            rec["listing"] = cast(Optional[CWLOutputType], down_result)
            if rec["listing"] is None:
                del rec["listing"]

            # We know we have child results from a fully recursive listing.
            # Build them into a contents dict.
            contents: DirectoryContents = {}
            for child_result in child_results:
                # Keep each child file or directory or child file's secondary
                # file under its name
                contents.update(child_result)

            # Upload the directory itself, which will adjust its location.
            upload_directory(rec, contents, skip_broken=skip_broken)

            # Show those contents as being under our name in our parent.
            return {cast(str, rec["basename"]): contents}

        else:
            raise RuntimeError("Got unexpected class of object: " + str(rec))

    # Process each file and directory in a recursive traversal
    visit_cwl_class_and_reduce(
        cwl_object,
        ("File", "Directory"),
        visit_file_or_directory_down,
        visit_file_or_directory_up,
    )


def upload_directory(
    directory_metadata: CWLObjectType,
    directory_contents: DirectoryContents,
    skip_broken: bool = False,
) -> None:
    """
    Upload a Directory object.

    Ignores the listing (which may not be recursive and isn't safe or efficient
    to touch), and instead uses directory_contents, which is a recursive dict
    structure from filename to file URI or subdirectory contents dict.

    Makes sure the directory actually exists, and rewrites its location to be
    something we can use on another machine.

    We can't rely on the directory's listing as visible to the next tool as a
    complete recursive description of the files we will need to present to the
    tool, since some tools require it to be cleared or single-level but still
    expect to see its contents in the filesystem.
    """
    location = cast(str, directory_metadata["location"])
    if (
        location.startswith("toilfile:")
        or location.startswith("toildir:")
        or location.startswith("_:")
    ):
        # Already in Toil; nothing to do
        return
    if not location and directory_metadata["path"]:
        location = directory_metadata["location"] = schema_salad.ref_resolver.file_uri(
            cast(str, directory_metadata["path"])
        )
    if location.startswith("file://") and not os.path.isdir(
        schema_salad.ref_resolver.uri_file_path(location)
    ):
        if skip_broken:
            return
        else:
            raise cwl_utils.errors.WorkflowException(
                "Directory is missing: %s" % directory_metadata["location"]
            )

    logger.debug(
        "Uploading directory at %s with contents %s",
        directory_metadata["location"],
        directory_contents,
    )

    # Say that the directory location is just its dumped contents.
    # TODO: store these listings as files in the filestore instead?
    directory_metadata["location"] = encode_directory(directory_contents)


def upload_file(
    uploadfunc: Callable[[str], FileID],
    fileindex: Dict[str, str],
    existing: Dict[str, str],
    file_metadata: CWLObjectType,
    skip_broken: bool = False,
) -> None:
    """
    Update a file object so that the location is a reference to the toil file store.

    Write the file object to the file store if necessary.
    """
    location = cast(str, file_metadata["location"])
    if (
        location.startswith("toilfile:")
        or location.startswith("toildir:")
        or location.startswith("_:")
    ):
        return
    if location in fileindex:
        file_metadata["location"] = fileindex[location]
        return
    if not location and file_metadata["path"]:
        file_metadata["location"] = location = schema_salad.ref_resolver.file_uri(
            cast(str, file_metadata["path"])
        )
    if location.startswith("file://") and not os.path.isfile(
        schema_salad.ref_resolver.uri_file_path(location)
    ):
        if skip_broken:
            return
        else:
            raise cwl_utils.errors.WorkflowException("File is missing: %s" % location)
    file_metadata["location"] = write_file(uploadfunc, fileindex, existing, location)

    logger.debug("Sending file at: %s", file_metadata["location"])


def writeGlobalFileWrapper(file_store: AbstractFileStore, fileuri: str) -> FileID:
    """Wrap writeGlobalFile to accept file:// URIs."""
    fileuri = fileuri if ":/" in fileuri else f"file://{fileuri}"
    return file_store.writeGlobalFile(schema_salad.ref_resolver.uri_file_path(fileuri))


def remove_empty_listings(rec: CWLObjectType) -> None:
    if rec.get("class") != "Directory":
        finddirs = []  # type: List[CWLObjectType]
        visit_class(rec, ("Directory",), finddirs.append)
        for f in finddirs:
            remove_empty_listings(f)
        return
    if "listing" in rec and rec["listing"] == []:
        del rec["listing"]
        return


class CWLNamedJob(Job):
    """
    Base class for all CWL jobs that do user work, to give them useful names.
    """

    def __init__(
        self,
        cores: Union[float, None] = 1,
        memory: Union[int, str, None] = "1GiB",
        disk: Union[int, str, None] = "1MiB",
        accelerators: Optional[List[AcceleratorRequirement]] = None,
        preemptible: Optional[bool] = None,
        tool_id: Optional[str] = None,
        parent_name: Optional[str] = None,
        subjob_name: Optional[str] = None,
        local: Optional[bool] = None,
    ) -> None:
        """
        Make a new job and set up its requirements and naming.

        :param tool_id: Full CWL tool ID for the job, if applicable.
        :param parent_name: Shortened name of the parent CWL job, if applicable.
        :param subjob_name: Name qualifier for when one CWL tool becomes multiple jobs.
        """

        # Get the name of the class we are, as a final fallback or a name
        # component.
        class_name = self.__class__.__name__

        name_parts = []

        if parent_name is not None:
            # Scope to parent
            name_parts.append(parent_name)
        if tool_id is not None:
            # Start with the short name of the tool
            name_parts.append(shortname(tool_id))
        if subjob_name is not None:
            # We aren't this whole thing, we're a sub-component
            name_parts.append(subjob_name)
        if tool_id is None and subjob_name is None:
            # We need something. Put the class.
            name_parts.append(class_name)

        # String together the hierarchical name
        unit_name = ".".join(name_parts)

        # Display as that along with the class
        display_name = f"{class_name} {unit_name}"

        # Set up the job with the right requirements and names.
        super().__init__(
            cores=cores,
            memory=memory,
            disk=disk,
            accelerators=accelerators,
            preemptible=preemptible,
            unitName=unit_name,
            displayName=display_name,
            local=local,
        )


class ResolveIndirect(CWLNamedJob):
    """
    Helper Job.

    Accepts an unresolved dict (containing promises) and produces a dictionary
    of actual values.
    """

    def __init__(
        self, cwljob: Promised[CWLObjectType], parent_name: Optional[str] = None
    ):
        """Store the dictionary of promises for later resolution."""
        super().__init__(parent_name=parent_name, subjob_name="_resolve", local=True)
        self.cwljob = cwljob

    def run(self, file_store: AbstractFileStore) -> CWLObjectType:
        """Evaluate the promises and return their values."""
        return resolve_dict_w_promises(unwrap(self.cwljob))


def toilStageFiles(
    toil: Toil,
    cwljob: Union[CWLObjectType, List[CWLObjectType]],
    outdir: str,
    destBucket: Union[str, None] = None,
) -> None:
    """
    Copy input files out of the global file store and update location and path.

    :param destBucket: If set, export to this base URL instead of to the local
           filesystem.
    """

    def _collectDirEntries(
        obj: Union[CWLObjectType, List[CWLObjectType]]
    ) -> Iterator[CWLObjectType]:
        if isinstance(obj, dict):
            if obj.get("class") in ("File", "Directory"):
                yield obj
                yield from _collectDirEntries(obj.get("secondaryFiles", []))
            else:
                for sub_obj in obj.values():
                    yield from _collectDirEntries(sub_obj)
        elif isinstance(obj, list):
            for sub_obj in obj:
                yield from _collectDirEntries(sub_obj)

    # This is all the CWL File and Directory objects we need to export.
    jobfiles = list(_collectDirEntries(cwljob))

    def _realpath(
        ob: CWLObjectType,
    ) -> None:
        location = cast(str, ob["location"])
        if location.startswith("file:"):
            ob["location"] = file_uri(os.path.realpath(uri_file_path(location)))
            logger.debug("realpath %s" % ob["location"])

    visit_class(jobfiles, ("File", "Directory"), _realpath)

    # Now we need to save all the output files and directories.
    # We shall use a ToilPathMapper.
    pm = ToilPathMapper(
        jobfiles,
        "",
        outdir,
        separateDirs=False,
        stage_listing=True,
    )
    for _, p in pm.items():
        logger.debug("Staging output: %s", p)
        if p.staged:
            # We're supposed to copy/expose something.
            # Note that we have to handle writable versions of everything
            # because sometimes we might make them in the PathMapper even if
            # not instructed to copy.
            if destBucket:
                # We are saving to a bucket, directories are fake.
                if p.type in [
                    "File",
                    "CreateFile",
                    "WritableFile",
                    "CreateWritableFile",
                ]:
                    # Directories don't need to be created if we're exporting to a bucket
                    baseName = p.target[len(outdir) :]
                    file_id_or_contents = p.resolved

                    if p.type in [
                        "CreateFile",
                        "CreateWritableFile",
                    ]:  # TODO: CreateFile for buckets is not under testing
                        with tempfile.NamedTemporaryFile() as f:
                            # Make a file with the right contents
                            f.write(file_id_or_contents.encode("utf-8"))
                            f.close()
                            # Import it and pack up the file ID so we can turn around and export it.
                            file_id_or_contents = (
                                "toilfile:"
                                + toil.import_file(f.name, symlink=False).pack()
                            )

                    if file_id_or_contents.startswith("toildir:"):
                        # Get the directory contents and the path into them, if any
                        here, subpath, _ = decode_directory(file_id_or_contents)
                        if subpath is not None:
                            for part in subpath.split("/"):
                                here = cast(DirectoryContents, here[part])
                        # At the end we should get a direct toilfile: URI
                        file_id_or_contents = cast(str, here)

                    if file_id_or_contents.startswith("toilfile:"):
                        # This is something we can export
                        destUrl = "/".join(s.strip("/") for s in [destBucket, baseName])
                        toil.exportFile(
                            FileID.unpack(file_id_or_contents[len("toilfile:") :]),
                            destUrl,
                        )
                    # TODO: can a toildir: "file" get here?
            else:
                # We are saving to the filesystem so we only really need exportFile for actual files.
                if not os.path.exists(p.target) and p.type in [
                    "Directory",
                    "WritableDirectory",
                ]:
                    os.makedirs(p.target)
                if not os.path.exists(p.target) and p.type in ["File", "WritableFile"]:
                    if p.resolved.startswith("toilfile:"):
                        # We can actually export this
                        os.makedirs(os.path.dirname(p.target), exist_ok=True)
                        toil.exportFile(
                            FileID.unpack(p.resolved[len("toilfile:") :]),
                            "file://" + p.target,
                        )
                    elif p.resolved.startswith("/"):
                        # Probably staging and bypassing file store. Just copy.
                        os.makedirs(os.path.dirname(p.target), exist_ok=True)
                        shutil.copyfile(p.resolved, p.target)
                    # TODO: can a toildir: "file" get here?
                if not os.path.exists(p.target) and p.type in [
                    "CreateFile",
                    "CreateWritableFile",
                ]:
                    # We just need to make a file with particular contents
                    os.makedirs(os.path.dirname(p.target), exist_ok=True)
                    with open(p.target, "wb") as n:
                        n.write(p.resolved.encode("utf-8"))

    def _check_adjust(f: CWLObjectType) -> CWLObjectType:
        # Figure out where the path mapper put this
        mapped_location: MapperEnt = pm.mapper(cast(str, f["location"]))
        if destBucket:
            # Make the location point to the destination bucket.
            # Reconstruct the path we exported to.
            base_name = mapped_location.target[len(outdir) :]
            dest_url = "/".join(s.strip("/") for s in [destBucket, base_name])
            # And apply it
            f["location"] = dest_url
        else:
            # Make the location point to the place we put this thing on the
            # local filesystem.
            f["location"] = schema_salad.ref_resolver.file_uri(mapped_location.target)

        if "contents" in f:
            del f["contents"]
        return f

    visit_class(cwljob, ("File", "Directory"), _check_adjust)


class CWLJobWrapper(CWLNamedJob):
    """
    Wrap a CWL job that uses dynamic resources requirement.

    When executed, this creates a new child job which has the correct resource
    requirement set.
    """

    def __init__(
        self,
        tool: Process,
        cwljob: CWLObjectType,
        runtime_context: cwltool.context.RuntimeContext,
        parent_name: Optional[str],
        conditional: Union[Conditional, None] = None,
    ):
        """Store our context for later evaluation."""
        super().__init__(
            tool_id=tool.tool.get("id"),
            parent_name=parent_name,
            subjob_name="_wrapper",
            local=True,
        )
        self.cwltool = remove_pickle_problems(tool)
        self.cwljob = cwljob
        self.runtime_context = runtime_context
        self.conditional = conditional
        self.parent_name = parent_name

    def run(self, file_store: AbstractFileStore) -> Any:
        """Create a child job with the correct resource requirements set."""
        cwljob = resolve_dict_w_promises(self.cwljob, file_store)
        fill_in_defaults(
            self.cwltool.tool["inputs"],
            cwljob,
            self.runtime_context.make_fs_access(self.runtime_context.basedir or ""),
        )
        realjob = CWLJob(
            tool=self.cwltool,
            cwljob=cwljob,
            runtime_context=self.runtime_context,
            parent_name=self.parent_name,
            conditional=self.conditional,
        )
        self.addChild(realjob)
        return realjob.rv()


class CWLJob(CWLNamedJob):
    """Execute a CWL tool using cwltool.executors.SingleJobExecutor."""

    def __init__(
        self,
        tool: Process,
        cwljob: CWLObjectType,
        runtime_context: cwltool.context.RuntimeContext,
        parent_name: Optional[str] = None,
        conditional: Union[Conditional, None] = None,
    ):
        """Store the context for later execution."""
        self.cwltool = remove_pickle_problems(tool)
        self.conditional = conditional or Conditional()

        if runtime_context.builder:
            self.builder = runtime_context.builder
        else:
            self.builder = cwltool.builder.Builder(
                job=cwljob,
                files=[],
                bindings=[],
                schemaDefs={},
                names=Names(),
                requirements=self.cwltool.requirements,
                hints=[],
                resources={},
                mutation_manager=runtime_context.mutation_manager,
                formatgraph=tool.formatgraph,
                make_fs_access=cast(Type[StdFsAccess], runtime_context.make_fs_access),
                fs_access=runtime_context.make_fs_access(""),
                job_script_provider=runtime_context.job_script_provider,
                timeout=runtime_context.eval_timeout,
                debug=runtime_context.debug,
                js_console=runtime_context.js_console,
                force_docker_pull=False,
                loadListing=determine_load_listing(tool),
                outdir="",
                tmpdir=DEFAULT_TMPDIR,
                stagedir="/var/lib/cwl",  # TODO: use actual defaults here
                cwlVersion=cast(str, self.cwltool.metadata["cwlVersion"]),
                container_engine=get_container_engine(runtime_context),
            )

        req = tool.evalResources(self.builder, runtime_context)

        accelerators: Optional[List[AcceleratorRequirement]] = None
        if req.get("cudaDeviceCount", 0) > 0:
            # There's a CUDARequirement, which cwltool processed for us
            # TODO: How is cwltool deciding what value to use between min and max?
            accelerators = [
                {
                    "kind": "gpu",
                    "api": "cuda",
                    "count": cast(int, req["cudaDeviceCount"]),
                }
            ]

        # cwltool doesn't handle http://arvados.org/cwl#UsePreemptible as part
        # of its resource logic so we have to do it manually.
        #
        # Note that according to
        # https://github.com/arvados/arvados/blob/48a0d575e6de34bcda91c489e4aa98df291a8cca/sdk/cwl/arvados_cwl/arv-cwl-schema-v1.1.yml#L345
        # this can only be a literal boolean! cwltool doesn't want to evaluate
        # expressions in the value for us like it does for CUDARequirement
        # which has a schema which allows for CWL expressions:
        # https://github.com/common-workflow-language/cwltool/blob/1573509eea2faa3cd1dc959224e52ff1d796d3eb/cwltool/extensions.yml#L221
        #
        # By default we have default preemptibility.
        preemptible: Optional[bool] = None
        preemptible_req, _ = tool.get_requirement("http://arvados.org/cwl#UsePreemptible")
        if preemptible_req:
            if "usePreemptible" not in preemptible_req:
                # If we have a requirement it has to have the value
                raise ValidationException(
                    f"Unacceptable syntax for http://arvados.org/cwl#UsePreemptible: "
                    f"expected key usePreemptible but got: {preemptible_req}"
                )
            parsed_value = preemptible_req["usePreemptible"]
            if isinstance(parsed_value, str) and ("$(" in parsed_value or "${" in parsed_value):
                # Looks like they tried to use an expression
                 raise ValidationException(
                    f"Unacceptable value for usePreemptible in http://arvados.org/cwl#UsePreemptible: "
                    f"expected true or false but got what appears to be an expression: {repr(parsed_value)}. "
                    f"Note that expressions are not allowed here by Arvados's schema."
                )
            if not isinstance(parsed_value, bool):
                # If we have a value it has to be a bool flag
                raise ValidationException(
                    f"Unacceptable value for usePreemptible in http://arvados.org/cwl#UsePreemptible: "
                    f"expected true or false but got: {repr(parsed_value)}"
                )
            preemptible = parsed_value

        super().__init__(
            cores=req["cores"],
            memory=int(req["ram"] * (2**20)),
            disk=int(
                (cast(int, req["tmpdirSize"]) * (2**20))
                + (cast(int, req["outdirSize"]) * (2**20))
            ),
            accelerators=accelerators,
            preemptible=preemptible,
            tool_id=self.cwltool.tool["id"],
            parent_name=parent_name,
            local=isinstance(tool, cwltool.command_line_tool.ExpressionTool),
        )

        self.cwljob = cwljob
        self.runtime_context = runtime_context
        self.step_inputs = self.cwltool.tool["inputs"]
        self.workdir: str = runtime_context.workdir  # type: ignore[attr-defined]

    def required_env_vars(self, cwljob: Any) -> Iterator[Tuple[str, str]]:
        """Yield environment variables from EnvVarRequirement."""
        if isinstance(cwljob, dict):
            if cwljob.get("class") == "EnvVarRequirement":
                for t in cwljob.get("envDef", {}):
                    yield t["envName"], cast(str, self.builder.do_eval(t["envValue"]))
            for v in cwljob.values():
                yield from self.required_env_vars(v)
        if isinstance(cwljob, list):
            for env_var in cwljob:
                yield from self.required_env_vars(env_var)

    def populate_env_vars(self, cwljob: CWLObjectType) -> Dict[str, str]:
        """
        Prepare environment variables necessary at runtime for the job.

        Env vars specified in the CWL "requirements" section should already be
        loaded in self.cwltool.requirements, however those specified with
        "EnvVarRequirement" take precedence and are only populated here. Therefore,
        this not only returns a dictionary with all evaluated "EnvVarRequirement"
        env vars, but checks self.cwltool.requirements for any env vars with the
        same name and replaces their value with that found in the
        "EnvVarRequirement" env var if it exists.
        """
        self.builder.job = cwljob
        required_env_vars = {}
        # iterate over EnvVarRequirement env vars, if any
        for k, v in self.required_env_vars(cwljob):
            required_env_vars[
                k
            ] = v  # will tell cwltool which env vars to take from the environment
            os.environ[k] = v
            # needs to actually be populated in the environment as well or
            # they're not used

        # EnvVarRequirement env vars take priority over those specified with
        # "requirements" so cwltool.requirements need to be overwritten if an
        # env var with the same name is found
        for req in self.cwltool.requirements:
            if req["class"] == "EnvVarRequirement":
                envDefs = cast(List[Dict[str, str]], req["envDef"])
                for env_def in envDefs:
                    env_name = env_def["envName"]
                    if env_name in required_env_vars:
                        env_def["envValue"] = required_env_vars[env_name]
        return required_env_vars

    def run(self, file_store: AbstractFileStore) -> Any:
        """Execute the CWL document."""
        # Adjust cwltool's logging to conform to Toil's settings.
        # We need to make sure this happens in every worker process before we
        # do CWL things.
        cwllogger.removeHandler(defaultStreamHandler)
        cwllogger.setLevel(logger.getEffectiveLevel())

        logger.debug("Loaded order: %s", self.cwljob)

        cwljob = resolve_dict_w_promises(self.cwljob, file_store)

        if self.conditional.is_false(cwljob):
            return self.conditional.skipped_outputs()

        fill_in_defaults(
            self.step_inputs, cwljob, self.runtime_context.make_fs_access("")
        )

        required_env_vars = self.populate_env_vars(cwljob)

        immobile_cwljob_dict = copy.deepcopy(cwljob)
        for inp_id in immobile_cwljob_dict.keys():
            found = False
            for field in cast(
                List[Dict[str, str]], self.cwltool.inputs_record_schema["fields"]
            ):
                if field["name"] == inp_id:
                    found = True
            if not found:
                cwljob.pop(inp_id)

        # Make sure there aren't any empty listings in directories; they might
        # interfere with the generation of listings of the correct depth by
        # cwltool
        adjustDirObjs(
            cwljob,
            functools.partial(remove_empty_listings),
        )

        index: Dict[str, str] = {}
        existing: Dict[str, str] = {}

        # Prepare the run instructions for cwltool
        runtime_context = self.runtime_context.copy()

        runtime_context.basedir = os.getcwd()
        runtime_context.preserve_environment = required_env_vars

        # When the tool makes its own PathMappers with make_path_mapper, they
        # will come and grab this function for fetching files from the Toil
        # file store. pipe_threads is used for keeping track of separate
        # threads launched to stream files around.
        pipe_threads: List[Tuple[Thread, int]] = []
        setattr(
            runtime_context,
            "toil_get_file",
            functools.partial(
                toil_get_file, file_store, index, existing, pipe_threads=pipe_threads
            ),
        )

        if not getattr(runtime_context, "bypass_file_store", False):
            # Exports temporary directory for batch systems that reset TMPDIR
            os.environ["TMPDIR"] = os.path.realpath(file_store.getLocalTempDir())
            # Make sure temporary files and output files are generated in
            # FileStore-provided places that go away when the job ends.
            runtime_context.outdir = os.path.join(file_store.getLocalTempDir(), "out")
            os.mkdir(runtime_context.outdir)
            # Just keep the temporary output prefix under the job's local temp dir.
            #
            # If we maintain our own system of nested temp directories, we won't
            # know when all the jobs using a higher-level directory are ready for
            # it to be deleted. The local temp dir, under Toil's workDir, will be
            # cleaned up by Toil.
            runtime_context.tmp_outdir_prefix = os.path.join(
                file_store.getLocalTempDir(), "tmp-out"
            )

            runtime_context.tmpdir_prefix = file_store.getLocalTempDir()

            # Intercept file and directory access not already done through the
            # tool's make_path_mapper(), and support the URIs we define for
            # stuff in Toil's FileStore. We need to plug in a make_fs_access
            # function and a path_mapper type or factory function.

            runtime_context.make_fs_access = cast(
                Type[StdFsAccess],
                functools.partial(ToilFsAccess, file_store=file_store),
            )

            runtime_context.path_mapper = functools.partial(  # type: ignore[assignment]
                ToilPathMapper,
                get_file=getattr(runtime_context, "toil_get_file"),
                streaming_allowed=runtime_context.streaming_allowed,
            )

        process_uuid = uuid.uuid4()  # noqa F841
        started_at = datetime.datetime.now()  # noqa F841

        logger.debug("Output disposition: %s", runtime_context.move_outputs)

        logger.debug("Running tool %s with order: %s", self.cwltool, self.cwljob)

        runtime_context.name = self.description.unitName
        output, status = ToilSingleJobExecutor().execute(
            process=self.cwltool,
            job_order_object=cwljob,
            runtime_context=runtime_context,
            logger=cwllogger,
        )
        ended_at = datetime.datetime.now()  # noqa F841
        if status != "success":
            raise cwl_utils.errors.WorkflowException(status)

        for t, fd in pipe_threads:
            os.close(fd)
            t.join()

        # Get ahold of the filesystem
        fs_access = runtime_context.make_fs_access(runtime_context.basedir)

        # And a file importer that can go from a file:// URI to a Toil FileID
        file_import_function = functools.partial(writeGlobalFileWrapper, file_store)

        # Upload all the Files and set their and the Directories' locations, if
        # needed.
        import_files(
            file_import_function,
            fs_access,
            index,
            existing,
            output,
            bypass_file_store=getattr(runtime_context, "bypass_file_store", False),
        )

        logger.debug("Emitting output: %s", output)

        # metadata[process_uuid] = {
        #     'started_at': started_at,
        #     'ended_at': ended_at,
        #     'job_order': cwljob,
        #     'outputs': output,
        #     'internal_name': self.jobName
        # }
        return output


def get_container_engine(runtime_context: cwltool.context.RuntimeContext) -> str:
    if runtime_context.podman:
        return "podman"
    elif runtime_context.singularity:
        return "singularity"
    return "docker"


def makeJob(
    tool: Process,
    jobobj: CWLObjectType,
    runtime_context: cwltool.context.RuntimeContext,
    parent_name: Optional[str],
    conditional: Union[Conditional, None],
) -> Union[
    Tuple["CWLWorkflow", ResolveIndirect],
    Tuple[CWLJob, CWLJob],
    Tuple[CWLJobWrapper, CWLJobWrapper],
]:
    """
    Create the correct Toil Job object for the CWL tool.

    Types: workflow, job, or job wrapper for dynamic resource requirements.

    :return: "wfjob, followOn" if the input tool is a workflow, and "job, job" otherwise
    """
    logger.debug("Make job for tool: %s", tool.tool["id"])
    scan_for_unsupported_requirements(
        tool, bypass_file_store=getattr(runtime_context, "bypass_file_store", False)
    )
    if tool.tool["class"] == "Workflow":
        wfjob = CWLWorkflow(
            cast(cwltool.workflow.Workflow, tool),
            jobobj,
            runtime_context,
            parent_name=parent_name,
            conditional=conditional,
        )
        followOn = ResolveIndirect(wfjob.rv(), parent_name=wfjob.description.unitName)
        wfjob.addFollowOn(followOn)
        return wfjob, followOn
    else:
        # Decied if we have any requirements we care about that are dynamic
        REQUIREMENT_TYPES = [
            "ResourceRequirement",
            "http://commonwl.org/cwltool#CUDARequirement",
        ]
        for requirement_type in REQUIREMENT_TYPES:
            req, _ = tool.get_requirement(requirement_type)
            if req:
                for r in req.values():
                    if isinstance(r, str) and ("$(" in r or "${" in r):
                        # One of the keys in this requirement has a text substitution in it.
                        # TODO: This is not a real lex!

                        # Found a dynamic resource requirement so use a job wrapper
                        job_wrapper = CWLJobWrapper(
                            cast(ToilCommandLineTool, tool),
                            jobobj,
                            runtime_context,
                            parent_name=parent_name,
                            conditional=conditional,
                        )
                        return job_wrapper, job_wrapper
        # Otherwise, all requirements are known now.
        job = CWLJob(
            tool,
            jobobj,
            runtime_context,
            parent_name=parent_name,
            conditional=conditional,
        )
        return job, job


class CWLScatter(Job):
    """
    Implement workflow scatter step.

    When run, this creates a child job for each parameterization of the scatter.
    """

    def __init__(
        self,
        step: cwltool.workflow.WorkflowStep,
        cwljob: CWLObjectType,
        runtime_context: cwltool.context.RuntimeContext,
        parent_name: Optional[str],
        conditional: Union[Conditional, None],
    ):
        """Store our context for later execution."""
        super().__init__(cores=1, memory="1GiB", disk="1MiB", local=True)
        self.step = step
        self.cwljob = cwljob
        self.runtime_context = runtime_context
        self.conditional = conditional
        self.parent_name = parent_name

    def flat_crossproduct_scatter(
        self,
        joborder: CWLObjectType,
        scatter_keys: List[str],
        outputs: List[Promised[CWLObjectType]],
        postScatterEval: Callable[[CWLObjectType], CWLObjectType],
    ) -> None:
        """Cartesian product of the inputs, then flattened."""
        scatter_key = shortname(scatter_keys[0])
        for n in range(0, len(cast(List[CWLObjectType], joborder[scatter_key]))):
            updated_joborder = copy.copy(joborder)
            updated_joborder[scatter_key] = cast(
                List[CWLObjectType], joborder[scatter_key]
            )[n]
            if len(scatter_keys) == 1:
                updated_joborder = postScatterEval(updated_joborder)
                subjob, followOn = makeJob(
                    tool=self.step.embedded_tool,
                    jobobj=updated_joborder,
                    runtime_context=self.runtime_context,
                    parent_name=f"{self.parent_name}.{n}",
                    conditional=self.conditional,
                )
                self.addChild(subjob)
                outputs.append(followOn.rv())
            else:
                self.flat_crossproduct_scatter(
                    updated_joborder, scatter_keys[1:], outputs, postScatterEval
                )

    def nested_crossproduct_scatter(
        self,
        joborder: CWLObjectType,
        scatter_keys: List[str],
        postScatterEval: Callable[[CWLObjectType], CWLObjectType],
    ) -> List[Promised[CWLObjectType]]:
        """Cartesian product of the inputs."""
        scatter_key = shortname(scatter_keys[0])
        outputs: List[Promised[CWLObjectType]] = []
        for n in range(0, len(cast(List[CWLObjectType], joborder[scatter_key]))):
            updated_joborder = copy.copy(joborder)
            updated_joborder[scatter_key] = cast(
                List[CWLObjectType], joborder[scatter_key]
            )[n]
            if len(scatter_keys) == 1:
                updated_joborder = postScatterEval(updated_joborder)
                subjob, followOn = makeJob(
                    tool=self.step.embedded_tool,
                    jobobj=updated_joborder,
                    runtime_context=self.runtime_context,
                    parent_name=f"{self.parent_name}.{n}",
                    conditional=self.conditional,
                )
                self.addChild(subjob)
                outputs.append(followOn.rv())
            else:
                outputs.append(
                    self.nested_crossproduct_scatter(  # type: ignore
                        updated_joborder, scatter_keys[1:], postScatterEval
                    )
                )
        return outputs

    def run(self, file_store: AbstractFileStore) -> List[Promised[CWLObjectType]]:
        """Generate the follow on scatter jobs."""
        cwljob = resolve_dict_w_promises(self.cwljob, file_store)

        if isinstance(self.step.tool["scatter"], str):
            scatter = [self.step.tool["scatter"]]
        else:
            scatter = self.step.tool["scatter"]

        scatterMethod = self.step.tool.get("scatterMethod", None)
        if len(scatter) == 1:
            scatterMethod = "dotproduct"
        outputs: List[Promised[CWLObjectType]] = []

        valueFrom = {
            shortname(i["id"]): i["valueFrom"]
            for i in self.step.tool["inputs"]
            if "valueFrom" in i
        }

        def postScatterEval(job_dict: CWLObjectType) -> Any:
            shortio = {shortname(k): v for k, v in job_dict.items()}
            for k in valueFrom:
                job_dict.setdefault(k, None)

            def valueFromFunc(k: str, v: Any) -> Any:
                if k in valueFrom:
                    return cwl_utils.expression.do_eval(
                        valueFrom[k],
                        shortio,
                        self.step.requirements,
                        None,
                        None,
                        {},
                        context=v,
                        container_engine=get_container_engine(self.runtime_context),
                    )
                else:
                    return v

            return {k: valueFromFunc(k, v) for k, v in list(job_dict.items())}

        if scatterMethod == "dotproduct":
            for i in range(
                0, len(cast(List[CWLObjectType], cwljob[shortname(scatter[0])]))
            ):
                copyjob = copy.copy(cwljob)
                for sc in [shortname(x) for x in scatter]:
                    copyjob[sc] = cast(List[CWLObjectType], cwljob[sc])[i]
                copyjob = postScatterEval(copyjob)
                subjob, follow_on = makeJob(
                    tool=self.step.embedded_tool,
                    jobobj=copyjob,
                    runtime_context=self.runtime_context,
                    parent_name=f"{self.parent_name}.{i}",
                    conditional=self.conditional,
                )
                self.addChild(subjob)
                outputs.append(follow_on.rv())
        elif scatterMethod == "nested_crossproduct":
            outputs = self.nested_crossproduct_scatter(cwljob, scatter, postScatterEval)
        elif scatterMethod == "flat_crossproduct":
            self.flat_crossproduct_scatter(cwljob, scatter, outputs, postScatterEval)
        else:
            if scatterMethod:
                raise ValidationException(
                    "Unsupported complex scatter type '%s'" % scatterMethod
                )
            else:
                raise ValidationException(
                    "Must provide scatterMethod to scatter over multiple inputs."
                )

        return outputs


class CWLGather(Job):
    """
    Follows on to a scatter Job.

    This gathers the outputs of each job in the scatter into an array for each
    output parameter.
    """

    def __init__(
        self,
        step: cwltool.workflow.WorkflowStep,
        outputs: Promised[Union[CWLObjectType, List[CWLObjectType]]],
    ):
        """Collect our context for later gathering."""
        super().__init__(cores=1, memory="1GiB", disk="1MiB", local=True)
        self.step = step
        self.outputs = outputs

    @staticmethod
    def extract(
        obj: Union[CWLObjectType, List[CWLObjectType]], k: str
    ) -> Union[CWLOutputType, List[CWLObjectType]]:
        """
        Extract the given key from the obj.

        If the object is a list, extract it from all members of the list.
        """
        if isinstance(obj, Mapping):
            return cast(Union[CWLOutputType, List[CWLObjectType]], obj.get(k))
        elif isinstance(obj, MutableSequence):
            cp: List[CWLObjectType] = []
            for item in obj:
                cp.append(cast(CWLObjectType, CWLGather.extract(item, k)))
            return cp
        else:
            return cast(List[CWLObjectType], [])

    def run(self, file_store: AbstractFileStore) -> Dict[str, Any]:
        """Gather all the outputs of the scatter."""
        outobj = {}

        def sn(n: Union[Mapping[str, Any], str]) -> str:
            if isinstance(n, Mapping):
                return shortname(n["id"])
            if isinstance(n, str):
                return shortname(n)

        # TODO: MyPy can't understand that this is the type we should get by unwrapping the promise
        outputs: Union[CWLObjectType, List[CWLObjectType]] = cast(
            Union[CWLObjectType, List[CWLObjectType]], unwrap(self.outputs)
        )
        for k in [sn(i) for i in self.step.tool["out"]]:
            outobj[k] = self.extract(outputs, k)

        return outobj


class SelfJob(Job):
    """Fake job object to facilitate implementation of CWLWorkflow.run()."""

    def __init__(self, j: "CWLWorkflow", v: CWLObjectType):
        """Record the workflow and dictionary."""
        super().__init__(cores=1, memory="1GiB", disk="1MiB")
        self.j = j
        self.v = v

    def rv(self, *path: Any) -> Any:
        """Return our properties dictionary."""
        return self.v

    def addChild(self, c: Job) -> Any:
        """Add a child to our workflow."""
        return self.j.addChild(c)

    def hasChild(self, c: Job) -> Any:
        """Check if the given child is in our workflow."""
        return self.j.hasChild(c)


ProcessType = TypeVar(
    "ProcessType",
    ToilCommandLineTool,
    cwltool.workflow.WorkflowStep,
    cwltool.workflow.Workflow,
    cwltool.command_line_tool.CommandLineTool,
    cwltool.command_line_tool.ExpressionTool,
    Process,
)


def remove_pickle_problems(obj: ProcessType) -> ProcessType:
    """Doc_loader does not pickle correctly, causing Toil errors, remove from objects."""
    if hasattr(obj, "doc_loader"):
        obj.doc_loader = None
    if isinstance(obj, cwltool.workflow.WorkflowStep):
        obj.embedded_tool = remove_pickle_problems(obj.embedded_tool)
    elif isinstance(obj, cwltool.workflow.Workflow):
        obj.steps = [remove_pickle_problems(s) for s in obj.steps]
    return obj


class CWLWorkflow(CWLNamedJob):
    """
    Toil Job to convert a CWL workflow graph into a Toil job graph.

    The Toil job graph will include the appropriate dependencies.
    """

    def __init__(
        self,
        cwlwf: cwltool.workflow.Workflow,
        cwljob: CWLObjectType,
        runtime_context: cwltool.context.RuntimeContext,
        parent_name: Optional[str] = None,
        conditional: Union[Conditional, None] = None,
    ):
        """Gather our context for later execution."""
        super().__init__(
            tool_id=cwlwf.tool.get("id"), parent_name=parent_name, local=True
        )
        self.cwlwf = cwlwf
        self.cwljob = cwljob
        self.runtime_context = runtime_context
        self.cwlwf = remove_pickle_problems(self.cwlwf)
        self.conditional = conditional or Conditional()

    def run(
        self, file_store: AbstractFileStore
    ) -> Union[UnresolvedDict, Dict[str, SkipNull]]:
        """
        Convert a CWL Workflow graph into a Toil job graph.

        Always runs on the leader, because the batch system knows to schedule
        it as a local job.
        """
        cwljob = resolve_dict_w_promises(self.cwljob, file_store)

        if self.conditional.is_false(cwljob):
            return self.conditional.skipped_outputs()

        # `promises` dict
        # from: each parameter (workflow input or step output)
        #   that may be used as a "source" for a step input workflow output
        #   parameter
        # to: the job that will produce that value.
        promises: Dict[str, Job] = {}

        parent_name = shortname(self.cwlwf.tool["id"])

        # `jobs` dict from step id to job that implements that step.
        jobs = {}

        for inp in self.cwlwf.tool["inputs"]:
            promises[inp["id"]] = SelfJob(self, cwljob)

        all_outputs_fulfilled = False
        while not all_outputs_fulfilled:
            # Iteratively go over the workflow steps, scheduling jobs as their
            # dependencies can be fulfilled by upstream workflow inputs or
            # step outputs. Loop exits when the workflow outputs
            # are satisfied.

            all_outputs_fulfilled = True

            for step in self.cwlwf.steps:
                step_id = step.tool["id"]
                if step_id not in jobs:
                    stepinputs_fufilled = True
                    for inp in step.tool["inputs"]:
                        for s in aslist(inp.get("source", [])):
                            if s not in promises:
                                stepinputs_fufilled = False
                    if stepinputs_fufilled:
                        logger.debug("Ready to make job for workflow step %s", step_id)
                        jobobj: Dict[
                            str, Union[ResolveSource, DefaultWithSource, StepValueFrom]
                        ] = {}

                        for inp in step.tool["inputs"]:
                            logger.debug("Takes input: %s", inp["id"])
                            key = shortname(inp["id"])
                            if "source" in inp:
                                jobobj[key] = ResolveSource(
                                    name=f"{step_id}/{key}",
                                    input=inp,
                                    source_key="source",
                                    promises=promises,
                                )

                            if "default" in inp:
                                jobobj[key] = DefaultWithSource(
                                    copy.copy(inp["default"]), jobobj.get(key)
                                )

                            if "valueFrom" in inp and "scatter" not in step.tool:
                                jobobj[key] = StepValueFrom(
                                    inp["valueFrom"],
                                    jobobj.get(key, JustAValue(None)),
                                    self.cwlwf.requirements,
                                    get_container_engine(self.runtime_context),
                                )

                        conditional = Conditional(
                            expression=step.tool.get("when"),
                            outputs=step.tool["out"],
                            requirements=self.cwlwf.requirements,
                            container_engine=get_container_engine(self.runtime_context),
                        )

                        if "scatter" in step.tool:
                            wfjob: Union[
                                CWLScatter, CWLWorkflow, CWLJob, CWLJobWrapper
                            ] = CWLScatter(
                                step,
                                UnresolvedDict(jobobj),
                                self.runtime_context,
                                parent_name=parent_name,
                                conditional=conditional,
                            )
                            followOn: Union[
                                CWLGather, ResolveIndirect, CWLJob, CWLJobWrapper
                            ] = CWLGather(step, wfjob.rv())
                            wfjob.addFollowOn(followOn)
                            logger.debug(
                                "Is scatter with job %s and follow-on %s",
                                wfjob,
                                followOn,
                            )
                        else:
                            wfjob, followOn = makeJob(
                                tool=step.embedded_tool,
                                jobobj=UnresolvedDict(jobobj),
                                runtime_context=self.runtime_context,
                                parent_name=f"{parent_name}.{shortname(step_id)}",
                                conditional=conditional,
                            )
                            logger.debug(
                                "Is non-scatter with %s and follow-on %s",
                                wfjob,
                                followOn,
                            )

                        jobs[step_id] = followOn

                        connected = False
                        for inp in step.tool["inputs"]:
                            for s in aslist(inp.get("source", [])):
                                if (
                                    isinstance(promises[s], (CWLJobWrapper, CWLGather))
                                    and not promises[s].hasFollowOn(wfjob)
                                    # promises[s] job has already added wfjob as a followOn prior
                                    and not wfjob.hasPredecessor(promises[s])
                                ):
                                    promises[s].addFollowOn(wfjob)
                                    logger.debug(
                                        "Connect as follow-on based on need for %s from %s",
                                        s,
                                        promises[s],
                                    )
                                    connected = True
                                if not isinstance(
                                    promises[s], (CWLJobWrapper, CWLGather)
                                ) and not promises[s].hasChild(wfjob):
                                    logger.debug(
                                        "Connect as child based on need for %s from %s",
                                        s,
                                        promises[s],
                                    )
                                    promises[s].addChild(wfjob)
                                    connected = True
                        if not connected:
                            # Workflow step is default inputs only & isn't connected
                            # to other jobs, so add it as child of this workflow.
                            self.addChild(wfjob)
                            logger.debug("Run as direct child")

                        for out in step.tool["outputs"]:
                            logger.debug("Provides %s from %s", out["id"], followOn)
                            promises[out["id"]] = followOn

                for inp in step.tool["inputs"]:
                    for source in aslist(inp.get("source", [])):
                        if source not in promises:
                            all_outputs_fulfilled = False

            # may need a test
            for out in self.cwlwf.tool["outputs"]:
                if "source" in out:
                    if out["source"] not in promises:
                        all_outputs_fulfilled = False

        outobj = {}
        for out in self.cwlwf.tool["outputs"]:
            key = shortname(out["id"])
            outobj[key] = ResolveSource(
                name="Workflow output '%s'" % key,
                input=out,
                source_key="outputSource",
                promises=promises,
            )

        return UnresolvedDict(outobj)


def visitSteps(
    cmdline_tool: Process,
    op: Callable[[CommentedMap], None],
) -> None:
    """
    Iterate over a CWL Process object, running the op on each tool description
    CWL object.
    """
    if isinstance(cmdline_tool, cwltool.workflow.Workflow):
        # For workflows we need to dispatch on steps
        for step in cmdline_tool.steps:
            # Handle the step's tool
            op(step.tool)
            # Recures on the embedded tool; maybe it's a workflow.
            visitSteps(step.embedded_tool, op)
    elif isinstance(cmdline_tool, cwltool.process.Process):
        # All CWL Process objects (including CommandLineTool) will have tools
        # if they bothered to run the Process __init__.
        op(cmdline_tool.tool)
    else:
        raise RuntimeError(
            f"Unsupported type encountered in workflow "
            f"traversal: {type(cmdline_tool)}"
        )


def rm_unprocessed_secondary_files(job_params: Any) -> None:
    if isinstance(job_params, list):
        for j in job_params:
            rm_unprocessed_secondary_files(j)
    if isinstance(job_params, dict) and "secondaryFiles" in job_params:
        job_params["secondaryFiles"] = filtered_secondary_files(job_params)


def filtered_secondary_files(
    unfiltered_secondary_files: CWLObjectType,
) -> List[CWLObjectType]:
    """
    Remove unprocessed secondary files.

    Interpolated strings and optional inputs in secondary files were added to
    CWL in version 1.1.

    The CWL libraries we call do successfully resolve the interpolated strings,
    but add the resolved fields to the list of unresolved fields so we remove
    them here after the fact.

    We keep secondary files using the 'toildir:', or '_:' protocols, or using
    the 'file:' protocol and indicating files or directories that actually
    exist. The 'required' logic seems to be handled deeper in
    cwltool.builder.Builder(), and correctly determines which files should be
    imported. Therefore we remove the files here and if this file is SUPPOSED
    to exist, it will still give the appropriate file does not exist error, but
    just a bit further down the track.
    """
    intermediate_secondary_files = []
    final_secondary_files = []
    # remove secondary files still containing interpolated strings
    for sf in cast(List[CWLObjectType], unfiltered_secondary_files["secondaryFiles"]):
        sf_bn = cast(str, sf.get("basename", ""))
        sf_loc = cast(str, sf.get("location", ""))
        if ("$(" not in sf_bn) and ("${" not in sf_bn):
            if ("$(" not in sf_loc) and ("${" not in sf_loc):
                intermediate_secondary_files.append(sf)
    # remove secondary files that are not present in the filestore or pointing
    # to existant things on disk
    for sf in intermediate_secondary_files:
        sf_loc = cast(str, sf.get("location", ""))
        if (
            sf_loc.startswith("toilfile:")
            or sf_loc.startswith("toildir:")
            or sf_loc.startswith("_:")
            or sf.get("class", "") == "Directory"
        ):
            # Pass imported files, and all Directories
            final_secondary_files.append(sf)
        elif sf_loc.startswith("file:") and os.path.exists(
            schema_salad.ref_resolver.uri_file_path(sf_loc)
        ):
            # Pass things that exist on disk (which we presumably declined to
            # import because we aren't using the file store)
            final_secondary_files.append(sf)
    return final_secondary_files


def scan_for_unsupported_requirements(
    tool: Process, bypass_file_store: bool = False
) -> None:
    """
    Scan the given CWL tool for any unsupported optional features.

    If it has them, raise an informative UnsupportedRequirement.

    :param tool: The CWL tool to check for unsupported requirements.

    :param bypass_file_store: True if the Toil file store is not being used to
    transport files between nodes, and raw origin node file:// URIs are exposed
    to tools instead.

    """

    # We only actually have one unsupported requirement right now, and even
    # that we have a way to support, which we shall explain.
    if not bypass_file_store:
        # If we are using the Toil FileStore we can't do InplaceUpdateRequirement
        req, is_mandatory = tool.get_requirement("InplaceUpdateRequirement")
        if req:
            # The tool actually uses this one. Complain and explain.
            msg = (
                "Toil cannot support InplaceUpdateRequirement when using the Toil file store. "
                "If you are running on a single machine, or a cluster with a shared filesystem, "
                "use the --bypass-file-store option to keep intermediate files on the filesystem. "
                "You can use the --tmp-outdir-prefix, --tmpdir-prefix, --outdir, and --jobStore "
                "options to control where on the filesystem files are placed, if only some parts of "
                "the filesystem are shared."
            )
            if is_mandatory:
                # The requirement cannot be fulfilled. Raise an exception.
                raise CWL_UNSUPPORTED_REQUIREMENT_EXCEPTION(msg)
            else:
                # The hint cannot be fulfilled. Issue a warning.
                logger.warning(msg)


def determine_load_listing(
    tool: Process,
) -> Literal["no_listing", "shallow_listing", "deep_listing"]:
    """
    Determine the directory.listing feature in CWL.

    In CWL, any input directory can have a DIRECTORY_NAME.listing (where
    DIRECTORY_NAME is any variable name) set to one of the following three
    options:

        no_listing: DIRECTORY_NAME.listing will be undefined.
            e.g. inputs.DIRECTORY_NAME.listing == unspecified

        shallow_listing: DIRECTORY_NAME.listing will return a list one level
                         deep of DIRECTORY_NAME's contents.
            e.g. inputs.DIRECTORY_NAME.listing == [items in directory]
                 inputs.DIRECTORY_NAME.listing[0].listing == undefined
                 inputs.DIRECTORY_NAME.listing.length == # of items in directory

        deep_listing: DIRECTORY_NAME.listing will return a list of the entire
                      contents of DIRECTORY_NAME.
            e.g. inputs.DIRECTORY_NAME.listing == [items in directory]
                 inputs.DIRECTORY_NAME.listing[0].listing == [items
                      in subdirectory if it exists and is the first item listed]
                 inputs.DIRECTORY_NAME.listing.length == # of items in directory

    See: https://www.commonwl.org/v1.1/CommandLineTool.html#LoadListingRequirement
         https://www.commonwl.org/v1.1/CommandLineTool.html#LoadListingEnum

    DIRECTORY_NAME.listing should be determined first from loadListing.
    If that's not specified, from LoadListingRequirement.
    Else, default to "no_listing" if unspecified.

    :param tool: ToilCommandLineTool
    :return str: One of 'no_listing', 'shallow_listing', or 'deep_listing'.
    """
    load_listing_req, _ = tool.get_requirement("LoadListingRequirement")
    load_listing_tool_req = (
        load_listing_req.get("loadListing", "no_listing")
        if load_listing_req
        else "no_listing"
    )
    load_listing = cast(str, tool.tool.get("loadListing", load_listing_tool_req))

    listing_choices = ("no_listing", "shallow_listing", "deep_listing")
    if load_listing not in listing_choices:
        raise ValueError(
            f"Unknown loadListing specified: {load_listing!r}.  Valid choices: {listing_choices}"
        )
    return cast(Literal["no_listing", "shallow_listing", "deep_listing"], load_listing)


class NoAvailableJobStoreException(Exception):
    """Indicates that no job store name is available."""

    pass


def generate_default_job_store(
    batch_system_name: Optional[str],
    provisioner_name: Optional[str],
    local_directory: str,
) -> str:
    """
    Choose a default job store appropriate to the requested batch system and
    provisioner, and installed modules. Raises an error if no good default is
    available and the user must choose manually.

    :param batch_system_name: Registry name of the batch system the user has
           requested, if any. If no name has been requested, should be None.
    :param provisioner_name: Name of the provisioner the user has requested,
           if any. Recognized provisioners include 'aws' and 'gce'. None
           indicates that no provisioner is in use.
    :param local_directory: Path to a nonexistent local directory suitable for
           use as a file job store.

    :return str: Job store specifier for a usable job store.
    """

    # Apply default batch system
    batch_system_name = batch_system_name or DEFAULT_BATCH_SYSTEM

    # Work out how to describe where we are
    situation = f"the '{batch_system_name}' batch system"
    if provisioner_name:
        situation += f" with the '{provisioner_name}' provisioner"

    # Default to local job store
    job_store_type = "file"

    try:
        if provisioner_name == "gce":
            # With GCE, always use the Google job store
            job_store_type = "google"
        elif provisioner_name == "aws" or batch_system_name in {"mesos", "kubernetes"}:
            # With AWS or these batch systems, always use the AWS job store
            job_store_type = "aws"
        elif provisioner_name is not None and provisioner_name not in ["aws", "gce"]:
            # We 've never heard of this provisioner and don't know what kind
            # of job store to use with it.
            raise NoAvailableJobStoreException()

        # Then if we get here a job store type has been selected, so try and
        # make it
        return generate_locator(
            job_store_type, local_suggestion=local_directory, decoration="cwl"
        )

    except JobStoreUnavailableException as e:
        raise NoAvailableJobStoreException(
            f"Could not determine a job store appropriate for "
            f"{situation} because: {e}. Please specify a jobstore with the "
            f"--jobStore option."
        )
    except (ImportError, NoAvailableJobStoreException):
        raise NoAvailableJobStoreException(
            f"Could not determine a job store appropriate for "
            f"{situation}. Please specify a jobstore with the "
            f"--jobStore option."
        )


usage_message = "\n\n" + textwrap.dedent(
    """
            * All positional arguments [cwl, yml_or_json] must always be specified last for toil-cwl-runner.
              Note: If you're trying to specify a jobstore, please use --jobStore.

                  Usage: toil-cwl-runner [options] example.cwl example-job.yaml
                  Example: toil-cwl-runner \\
                           --jobStore aws:us-west-2:jobstore \\
                           --realTimeLogging \\
                           --logInfo \\
                           example.cwl \\
                           example-job.yaml
            """[
        1:
    ]
)

<<<<<<< HEAD

def get_options(args: List[str]) -> argparse.Namespace:
    """
    Get around configargparse's incompatibility with nargs=REMAINDER
    It does so by running parse_args twice, one on just the config file and one on the rest of args, then merges
    Takes the list of args and returns the resulting options namespace
    :param args: List of args from command line
    :return: options namespace
    """
    # Ensure there is a default config file
    check_and_create_default_config_file()
    parser = ArgParser()
    addOptions(parser, jobstore_as_flag=True, cwl=True, wdl=False)

    config_args = []
    cmd_line_args = args

    exclude_parser = ArgParser(add_help=False)
    add_wdl_options(exclude_parser)

    exclude_option_strings = set(exclude_parser._option_string_actions)

    # find if the config argument is specified on the command line
    for i in range(len(args)):
        split_by_equal = args[i].split("=")
        # WDL options will be caught and errored
        if split_by_equal[0] in exclude_option_strings:
            parser.error(f"unrecognized arguments: {args[i]}")
        if split_by_equal[0] == "--config":
            # if found, remove config file definition from args
            if len(split_by_equal) > 1:
                # --config=file.yaml
                config_args = ["--config", (split_by_equal[1])]
                cmd_line_args = args[:i] + args[i+1:]
            elif i < len(args):
                # --config file.yaml
                config_args = ["--config", (args[i+1])]
                cmd_line_args = args[:i] + args[i+2:]
            else:
                # not properly defined
                # don't define the config file so that argparse can raise the proper error
                config_args = ["--config"]

    # Parse only the config file to not conflict with the cmd line options
    config_options = parser.parse_args(config_args)

    # These arguments are defined here so the previous parse_args can run
    # This will mean that these cannot be defined in the config file and must be defined on the command line
    parser.add_argument("cwltool", type=str)
    parser.add_argument("cwljob", nargs=argparse.REMAINDER)

    cmd_line_args_actions = {y for x in cmd_line_args for y in x.split("=")}
    # remove parser actions that are not specified on the command line
    i = 0
    while i < len(parser._actions):
        action = parser._actions[i]
        if set(action.option_strings).isdisjoint(cmd_line_args_actions) and len(action.option_strings) > 0:
            del parser._actions[i]
        else:
            i += 1
    # Parse only cmd line args
    cmd_line_options = parser.parse_args(cmd_line_args)
    # Merge namespaces, with command line taking precedence over config
    options_dict = vars(config_options)
    options_dict.update(vars(cmd_line_options))
=======
def add_cwl_options(parser: argparse.ArgumentParser) -> None:
    parser.add_argument("cwltool", type=str, help="CWL file to run.")
    parser.add_argument("cwljob", nargs="*", help="Input file or CWL options. If CWL workflow takes an input, "
                                                  "the name of the input can be used as an option. "
                                                  "For example: \"%(prog)s workflow.cwl --file1 file\". "
                                                  "If an input has the same name as a Toil option, pass '--' before it.")
    parser.add_argument("--not-strict", action="store_true")
    parser.add_argument(
        "--enable-dev",
        action="store_true",
        help="Enable loading and running development versions of CWL",
    )
    parser.add_argument(
        "--enable-ext",
        action="store_true",
        help="Enable loading and running 'cwltool:' extensions to the CWL standards.",
        default=False,
    )
    parser.add_argument("--quiet", dest="quiet", action="store_true", default=False)
    parser.add_argument("--basedir", type=str)  # TODO: Might be hard-coded?
    parser.add_argument("--outdir", type=str, default=None)
    parser.add_argument("--version", action="version", version=baseVersion)
    parser.add_argument(
        "--log-dir",
        type=str,
        default="",
        help="Log your tools stdout/stderr to this location outside of container",
    )
    dockergroup = parser.add_mutually_exclusive_group()
    dockergroup.add_argument(
        "--user-space-docker-cmd",
        help="(Linux/OS X only) Specify a user space docker command (like "
        "udocker or dx-docker) that will be used to call 'pull' and 'run'",
    )
    dockergroup.add_argument(
        "--singularity",
        action="store_true",
        default=False,
        help="Use Singularity runtime for running containers. "
        "Requires Singularity v2.6.1+ and Linux with kernel version v3.18+ or "
        "with overlayfs support backported.",
    )
    dockergroup.add_argument(
        "--podman",
        action="store_true",
        default=False,
        help="Use Podman runtime for running containers. ",
    )
    dockergroup.add_argument(
        "--no-container",
        action="store_true",
        help="Do not execute jobs in a "
        "Docker container, even when `DockerRequirement` "
        "is specified under `hints`.",
    )
    dockergroup.add_argument(
        "--leave-container",
        action="store_false",
        default=True,
        help="Do not delete Docker container used by jobs after they exit",
        dest="rm_container",
    )
    extra_dockergroup = parser.add_argument_group()
    extra_dockergroup.add_argument(
        "--custom-net",
        help="Specify docker network name to pass to docker run command",
    )
    cidgroup = parser.add_argument_group(
        "Options for recording the Docker container identifier into a file."
    )
    cidgroup.add_argument(
        # Disabled as containerid is now saved by default
        "--record-container-id",
        action="store_true",
        default=False,
        help=argparse.SUPPRESS,
        dest="record_container_id",
    )

    cidgroup.add_argument(
        "--cidfile-dir",
        type=str,
        help="Store the Docker container ID into a file in the specified directory.",
        default=None,
        dest="cidfile_dir",
    )

    cidgroup.add_argument(
        "--cidfile-prefix",
        type=str,
        help="Specify a prefix to the container ID filename. "
        "Final file name will be followed by a timestamp. "
        "The default is no prefix.",
        default=None,
        dest="cidfile_prefix",
    )

    parser.add_argument(
        "--preserve-environment",
        type=str,
        nargs="+",
        help="Preserve specified environment variables when running"
        " CommandLineTools",
        metavar=("VAR1 VAR2"),
        default=("PATH",),
        dest="preserve_environment",
    )
    parser.add_argument(
        "--preserve-entire-environment",
        action="store_true",
        help="Preserve all environment variable when running CommandLineTools.",
        default=False,
        dest="preserve_entire_environment",
    )
    parser.add_argument(
        "--destBucket",
        type=str,
        help="Specify a cloud bucket endpoint for output files.",
    )
    parser.add_argument("--beta-dependency-resolvers-configuration", default=None)
    parser.add_argument("--beta-dependencies-directory", default=None)
    parser.add_argument("--beta-use-biocontainers", default=None, action="store_true")
    parser.add_argument("--beta-conda-dependencies", default=None, action="store_true")
    parser.add_argument(
        "--tmpdir-prefix",
        type=str,
        help="Path prefix for temporary directories",
        default=DEFAULT_TMPDIR_PREFIX,
    )
    parser.add_argument(
        "--tmp-outdir-prefix",
        type=str,
        help="Path prefix for intermediate output directories",
        default=DEFAULT_TMPDIR_PREFIX,
    )
    parser.add_argument(
        "--force-docker-pull",
        action="store_true",
        default=False,
        dest="force_docker_pull",
        help="Pull latest docker image even if it is locally present",
    )
    parser.add_argument(
        "--no-match-user",
        action="store_true",
        default=False,
        help="Disable passing the current uid to `docker run --user`",
    )
    parser.add_argument(
        "--no-read-only",
        action="store_true",
        default=False,
        help="Do not set root directory in the container as read-only",
    )
    parser.add_argument(
        "--strict-memory-limit",
        action="store_true",
        help="When running with "
        "software containers and the Docker engine, pass either the "
        "calculated memory allocation from ResourceRequirements or the "
        "default of 1 gigabyte to Docker's --memory option.",
    )
    parser.add_argument(
        "--strict-cpu-limit",
        action="store_true",
        help="When running with "
        "software containers and the Docker engine, pass either the "
        "calculated cpu allocation from ResourceRequirements or the "
        "default of 1 core to Docker's --cpu option. "
        "Requires docker version >= v1.13.",
    )
    parser.add_argument(
        "--relax-path-checks",
        action="store_true",
        default=False,
        help="Relax requirements on path names to permit "
        "spaces and hash characters.",
        dest="relax_path_checks",
    )
    parser.add_argument(
        "--default-container",
        help="Specify a default docker container that will be "
        "used if the workflow fails to specify one.",
    )
    parser.add_argument(
        "--disable-validate",
        dest="do_validate",
        action="store_false",
        default=True,
        help=argparse.SUPPRESS,
    )
    parser.add_argument(
        "--fast-parser",
        dest="fast_parser",
        action="store_true",
        default=False,
        help=argparse.SUPPRESS,
    )
    checkgroup = parser.add_mutually_exclusive_group()
    checkgroup.add_argument(
        "--compute-checksum",
        action="store_true",
        default=True,
        help="Compute checksum of contents while collecting outputs",
        dest="compute_checksum",
    )
    checkgroup.add_argument(
        "--no-compute-checksum",
        action="store_false",
        help="Do not compute checksum of contents while collecting outputs",
        dest="compute_checksum",
    )

    parser.add_argument(
        "--eval-timeout",
        help="Time to wait for a Javascript expression to evaluate before giving "
        "an error, default 20s.",
        type=float,
        default=20,
    )
    parser.add_argument(
        "--overrides",
        type=str,
        default=None,
        help="Read process requirement overrides from file.",
    )
>>>>>>> ecebc07b

    return argparse.Namespace(**options_dict)

def main(args: Optional[List[str]] = None, stdout: TextIO = sys.stdout) -> int:
    """Run the main loop for toil-cwl-runner."""
    # Remove cwltool logger's stream handler so it uses Toil's
    cwllogger.removeHandler(defaultStreamHandler)

    if args is None:
        args = sys.argv[1:]

<<<<<<< HEAD
=======
def get_options(args: List[str]) -> argparse.Namespace:
    """
    Parse given args and properly add non-Toil arguments into the cwljob of the Namespace.
    :param args: List of args from command line
    :return: options namespace
    """
    parser = ArgParser()
    addOptions(parser, jobstore_as_flag=True, cwl=True)
    add_cwl_options(parser)

    options: argparse.Namespace
    options, cwl_options = parser.parse_known_args(args)
    options.cwljob.extend(cwl_options)

    return options


def main(args: Optional[List[str]] = None, stdout: TextIO = sys.stdout) -> int:
    """Run the main loop for toil-cwl-runner."""
    # Remove cwltool logger's stream handler so it uses Toil's
    cwllogger.removeHandler(defaultStreamHandler)

    if args is None:
        args = sys.argv[1:]

>>>>>>> ecebc07b
    options = get_options(args)

    # Do cwltool setup
    cwltool.main.setup_schema(args=options, custom_schema_callback=None)

    tmpdir_prefix = options.tmpdir_prefix or DEFAULT_TMPDIR_PREFIX

    # We need a workdir for the CWL runtime contexts.
    if tmpdir_prefix != DEFAULT_TMPDIR_PREFIX:
        # if tmpdir_prefix is not the default value, move
        # workdir and the default job store under it
        workdir = cwltool.utils.create_tmp_dir(tmpdir_prefix)
    else:
        # Use a directory in the default tmpdir
        workdir = tempfile.mkdtemp()
    # Make sure workdir doesn't exist so it can be a job store
    os.rmdir(workdir)

    if options.jobStore is None:
        # Pick a default job store specifier appropriate to our choice of batch
        # system and provisioner and installed modules, given this available
        # local directory name. Fail if no good default can be used.
        options.jobStore = generate_default_job_store(
            options.batchSystem, options.provisioner, workdir
        )

    options.doc_cache = True
    options.disable_js_validation = False
    options.do_validate = True
    options.pack = False
    options.print_subgraph = False
    if tmpdir_prefix != DEFAULT_TMPDIR_PREFIX and options.workDir is None:
        # We need to override workDir because by default Toil will pick
        # somewhere under the system temp directory if unset, ignoring
        # --tmpdir-prefix.
        #
        # If set, workDir needs to exist, so we directly use the prefix
        options.workDir = cwltool.utils.create_tmp_dir(tmpdir_prefix)

    if options.batchSystem == "kubernetes":
        # Containers under Kubernetes can only run in Singularity
        options.singularity = True

    if (not options.logLevel or options.logLevel == DEFAULT_LOGLEVEL) and options.quiet:
        # --quiet can override only the default log level, so if you have
        # --logLevel=DEBUG (and debug isn't the default) it beats --quiet.
        options.logLevel = "ERROR"
    if options.logLevel:
        # Make sure cwltool uses Toil's log level.
        # Applies only on the leader.
        cwllogger.setLevel(options.logLevel.upper())

    logger.debug(f"Final job store {options.jobStore} and workDir {options.workDir}")

<<<<<<< HEAD
    outdir = os.path.abspath(options.outdir or os.getcwd())
    tmp_outdir_prefix = os.path.abspath(options.tmp_outdir_prefix or DEFAULT_TMPDIR_PREFIX)
=======
    outdir = os.path.abspath(os.getcwd()) if options.outdir is  None else os.path.abspath(options.outdir)
    tmp_outdir_prefix = os.path.abspath(options.tmp_outdir_prefix)
>>>>>>> ecebc07b

    fileindex: Dict[str, str] = {}
    existing: Dict[str, str] = {}
    conf_file = getattr(options, "beta_dependency_resolvers_configuration", None)
    use_conda_dependencies = getattr(options, "beta_conda_dependencies", None)
    job_script_provider = None
    if conf_file or use_conda_dependencies:
        dependencies_configuration = DependenciesConfiguration(options)
        job_script_provider = dependencies_configuration

    options.default_container = None
    runtime_context = cwltool.context.RuntimeContext(vars(options))
    runtime_context.toplevel = True  # enable discovery of secondaryFiles
    runtime_context.find_default_container = functools.partial(
        find_default_container, options
    )
    runtime_context.workdir = workdir  # type: ignore[attr-defined]
    runtime_context.move_outputs = "leave"
    runtime_context.rm_tmpdir = False
    runtime_context.streaming_allowed = not options.disable_streaming
    if options.mpi_config_file is not None:
        runtime_context.mpi_config = MpiConfig.load(options.mpi_config_file)
    setattr(runtime_context, "bypass_file_store", options.bypass_file_store)
    if options.bypass_file_store and options.destBucket:
        # We use the file store to write to buckets, so we can't do this (yet?)
        logger.error("Cannot export outputs to a bucket when bypassing the file store")
        return 1
    if not options.bypass_file_store:
        # If we're using Toil's filesystem wrappers and the ability to access
        # URLs implemented by Toil, we need to hook up our own StdFsAccess
        # replacement early, before we try and set up the main CWL document.
        # Otherwise, if it takes a File with loadContents from a URL, we won't
        # be able to load the contents when we need to.
        runtime_context.make_fs_access = ToilFsAccess

    loading_context = cwltool.main.setup_loadingContext(None, runtime_context, options)

    if options.provenance:
        research_obj = cwltool.cwlprov.ro.ResearchObject(
            temp_prefix_ro=tmp_outdir_prefix,
            orcid=options.orcid,
            full_name=options.cwl_full_name,
            fsaccess=runtime_context.make_fs_access(""),
        )
        runtime_context.research_obj = research_obj

    with Toil(options) as toil:
        if options.restart:
            try:
                outobj = toil.restart()
            except FailedJobsException as err:
                if err.exit_code == CWL_UNSUPPORTED_REQUIREMENT_EXIT_CODE:
                    # We figured out that we can't support this workflow.
                    logging.error(err)
                    logging.error(
                        "Your workflow uses a CWL requirement that Toil does not support!"
                    )
                    return CWL_UNSUPPORTED_REQUIREMENT_EXIT_CODE
                else:
                    raise
        else:
            loading_context.hints = [
                {
                    "class": "ResourceRequirement",
                    "coresMin": toil.config.defaultCores,
                    "ramMin": toil.config.defaultMemory / (2**20),
                    "outdirMin": toil.config.defaultDisk / (2**20),
                    "tmpdirMin": 0,
                }
            ]
            loading_context.construct_tool_object = toil_make_tool
            loading_context.strict = not options.not_strict
            options.workflow = options.cwltool
            options.job_order = options.cwljob

            try:
                uri, tool_file_uri = cwltool.load_tool.resolve_tool_uri(
                    options.cwltool,
                    loading_context.resolver,
                    loading_context.fetcher_constructor,
                )
            except ValidationException:
                print(
                    "\nYou may be getting this error because your arguments are incorrect or out of order."
                    + usage_message,
                    file=sys.stderr,
                )
                raise

            options.tool_help = None
            options.debug = options.logLevel == "DEBUG"
            job_order_object, options.basedir, jobloader = cwltool.main.load_job_order(
                options,
                sys.stdin,
                loading_context.fetcher_constructor,
                loading_context.overrides_list,
                tool_file_uri,
            )
            if options.overrides:
                loading_context.overrides_list.extend(
                    cwltool.load_tool.load_overrides(
                        schema_salad.ref_resolver.file_uri(
                            os.path.abspath(options.overrides)
                        ),
                        tool_file_uri,
                    )
                )

            loading_context, workflowobj, uri = cwltool.load_tool.fetch_document(
                uri, loading_context
            )
            loading_context, uri = cwltool.load_tool.resolve_and_validate_document(
                loading_context, workflowobj, uri
            )
            if not loading_context.loader:
                raise RuntimeError("cwltool loader is not set.")
            processobj, metadata = loading_context.loader.resolve_ref(uri)
            processobj = cast(Union[CommentedMap, CommentedSeq], processobj)

            document_loader = loading_context.loader

            if options.provenance and runtime_context.research_obj:
                cwltool.cwlprov.writablebagfile.packed_workflow(
                    runtime_context.research_obj,
                    cwltool.main.print_pack(loading_context, uri),
                )

            try:
                tool = cwltool.load_tool.make_tool(uri, loading_context)
                scan_for_unsupported_requirements(
                    tool, bypass_file_store=options.bypass_file_store
                )
            except CWL_UNSUPPORTED_REQUIREMENT_EXCEPTION as err:
                logging.error(err)
                return CWL_UNSUPPORTED_REQUIREMENT_EXIT_CODE
            runtime_context.secret_store = SecretStore()

            try:
                # Get the "order" for the execution of the root job. CWLTool
                # doesn't document this much, but this is an "order" in the
                # sense of a "specification" for running a single job. It
                # describes the inputs to the workflow.
                initialized_job_order = cwltool.main.init_job_order(
                    job_order_object,
                    options,
                    tool,
                    jobloader,
                    sys.stdout,
                    make_fs_access=runtime_context.make_fs_access,
                    input_basedir=options.basedir,
                    secret_store=runtime_context.secret_store,
                    input_required=True,
                )
            except SystemExit as e:
                if e.code == 2:  # raised by argparse's parse_args() function
                    print(
                        "\nIf both a CWL file and an input object (YAML/JSON) file were "
                        "provided, this may be the argument order." + usage_message,
                        file=sys.stderr,
                    )
                raise

            # We make a ToilFSAccess to access URLs with, but it has no
            # FileStore so it can't do toildir: and toilfile:
            fs_access = ToilFsAccess(options.basedir)
            fill_in_defaults(tool.tool["inputs"], initialized_job_order, fs_access)

            for inp in tool.tool["inputs"]:
                if (
                    shortname(inp["id"]) in initialized_job_order
                    and inp["type"] == "File"
                ):
                    cast(CWLObjectType, initialized_job_order[shortname(inp["id"])])[
                        "streamable"
                    ] = inp.get("streamable", False)
                    # TODO also for nested types that contain streamable Files

            runtime_context.use_container = not options.no_container
            runtime_context.tmp_outdir_prefix = os.path.realpath(tmp_outdir_prefix)
            runtime_context.job_script_provider = job_script_provider
            runtime_context.force_docker_pull = options.force_docker_pull
            runtime_context.no_match_user = options.no_match_user
            runtime_context.no_read_only = options.no_read_only
            runtime_context.basedir = options.basedir
            if not options.bypass_file_store:
                # If we're using the file store we need to start moving output
                # files now.
                runtime_context.move_outputs = "move"

            # We instantiate an early builder object here to populate indirect
            # secondaryFile references using cwltool's library because we need
            # to resolve them before toil imports them into the filestore.
            # A second builder will be built in the job's run method when toil
            # actually starts the cwl job.
            # Note that this accesses input files for tools, so the
            # ToilFsAccess needs to be set up if we want to be able to use
            # URLs.
            builder = tool._init_job(initialized_job_order, runtime_context)

            # make sure this doesn't add listing items; if shallow_listing is
            # selected, it will discover dirs one deep and then again later on
            # (probably when the cwltool builder gets ahold of the job in the
            # CWL job's run()), producing 2+ deep listings instead of only 1.
            builder.loadListing = "no_listing"

            builder.bind_input(
                tool.inputs_record_schema,
                initialized_job_order,
                discover_secondaryFiles=True,
            )

            # Define something we can call to import a file and get its file
            # ID.
            # We cast this because import_file is overloaded depending on if we
            # pass a shared file name or not, and we know the way we call it we
            # always get a FileID out.
            file_import_function = cast(
                Callable[[str], FileID],
                functools.partial(toil.import_file, symlink=True),
            )

            # Import all the input files, some of which may be missing optional
            # files.
            import_files(
                file_import_function,
                fs_access,
                fileindex,
                existing,
                initialized_job_order,
                skip_broken=True,
                bypass_file_store=options.bypass_file_store,
            )
            # Import all the files associated with tools (binaries, etc.).
            # Not sure why you would have an optional secondary file here, but
            # the spec probably needs us to support them.
            visitSteps(
                tool,
                functools.partial(
                    import_files,
                    file_import_function,
                    fs_access,
                    fileindex,
                    existing,
                    skip_broken=True,
                    bypass_file_store=options.bypass_file_store,
                ),
            )

            # We always expect to have processed all files that exist
            for param_name, param_value in initialized_job_order.items():
                # Loop through all the parameters for the workflow overall.
                # Drop any files that aren't either imported (for when we use
                # the file store) or available on disk (for when we don't).
                # This will properly make them cause an error later if they
                # were required.
                rm_unprocessed_secondary_files(param_value)

            logger.debug("tool %s", tool)
            try:
                wf1, _ = makeJob(
                    tool=tool,
                    jobobj={},
                    runtime_context=runtime_context,
                    parent_name=None,  # toplevel, no name needed
                    conditional=None,
                )
            except CWL_UNSUPPORTED_REQUIREMENT_EXCEPTION as err:
                logging.error(err)
                return CWL_UNSUPPORTED_REQUIREMENT_EXIT_CODE
            wf1.cwljob = initialized_job_order
            try:
                outobj = toil.start(wf1)
            except FailedJobsException as err:
                if err.exit_code == CWL_UNSUPPORTED_REQUIREMENT_EXIT_CODE:
                    # We figured out that we can't support this workflow.
                    logging.error(err)
                    logging.error(
                        "Your workflow uses a CWL requirement that Toil does not support!"
                    )
                    return CWL_UNSUPPORTED_REQUIREMENT_EXIT_CODE
                else:
                    raise

        # Now the workflow has completed. We need to make sure the outputs (and
        # inputs) end up where the user wants them to be.

        outobj = resolve_dict_w_promises(outobj)

        # Stage files. Specify destination bucket if specified in CLI
        # options. If destination bucket not passed in,
        # options.destBucket's value will be None.
        toilStageFiles(toil, outobj, outdir, destBucket=options.destBucket)

        if runtime_context.research_obj is not None:
            cwltool.cwlprov.writablebagfile.create_job(
                runtime_context.research_obj, outobj, True
            )

            def remove_at_id(doc: Any) -> None:
                if isinstance(doc, MutableMapping):
                    for key in list(doc.keys()):
                        if key == "@id":
                            del doc[key]
                        else:
                            value = doc[key]
                            if isinstance(value, MutableMapping):
                                remove_at_id(value)
                            if isinstance(value, MutableSequence):
                                for entry in value:
                                    if isinstance(value, MutableMapping):
                                        remove_at_id(entry)

            remove_at_id(outobj)
            visit_class(
                outobj,
                ("File",),
                functools.partial(add_sizes, runtime_context.make_fs_access("")),
            )
            if not document_loader:
                raise RuntimeError("cwltool loader is not set.")
            prov_dependencies = cwltool.main.prov_deps(
                workflowobj, document_loader, uri
            )
            runtime_context.research_obj.generate_snapshot(prov_dependencies)
            cwltool.cwlprov.writablebagfile.close_ro(
                runtime_context.research_obj, options.provenance
            )

        if not options.destBucket and options.compute_checksum:
            visit_class(
                outobj,
                ("File",),
                functools.partial(compute_checksums, StdFsAccess("")),
            )

        visit_class(outobj, ("File",), MutationManager().unset_generation)
        stdout.write(json.dumps(outobj, indent=4, default=str))

    return 0


def find_default_container(
    args: argparse.Namespace, builder: cwltool.builder.Builder
) -> Optional[str]:
    """Find the default constructor by consulting a Toil.options object."""
    if args.default_container:
        return str(args.default_container)
    if args.beta_use_biocontainers:
        return get_container_from_software_requirements(True, builder)
    return None<|MERGE_RESOLUTION|>--- conflicted
+++ resolved
@@ -103,11 +103,7 @@
 from typing_extensions import Literal
 
 from toil.batchSystems.registry import DEFAULT_BATCH_SYSTEM
-<<<<<<< HEAD
 from toil.common import Toil, addOptions, add_cwl_options, check_and_create_default_config_file, add_wdl_options
-=======
-from toil.common import Toil, addOptions
->>>>>>> ecebc07b
 from toil.cwl import check_cwltool_version
 check_cwltool_version()
 from toil.cwl.utils import (
@@ -3253,302 +3249,25 @@
     ]
 )
 
-<<<<<<< HEAD
 
 def get_options(args: List[str]) -> argparse.Namespace:
     """
-    Get around configargparse's incompatibility with nargs=REMAINDER
-    It does so by running parse_args twice, one on just the config file and one on the rest of args, then merges
-    Takes the list of args and returns the resulting options namespace
+    Parse given args and properly add non-Toil arguments into the cwljob of the Namespace.
     :param args: List of args from command line
     :return: options namespace
     """
-    # Ensure there is a default config file
-    check_and_create_default_config_file()
     parser = ArgParser()
-    addOptions(parser, jobstore_as_flag=True, cwl=True, wdl=False)
-
-    config_args = []
-    cmd_line_args = args
-
-    exclude_parser = ArgParser(add_help=False)
-    add_wdl_options(exclude_parser)
-
-    exclude_option_strings = set(exclude_parser._option_string_actions)
-
-    # find if the config argument is specified on the command line
-    for i in range(len(args)):
-        split_by_equal = args[i].split("=")
-        # WDL options will be caught and errored
-        if split_by_equal[0] in exclude_option_strings:
-            parser.error(f"unrecognized arguments: {args[i]}")
-        if split_by_equal[0] == "--config":
-            # if found, remove config file definition from args
-            if len(split_by_equal) > 1:
-                # --config=file.yaml
-                config_args = ["--config", (split_by_equal[1])]
-                cmd_line_args = args[:i] + args[i+1:]
-            elif i < len(args):
-                # --config file.yaml
-                config_args = ["--config", (args[i+1])]
-                cmd_line_args = args[:i] + args[i+2:]
-            else:
-                # not properly defined
-                # don't define the config file so that argparse can raise the proper error
-                config_args = ["--config"]
-
-    # Parse only the config file to not conflict with the cmd line options
-    config_options = parser.parse_args(config_args)
-
-    # These arguments are defined here so the previous parse_args can run
-    # This will mean that these cannot be defined in the config file and must be defined on the command line
-    parser.add_argument("cwltool", type=str)
-    parser.add_argument("cwljob", nargs=argparse.REMAINDER)
-
-    cmd_line_args_actions = {y for x in cmd_line_args for y in x.split("=")}
-    # remove parser actions that are not specified on the command line
-    i = 0
-    while i < len(parser._actions):
-        action = parser._actions[i]
-        if set(action.option_strings).isdisjoint(cmd_line_args_actions) and len(action.option_strings) > 0:
-            del parser._actions[i]
-        else:
-            i += 1
-    # Parse only cmd line args
-    cmd_line_options = parser.parse_args(cmd_line_args)
-    # Merge namespaces, with command line taking precedence over config
-    options_dict = vars(config_options)
-    options_dict.update(vars(cmd_line_options))
-=======
-def add_cwl_options(parser: argparse.ArgumentParser) -> None:
-    parser.add_argument("cwltool", type=str, help="CWL file to run.")
-    parser.add_argument("cwljob", nargs="*", help="Input file or CWL options. If CWL workflow takes an input, "
-                                                  "the name of the input can be used as an option. "
-                                                  "For example: \"%(prog)s workflow.cwl --file1 file\". "
-                                                  "If an input has the same name as a Toil option, pass '--' before it.")
-    parser.add_argument("--not-strict", action="store_true")
-    parser.add_argument(
-        "--enable-dev",
-        action="store_true",
-        help="Enable loading and running development versions of CWL",
-    )
-    parser.add_argument(
-        "--enable-ext",
-        action="store_true",
-        help="Enable loading and running 'cwltool:' extensions to the CWL standards.",
-        default=False,
-    )
-    parser.add_argument("--quiet", dest="quiet", action="store_true", default=False)
-    parser.add_argument("--basedir", type=str)  # TODO: Might be hard-coded?
-    parser.add_argument("--outdir", type=str, default=None)
-    parser.add_argument("--version", action="version", version=baseVersion)
-    parser.add_argument(
-        "--log-dir",
-        type=str,
-        default="",
-        help="Log your tools stdout/stderr to this location outside of container",
-    )
-    dockergroup = parser.add_mutually_exclusive_group()
-    dockergroup.add_argument(
-        "--user-space-docker-cmd",
-        help="(Linux/OS X only) Specify a user space docker command (like "
-        "udocker or dx-docker) that will be used to call 'pull' and 'run'",
-    )
-    dockergroup.add_argument(
-        "--singularity",
-        action="store_true",
-        default=False,
-        help="Use Singularity runtime for running containers. "
-        "Requires Singularity v2.6.1+ and Linux with kernel version v3.18+ or "
-        "with overlayfs support backported.",
-    )
-    dockergroup.add_argument(
-        "--podman",
-        action="store_true",
-        default=False,
-        help="Use Podman runtime for running containers. ",
-    )
-    dockergroup.add_argument(
-        "--no-container",
-        action="store_true",
-        help="Do not execute jobs in a "
-        "Docker container, even when `DockerRequirement` "
-        "is specified under `hints`.",
-    )
-    dockergroup.add_argument(
-        "--leave-container",
-        action="store_false",
-        default=True,
-        help="Do not delete Docker container used by jobs after they exit",
-        dest="rm_container",
-    )
-    extra_dockergroup = parser.add_argument_group()
-    extra_dockergroup.add_argument(
-        "--custom-net",
-        help="Specify docker network name to pass to docker run command",
-    )
-    cidgroup = parser.add_argument_group(
-        "Options for recording the Docker container identifier into a file."
-    )
-    cidgroup.add_argument(
-        # Disabled as containerid is now saved by default
-        "--record-container-id",
-        action="store_true",
-        default=False,
-        help=argparse.SUPPRESS,
-        dest="record_container_id",
-    )
-
-    cidgroup.add_argument(
-        "--cidfile-dir",
-        type=str,
-        help="Store the Docker container ID into a file in the specified directory.",
-        default=None,
-        dest="cidfile_dir",
-    )
-
-    cidgroup.add_argument(
-        "--cidfile-prefix",
-        type=str,
-        help="Specify a prefix to the container ID filename. "
-        "Final file name will be followed by a timestamp. "
-        "The default is no prefix.",
-        default=None,
-        dest="cidfile_prefix",
-    )
-
-    parser.add_argument(
-        "--preserve-environment",
-        type=str,
-        nargs="+",
-        help="Preserve specified environment variables when running"
-        " CommandLineTools",
-        metavar=("VAR1 VAR2"),
-        default=("PATH",),
-        dest="preserve_environment",
-    )
-    parser.add_argument(
-        "--preserve-entire-environment",
-        action="store_true",
-        help="Preserve all environment variable when running CommandLineTools.",
-        default=False,
-        dest="preserve_entire_environment",
-    )
-    parser.add_argument(
-        "--destBucket",
-        type=str,
-        help="Specify a cloud bucket endpoint for output files.",
-    )
-    parser.add_argument("--beta-dependency-resolvers-configuration", default=None)
-    parser.add_argument("--beta-dependencies-directory", default=None)
-    parser.add_argument("--beta-use-biocontainers", default=None, action="store_true")
-    parser.add_argument("--beta-conda-dependencies", default=None, action="store_true")
-    parser.add_argument(
-        "--tmpdir-prefix",
-        type=str,
-        help="Path prefix for temporary directories",
-        default=DEFAULT_TMPDIR_PREFIX,
-    )
-    parser.add_argument(
-        "--tmp-outdir-prefix",
-        type=str,
-        help="Path prefix for intermediate output directories",
-        default=DEFAULT_TMPDIR_PREFIX,
-    )
-    parser.add_argument(
-        "--force-docker-pull",
-        action="store_true",
-        default=False,
-        dest="force_docker_pull",
-        help="Pull latest docker image even if it is locally present",
-    )
-    parser.add_argument(
-        "--no-match-user",
-        action="store_true",
-        default=False,
-        help="Disable passing the current uid to `docker run --user`",
-    )
-    parser.add_argument(
-        "--no-read-only",
-        action="store_true",
-        default=False,
-        help="Do not set root directory in the container as read-only",
-    )
-    parser.add_argument(
-        "--strict-memory-limit",
-        action="store_true",
-        help="When running with "
-        "software containers and the Docker engine, pass either the "
-        "calculated memory allocation from ResourceRequirements or the "
-        "default of 1 gigabyte to Docker's --memory option.",
-    )
-    parser.add_argument(
-        "--strict-cpu-limit",
-        action="store_true",
-        help="When running with "
-        "software containers and the Docker engine, pass either the "
-        "calculated cpu allocation from ResourceRequirements or the "
-        "default of 1 core to Docker's --cpu option. "
-        "Requires docker version >= v1.13.",
-    )
-    parser.add_argument(
-        "--relax-path-checks",
-        action="store_true",
-        default=False,
-        help="Relax requirements on path names to permit "
-        "spaces and hash characters.",
-        dest="relax_path_checks",
-    )
-    parser.add_argument(
-        "--default-container",
-        help="Specify a default docker container that will be "
-        "used if the workflow fails to specify one.",
-    )
-    parser.add_argument(
-        "--disable-validate",
-        dest="do_validate",
-        action="store_false",
-        default=True,
-        help=argparse.SUPPRESS,
-    )
-    parser.add_argument(
-        "--fast-parser",
-        dest="fast_parser",
-        action="store_true",
-        default=False,
-        help=argparse.SUPPRESS,
-    )
-    checkgroup = parser.add_mutually_exclusive_group()
-    checkgroup.add_argument(
-        "--compute-checksum",
-        action="store_true",
-        default=True,
-        help="Compute checksum of contents while collecting outputs",
-        dest="compute_checksum",
-    )
-    checkgroup.add_argument(
-        "--no-compute-checksum",
-        action="store_false",
-        help="Do not compute checksum of contents while collecting outputs",
-        dest="compute_checksum",
-    )
-
-    parser.add_argument(
-        "--eval-timeout",
-        help="Time to wait for a Javascript expression to evaluate before giving "
-        "an error, default 20s.",
-        type=float,
-        default=20,
-    )
-    parser.add_argument(
-        "--overrides",
-        type=str,
-        default=None,
-        help="Read process requirement overrides from file.",
-    )
->>>>>>> ecebc07b
-
-    return argparse.Namespace(**options_dict)
+    addOptions(parser, jobstore_as_flag=True, cwl=True)
+    add_cwl_options(parser)
+
+    options: argparse.Namespace
+    options, cwl_options = parser.parse_known_args(args)
+    options.cwljob.extend(cwl_options)
+
+    return options
+
+def check_options(options: argparse.Namespace):
+
 
 def main(args: Optional[List[str]] = None, stdout: TextIO = sys.stdout) -> int:
     """Run the main loop for toil-cwl-runner."""
@@ -3558,34 +3277,6 @@
     if args is None:
         args = sys.argv[1:]
 
-<<<<<<< HEAD
-=======
-def get_options(args: List[str]) -> argparse.Namespace:
-    """
-    Parse given args and properly add non-Toil arguments into the cwljob of the Namespace.
-    :param args: List of args from command line
-    :return: options namespace
-    """
-    parser = ArgParser()
-    addOptions(parser, jobstore_as_flag=True, cwl=True)
-    add_cwl_options(parser)
-
-    options: argparse.Namespace
-    options, cwl_options = parser.parse_known_args(args)
-    options.cwljob.extend(cwl_options)
-
-    return options
-
-
-def main(args: Optional[List[str]] = None, stdout: TextIO = sys.stdout) -> int:
-    """Run the main loop for toil-cwl-runner."""
-    # Remove cwltool logger's stream handler so it uses Toil's
-    cwllogger.removeHandler(defaultStreamHandler)
-
-    if args is None:
-        args = sys.argv[1:]
-
->>>>>>> ecebc07b
     options = get_options(args)
 
     # Do cwltool setup
@@ -3640,13 +3331,8 @@
 
     logger.debug(f"Final job store {options.jobStore} and workDir {options.workDir}")
 
-<<<<<<< HEAD
     outdir = os.path.abspath(options.outdir or os.getcwd())
     tmp_outdir_prefix = os.path.abspath(options.tmp_outdir_prefix or DEFAULT_TMPDIR_PREFIX)
-=======
-    outdir = os.path.abspath(os.getcwd()) if options.outdir is  None else os.path.abspath(options.outdir)
-    tmp_outdir_prefix = os.path.abspath(options.tmp_outdir_prefix)
->>>>>>> ecebc07b
 
     fileindex: Dict[str, str] = {}
     existing: Dict[str, str] = {}
