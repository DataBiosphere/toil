--- conflicted
+++ resolved
@@ -1793,26 +1793,16 @@
     Base class for all CWL jobs that do user work, to give them useful names.
     """
 
-<<<<<<< HEAD
-    def __init__(self,
-                 cores: Union[float, None] = 1,
-                 memory: Union[int, str, None] = "1GiB",
-                 disk: Union[int, str, None] = "1MiB",
-                 accelerators: List[AcceleratorRequirement] = [],
-                 tool_id: Optional[str] = None,
-                 parent_name: Optional[str] = None,
-                 subjob_name: Optional[str] = None) -> None:
-=======
     def __init__(
         self,
         cores: Union[float, None] = 1,
         memory: Union[int, str, None] = "1GiB",
         disk: Union[int, str, None] = "1MiB",
+        accelerators: List[AcceleratorRequirement] = [],
         tool_id: Optional[str] = None,
         parent_name: Optional[str] = None,
         subjob_name: Optional[str] = None,
     ) -> None:
->>>>>>> 10c5c059
         """
         Make a new job and set up its requirements and naming.
 
@@ -1847,18 +1837,15 @@
         display_name = f"{class_name} {unit_name}"
 
         # Set up the job with the right requirements and names.
-<<<<<<< HEAD
-        super().__init__(cores=cores, memory=memory, disk=disk, accelerators=accelerators, unitName=unit_name, displayName=display_name)
-=======
         super().__init__(
             cores=cores,
             memory=memory,
             disk=disk,
+            accelerators=accelerators,
             unitName=unit_name,
             displayName=display_name,
         )
 
->>>>>>> 10c5c059
 
 class ResolveIndirect(CWLNamedJob):
     """
@@ -2379,7 +2366,6 @@
         wfjob.addFollowOn(followOn)
         return wfjob, followOn
     else:
-<<<<<<< HEAD
         # Decied if we have any requirements we care about that are dynamic
         REQUIREMENT_TYPES = ["ResourceRequirement", "http://commonwl.org/cwltool#CUDARequirement"]
         for requirement_type in REQUIREMENT_TYPES:
@@ -2400,31 +2386,6 @@
                         )
                         return job_wrapper, job_wrapper
         # Otherwise, all requirements are know now.
-        job = CWLJob(tool, jobobj, runtime_context, parent_name=parent_name, conditional=conditional)
-=======
-        resourceReq, _ = tool.get_requirement("ResourceRequirement")
-        if resourceReq:
-            for req in (
-                "coresMin",
-                "coresMax",
-                "ramMin",
-                "ramMax",
-                "tmpdirMin",
-                "tmpdirMax",
-                "outdirMin",
-                "outdirMax",
-            ):
-                r = resourceReq.get(req)
-                if isinstance(r, str) and ("$(" in r or "${" in r):
-                    # Found a dynamic resource requirement so use a job wrapper
-                    job_wrapper = CWLJobWrapper(
-                        cast(ToilCommandLineTool, tool),
-                        jobobj,
-                        runtime_context,
-                        parent_name=parent_name,
-                        conditional=conditional,
-                    )
-                    return job_wrapper, job_wrapper
         job = CWLJob(
             tool,
             jobobj,
@@ -2432,7 +2393,6 @@
             parent_name=parent_name,
             conditional=conditional,
         )
->>>>>>> 10c5c059
         return job, job
 
 
