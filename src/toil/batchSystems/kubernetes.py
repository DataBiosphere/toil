# Copyright (C) 2015-2021 Regents of the University of California
#
# Licensed under the Apache License, Version 2.0 (the "License");
# you may not use this file except in compliance with the License.
# You may obtain a copy of the License at
#
#     http://www.apache.org/licenses/LICENSE-2.0
#
# Unless required by applicable law or agreed to in writing, software
# distributed under the License is distributed on an "AS IS" BASIS,
# WITHOUT WARRANTIES OR CONDITIONS OF ANY KIND, either express or implied.
# See the License for the specific language governing permissions and
# limitations under the License.
"""
Batch system for running Toil workflows on Kubernetes.

Ony useful with network-based job stores, like AWSJobStore.

Within non-privileged Kubernetes containers, additional Docker containers
cannot yet be launched. That functionality will need to wait for user-mode
Docker
"""
import datetime
import logging
import math
import os
import string
import sys
import tempfile
import time
import uuid
from argparse import ArgumentParser, _ArgumentGroup
<<<<<<< HEAD
from typing import (Any,
                    Callable,
                    Dict,
                    Iterator,
                    List,
                    Literal,
                    NamedTuple,
                    Optional,
                    Sequence,
                    Tuple,
                    Type,
                    TypeVar,
                    Union,
                    cast,
                    overload)

=======
from typing import (
    cast,
    overload,
    Any,
    Callable,
    Dict,
    Iterator,
    List,
    Literal,
    Optional,
    Tuple,
    Type,
    TypeVar,
    Union
)
>>>>>>> 8a0d05c2
if sys.version_info < (3, 10):
    from typing_extensions import ParamSpec
else:
    from typing import ParamSpec
if sys.version_info >= (3, 8):
    from typing import Protocol, TypedDict, runtime_checkable
else:
    from typing_extensions import Protocol, TypedDict, runtime_checkable
# TODO: When this gets into the standard library, get it from there and drop
import urllib3
import yaml
# The Right Way to use the Kubernetes module is to `import kubernetes` and then you get all your stuff as like ApiClient. But this doesn't work for the stubs: the stubs seem to only support importing things from the internal modules in `kubernetes` where they are actually defined. See for example <https://github.com/MaterializeInc/kubernetes-stubs/issues/9 and <https://github.com/MaterializeInc/kubernetes-stubs/issues/10>. So we just import all the things we use into our global namespace here.
from kubernetes.client import (BatchV1Api,
                               CoreV1Api,
                               CustomObjectsApi,
                               V1Affinity,
                               V1Container,
                               V1ContainerStatus,
                               V1EmptyDirVolumeSource,
                               V1HostPathVolumeSource,
                               V1Job,
                               V1JobCondition,
                               V1JobSpec,
                               V1NodeAffinity,
                               V1NodeSelector,
                               V1NodeSelectorRequirement,
                               V1NodeSelectorTerm,
                               V1ObjectMeta,
                               V1Pod,
                               V1PodSpec,
                               V1PodTemplateSpec,
                               V1PreferredSchedulingTerm,
                               V1ResourceRequirements,
                               V1SecretVolumeSource,
                               V1Toleration,
                               V1Volume,
                               V1VolumeMount)
from kubernetes.client.api_client import ApiClient
from kubernetes.client.exceptions import ApiException
from kubernetes.config.config_exception import ConfigException
from kubernetes.config.incluster_config import load_incluster_config
from kubernetes.config.kube_config import (list_kube_config_contexts,
                                           load_kube_config)
# TODO: Watch API is not typed yet
from kubernetes.watch import Watch  # type: ignore
# typing-extensions dependency on Pythons that are new enough.
from typing_extensions import NotRequired

from toil import applianceSelf
from toil.batchSystems.abstractBatchSystem import (EXIT_STATUS_UNAVAILABLE_VALUE,
                                                   BatchJobExitReason,
                                                   InsufficientSystemResources,
                                                   UpdatedBatchJobInfo)
from toil.batchSystems.cleanup_support import BatchSystemCleanupSupport
from toil.batchSystems.contained_executor import pack_job
from toil.batchSystems.options import OptionSetter
from toil.common import Config, Toil
from toil.job import JobDescription, Requirer
from toil.lib.conversions import human2bytes
from toil.lib.misc import get_user_name, slow_down, utc_now
from toil.lib.retry import ErrorCondition, retry
from toil.resource import Resource

logger = logging.getLogger(__name__)
retryable_kubernetes_errors: List[Union[Type[Exception], ErrorCondition]] = [
    urllib3.exceptions.MaxRetryError,
    urllib3.exceptions.ProtocolError,
    ApiException
]


def is_retryable_kubernetes_error(e: Exception) -> bool:
    """
    A function that determines whether or not Toil should retry or stop given
    exceptions thrown by Kubernetes.
    """
    for error in retryable_kubernetes_errors:
        if isinstance(error, type) and isinstance(e, error):
            return True
    return False

# Represents a collection of label or taint keys and their sets of acceptable (or unacceptable) values.
KeyValuesList = List[Tuple[str, List[str]]]

class KubernetesBatchSystem(BatchSystemCleanupSupport):
    @classmethod
    def supportsAutoDeployment(cls) -> bool:
        return True

    class _ApiStorageDict(TypedDict):
        """
        Type-enforcing dict for our API object cache.
        """

        namespace: NotRequired[str]
        batch: NotRequired[BatchV1Api]
        core: NotRequired[CoreV1Api]
        customObjects: NotRequired[CustomObjectsApi]


    def __init__(self, config: Config, maxCores: int, maxMemory: int, maxDisk: int) -> None:
        super().__init__(config, maxCores, maxMemory, maxDisk)

        # Re-type the config to make sure it has all the fields we need.
        assert isinstance(config, KubernetesBatchSystem.KubernetesConfig)

        # Turn down log level for Kubernetes modules and dependencies.
        # Otherwise if we are at debug log level, we dump every
        # request/response to Kubernetes, including tokens which we shouldn't
        # reveal on CI.
        logging.getLogger('kubernetes').setLevel(logging.ERROR)
        logging.getLogger('requests_oauthlib').setLevel(logging.ERROR)

        # This will hold the last time our Kubernetes credentials were refreshed
        self.credential_time: Optional[datetime.datetime] = None
        # And this will hold our cache of API objects
        self._apis: KubernetesBatchSystem._ApiStorageDict = {}

        # Get our namespace (and our Kubernetes credentials to make sure they exist)
        self.namespace = self._api('namespace')

        # Decide if we are going to mount a Kubernetes host path as the Toil
        # work dir in the workers, for shared caching.
        self.host_path = config.kubernetes_host_path

        # Get the service account name to use, if any.
        self.service_account = config.kubernetes_service_account

        # Get how long we should wait for a pod that lands on a node to
        # actually start.
        self.pod_timeout = config.kubernetes_pod_timeout

        # Get the username to mark jobs with
        username = config.kubernetes_owner
        # And a unique ID for the run
        self.unique_id = uuid.uuid4()

        # Create a prefix for jobs, starting with our username
        self.job_prefix = f'{username}-toil-{self.unique_id}-'
        # Instead of letting Kubernetes assign unique job names, we assign our
        # own based on a numerical job ID. This functionality is managed by the
        # BatchSystemLocalSupport.

        # The UCSC GI Kubernetes cluster (and maybe other clusters?) appears to
        # relatively promptly destroy finished jobs for you if they don't
        # specify a ttlSecondsAfterFinished. This leads to "lost" Toil jobs,
        # and (if your workflow isn't allowed to run longer than the default
        # lost job recovery interval) timeouts of e.g. CWL Kubernetes
        # conformance tests. To work around this, we tag all our jobs with an
        # explicit TTL that is long enough that we're sure we can deal with all
        # the finished jobs before they expire.
        self.finished_job_ttl = 3600  # seconds

        # Here is where we will store the user script resource object if we get one.
        self.user_script: Optional[Resource] = None

        # Ge the image to deploy from Toil's configuration
        self.docker_image = applianceSelf()

        # Try and guess what Toil work dir the workers will use.
        # We need to be able to provision (possibly shared) space there.
        self.worker_work_dir = Toil.getToilWorkDir(config.workDir)
        if (config.workDir is None and
            os.getenv('TOIL_WORKDIR') is None and
            self.worker_work_dir == tempfile.gettempdir()):

            # We defaulted to the system temp directory. But we think the
            # worker Dockerfiles will make them use /var/lib/toil instead.
            # TODO: Keep this in sync with the Dockerfile.
            self.worker_work_dir = '/var/lib/toil'

        # A Toil-managed Kubernetes cluster will have most of its temp space at
        # /var/tmp, which is where really large temp files really belong
        # according to https://systemd.io/TEMPORARY_DIRECTORIES/. So we will
        # set the default temporary directory to there for all our jobs.
        self.environment['TMPDIR'] = '/var/tmp'

        # Get the name of the AWS secret, if any, to mount in containers.
        self.aws_secret_name = os.environ.get("TOIL_AWS_SECRET_NAME", None)

        # Set this to True to enable the experimental wait-for-job-update code
        self.enable_watching = os.environ.get("KUBE_WATCH_ENABLED", False)

        # This will be a label to select all our jobs.
        self.run_id = f'toil-{self.unique_id}'

    def _pretty_print(self, kubernetes_object: Any) -> str:
        """
        Pretty-print a Kubernetes API object to a YAML string. Recursively
        drops boring fields.
        Takes any Kubernetes API object; not clear if any base type exists for
        them.
        """

        if not kubernetes_object:
            return 'None'

        # We need a Kubernetes widget that knows how to translate
        # its data structures to nice YAML-able dicts. See:
        # <https://github.com/kubernetes-client/python/issues/1117#issuecomment-939957007>
        api_client: ApiClient = ApiClient()

        # Convert to a dict
        root_dict = api_client.sanitize_for_serialization(kubernetes_object)

        def drop_boring(here: Dict[str, Any]) -> None:
            """
            Drop boring fields recursively.
            """
            boring_keys = []
            for k, v in here.items():
                if isinstance(v, dict):
                    drop_boring(v)
                if k in ['managedFields']:
                    boring_keys.append(k)
            for k in boring_keys:
                del here[k]

        drop_boring(root_dict)
        return cast(str, yaml.dump(root_dict))

    @overload
    def _api(
        self, kind: Literal['batch'], max_age_seconds: float = 5 * 60, errors: Optional[List[int]] = None
    ) -> BatchV1Api:
        ...

    @overload
    def _api(
        self, kind: Literal['core'], max_age_seconds: float = 5 * 60, errors: Optional[List[int]] = None
    ) -> CoreV1Api:
        ...

    @overload
    def _api(
        self, kind: Literal['customObjects'], max_age_seconds: float = 5 * 60, errors: Optional[List[int]] = None
    ) -> CustomObjectsApi:
        ...

    @overload
    def _api(
        self, kind: Literal['namespace'], max_age_seconds: float = 5 * 60
    ) -> str:
        ...

    def _api(
        self,
        kind: Union[Literal['batch'], Literal['core'], Literal['customObjects'], Literal['namespace']],
        max_age_seconds: float = 5 * 60,
        errors: Optional[List[int]] = None
    ) -> Union[BatchV1Api, CoreV1Api, CustomObjectsApi, str]:
        """
        The Kubernetes module isn't clever enough to renew its credentials when
        they are about to expire. See
        https://github.com/kubernetes-client/python/issues/741.

        We work around this by making sure that every time we are about to talk
        to Kubernetes, we have fresh credentials. And we do that by reloading
        the config and replacing our Kubernetes API objects before we do any
        Kubernetes things.

        TODO: We can still get in trouble if a single watch or listing loop
        goes on longer than our credentials last, though.

        This method is the Right Way to get any Kubernetes API. You call it
        with the API you want ('batch', 'core', or 'customObjects') and it
        returns an API object with guaranteed fresh credentials.

        It also recognizes 'namespace' and returns our namespace as a string.

        max_age_seconds needs to be << your cluster's credential expiry time.

        :param errors: If set, API calls made on the returned object will be retried
               if they produce retriable errors, except that Kubernetes API
               exceptions with HTTP status codes in the list will not be
               retried. Useful values are [] to retry on all errors, and [404]
               to retry on errors not caused by the thing in question not
               existing.
        """

        now = utc_now()

        if self.credential_time is None or (now - self.credential_time).total_seconds() > max_age_seconds:
            # Credentials need a refresh
            try:
                # Load ~/.kube/config or KUBECONFIG
                load_kube_config()
                # Worked. We're using kube config
                config_source = 'kube'
            except ConfigException:
                # Didn't work. Try pod-based credentials in case we are in a pod.
                try:
                    load_incluster_config()
                    # Worked. We're using in_cluster config
                    config_source = 'in_cluster'
                except ConfigException:
                    raise RuntimeError('Could not load Kubernetes configuration from ~/.kube/config, $KUBECONFIG, or current pod.')

            # Now fill in the API objects with these credentials
            self._apis['batch'] = BatchV1Api()
            self._apis['core'] = CoreV1Api()
            self._apis['customObjects'] = CustomObjectsApi()

            # And save the time
            self.credential_time = now
        if kind == 'namespace':
            # We just need the namespace string
            if config_source == 'in_cluster':
                # Our namespace comes from a particular file.
                with open("/var/run/secrets/kubernetes.io/serviceaccount/namespace") as fh:
                    return fh.read().strip()
            else:
                # Find all contexts and the active context.
                # The active context gets us our namespace.
                contexts, activeContext = list_kube_config_contexts()
                if not contexts:
                    raise RuntimeError("No Kubernetes contexts available in ~/.kube/config or $KUBECONFIG")

                # Identify the namespace to work in
                namespace = activeContext.get('context', {}).get('namespace', 'default')
                assert isinstance(namespace, str)
                return namespace

        else:
            # We need an API object
            try:
                api_object = self._apis[kind]
                if errors is None:
                    # No wrapping needed
                    return api_object
                else:
                    # We need to wrap it up so that all calls that raise errors are retried.
                    error_list = list(retryable_kubernetes_errors)
                    if len(errors) > 0:
                        # Say don't retry on these particular errors
                        error_list.append(
                            ErrorCondition(
                                error=ApiException,
                                error_codes=errors,
                                retry_on_this_condition=False
                            )
                        )
                    decorator = retry(errors=error_list)
                    wrapper = KubernetesBatchSystem.DecoratorWrapper(api_object, decorator)
                    return cast(Union[BatchV1Api, CoreV1Api, CustomObjectsApi], wrapper)
            except KeyError:
                raise RuntimeError(f"Unknown Kubernetes API type: {kind}")

    class DecoratorWrapper:
        """
        Class to wrap an object so all its methods are decorated.
        """

        P = ParamSpec("P")
        def __init__(self, to_wrap: Any, decorator: Callable[[Callable[P, Any]], Callable[P, Any]]) -> None:
            """
            Make a wrapper around the given object.
            When methods on the object are called, they will be called through
            the given decorator.
            """
            self._wrapped = to_wrap
            self._decorator = decorator

        def __getattr__(self, name: str) -> Any:
            """
            Get a member as if we are actually the wrapped object.
            If it looks callable, we will decorate it.
            """

            attr = getattr(self._wrapped, name)
            if callable(attr):
                # Can be called, so return a wrapped version
                return self._decorator(attr)
            else:
                # Can't be called, so pass it by itself
                return attr

    ItemT = TypeVar("ItemT")
    class _ItemsHaver(Protocol[ItemT]):
        """
        Anything that has a .items that is a list of something.
        """
        # KubernetesBatchSystem isn't defined until the class executes, so any
        # up-references to types from there that are in signatures (and not
        # method code) need to be quoted
        items: List["KubernetesBatchSystem.ItemT"]

    CovItemT = TypeVar("CovItemT", covariant=True)
    class _WatchEvent(Protocol[CovItemT]):
        """
        An event from a Kubernetes watch stream.
        See https://github.com/kubernetes-client/python/blob/1271465acdb80bf174c50564a384fd6898635ea6/kubernetes/base/watch/watch.py#L130-L136.
        """

        # TODO: this can't be a TypedDict because of
        # https://stackoverflow.com/a/71945477 so we go with an overloaded
        # __getitem__ instead.

        @overload
        def __getitem__(self, name: Literal['type']) -> str:
            ...

        @overload
        def __getitem__(self, name: Literal['object']) -> "KubernetesBatchSystem.CovItemT":
            ...

        @overload
        def __getitem__(self, name: Literal['raw_object']) -> Dict[str, Any]:
            ...

        def __getitem__(self, name: Union[Literal['type'], Literal['object'], Literal['raw_object']]) -> Any:
            ...

    P = ParamSpec("P")
    R = TypeVar("R")
    def _stream_until_error(self, method: Callable[P, _ItemsHaver[R]], *args: P.args, **kwargs: P.kwargs) -> Iterator[_WatchEvent[R]]:
        """
        Kubernetes kubernetes.watch.Watch().stream() streams can fail and raise
        errors. We don't want to have those errors fail the entire workflow, so
        we handle them here.

        When you want to stream the results of a Kubernetes API method, call
        this instead of stream().

        To avoid having to do our own timeout logic, we finish the watch early
        if it produces an error.
        """

        w = Watch()

        # We will set this to bypass our second catch in the case of user errors.
        userError = False

        try:
            for item in w.stream(method, *args, **kwargs):
                # For everything the watch stream gives us
                try:
                    # Show the item to user code
                    yield item
                except Exception as e:
                    # If we get an error from user code, skip our catch around
                    # the Kubernetes generator.
                    userError = True
                    raise
        except Exception as e:
            # If we get an error
            if userError:
                # It wasn't from the Kubernetes watch generator. Pass it along.
                raise
            else:
                # It was from the Kubernetes watch generator we manage.
                if is_retryable_kubernetes_error(e):
                    # This is just cloud weather.
                    # TODO: We will also get an APIError if we just can't code good against Kubernetes. So make sure to warn.
                    logger.warning("Received error from Kubernetes watch stream: %s", e)
                    # Just end the watch.
                    return
                else:
                    # Something actually weird is happening.
                    raise

    def setUserScript(self, userScript: Resource) -> None:
        logger.info(f'Setting user script for deployment: {userScript}')
        self.user_script = userScript

    # setEnv is provided by BatchSystemSupport, updates self.environment

    class Placement:
        """
        Internal format for pod placement constraints and preferences.
        """

        def __init__(self) -> None:
            """
            Make a new empty set of placement constraints.
            """

            self.required_labels: KeyValuesList = []
            """
            Labels which are required to be present (with these values).
            """
            self.desired_labels: KeyValuesList = []
            """
            Labels which are optional, but preferred to be present (with these values).
            """
            self.prohibited_labels: KeyValuesList = []
            """
            Labels which are not allowed to be present (with these values).
            """
            self.tolerated_taints: KeyValuesList = []
            """
            Taints which are allowed to be present (with these values).
            """

        def set_preemptable(self, preemptable: bool) -> None:
            """
            Add constraints for a job being preemptible or not.

            Preemptable jobs will be able to run on preemptable or non-preemptable
            nodes, and will prefer preemptable nodes if available.

            Non-preemptable jobs will not be allowed to run on nodes that are
            marked as preemptable.

            Understands the labeling scheme used by EKS, and the taint scheme used
            by GCE. The Toil-managed Kubernetes setup will mimic at least one of
            these.
            """

            # We consider nodes preemptable if they have any of these label or taint values.
            # We tolerate all effects of specified taints.
            # Amazon just uses a label, while Google
            # <https://cloud.google.com/kubernetes-engine/docs/how-to/preemptible-vms>
            # uses a label and a taint.
            PREEMPTABLE_SCHEMES = {'labels': [('eks.amazonaws.com/capacityType', ['SPOT']),
                                              ('cloud.google.com/gke-preemptible', ['true'])],
                                   'taints': [('cloud.google.com/gke-preemptible', ['true'])]}

            if preemptable:
                # We want to seek preemptable labels and tolerate preemptable taints.
                self.desired_labels += PREEMPTABLE_SCHEMES['labels']
                self.tolerated_taints += PREEMPTABLE_SCHEMES['taints']
            else:
                # We want to prohibit preemptable labels
                self.prohibited_labels += PREEMPTABLE_SCHEMES['labels']


        def apply(self, pod_spec: V1PodSpec) -> None:
            """
            Set ``affinity`` and/or ``tolerations`` fields on pod_spec, so that
            it runs on the right kind of nodes for the constraints we represent.
            """

            # Convert our collections to Kubernetes expressions.

            # REQUIRE that ALL of these requirements be satisfied
            required_selector_requirements: List[V1NodeSelectorRequirement] = []
            # PREFER that EACH of these terms be satisfied
            preferred_scheduling_terms: List[V1PreferredSchedulingTerm] = []
            # And this list of tolerations to apply
            tolerations: List[V1Toleration] = []

            for label, values in self.required_labels:
                # Collect requirements for the required labels
                has_label = V1NodeSelectorRequirement(key=label,
                                                      operator='In',
                                                      values=values)
                required_selector_requirements.append(has_label)
            for label, values in self.desired_labels:
                # Collect preferences for the preferred labels
                has_label = V1NodeSelectorRequirement(key=label,
                                                      operator='In',
                                                      values=values)
                term = V1NodeSelectorTerm(
                    match_expressions=[has_label]
                )
                # Each becomes a separate preference, more is better.
                preference = V1PreferredSchedulingTerm(weight=1,
                                                       preference=term)

                preferred_scheduling_terms.append(preference)
            for label, values in self.prohibited_labels:
                # So we need to say that each label either doesn't
                # have any of the banned values, or doesn't exist.
                # Although the docs don't really say so, NotIn also matches
                # cases where the label doesn't exist. This is suggested by
                # <https://kubernetes.io/docs/concepts/overview/working-with-objects/labels/#set-based-requirement>
                # So we create a NotIn for each label and AND them
                # all together.
                not_labeled = V1NodeSelectorRequirement(key=label,
                                                        operator='NotIn',
                                                        values=values)
                required_selector_requirements.append(not_labeled)
            for taint, values in self.tolerated_taints:
                for value in values:
                    # Each toleration can tolerate one value
                    taint_ok = V1Toleration(key=taint,
                                            value=value)
                    tolerations.append(taint_ok)

            # Now combine everything
            if preferred_scheduling_terms or required_selector_requirements:
                # We prefer or require something about labels.

                requirements_selector: Optional[V1NodeSelector] = None
                if required_selector_requirements:
                    # Make a term that says we match all the requirements
                    requirements_term = V1NodeSelectorTerm(
                        match_expressions=required_selector_requirements
                    )
                    # And a selector to hold the term
                    requirements_selector = V1NodeSelector(node_selector_terms=[requirements_term])

                # Make an affinity that prefers the preferences and requires the requirements
                node_affinity = V1NodeAffinity(
                    preferred_during_scheduling_ignored_during_execution=preferred_scheduling_terms if preferred_scheduling_terms else None,
                    required_during_scheduling_ignored_during_execution=requirements_selector
                )

                # Apply the affinity
                pod_spec.affinity = V1Affinity(node_affinity = node_affinity)

            if tolerations:
                # Apply the tolerations
                pod_spec.tolerations = tolerations

    def _check_accelerator_request(self, requirer: Requirer) -> None:
        for accelerator in requirer.accelerators:
            if accelerator['kind'] != 'gpu' and 'model' not in accelerator:
                # We can only provide GPUs or things with a model right now
                raise InsufficientSystemResources(requirer, 'accelerators', details=[
                    f'The accelerator {accelerator} could not be provided.',
                    'The Toil Kubernetes batch system only knows how to request gpu accelerators or accelerators with a defined model.'
                ])

    def _create_pod_spec(
            self,
            job_desc: JobDescription,
            job_environment: Optional[Dict[str, str]] = None
    ) -> V1PodSpec:
        """
        Make the specification for a pod that can execute the given job.
        """

        environment = self.environment.copy()
        if job_environment:
            environment.update(job_environment)

        # Make a command to run it in the executor
        command_list = pack_job(job_desc, self.user_script, environment=environment)

        # The Kubernetes API makes sense only in terms of the YAML format. Objects
        # represent sections of the YAML files. Except from our point of view, all
        # the internal nodes in the YAML structure are named and typed.

        # For docs, start at the root of the job hierarchy:
        # https://github.com/kubernetes-client/python/blob/master/kubernetes/docs/V1Job.md

        # Make a definition for the container's resource requirements.
        # Add on a bit for Kubernetes overhead (Toil worker's memory, hot deployed
        # user scripts).
        # Kubernetes needs some lower limit of memory to run the pod at all without
        # OOMing. We also want to provision some extra space so that when
        # we test _isPodStuckOOM we never get True unless the job has
        # exceeded job_desc.memory.
        requirements_dict = {'cpu': job_desc.cores,
                             'memory': job_desc.memory + 1024 * 1024 * 512,
                             'ephemeral-storage': job_desc.disk + 1024 * 1024 * 512}

        # Also start on the placement constraints
        placement = KubernetesBatchSystem.Placement()
        placement.set_preemptable(job_desc.preemptable)

        for accelerator in job_desc.accelerators:
            # Add in requirements for accelerators (GPUs).
            # See https://kubernetes.io/docs/tasks/manage-gpus/scheduling-gpus/

            if accelerator['kind'] == 'gpu':
                # We can't schedule GPUs without a brand, because the
                # Kubernetes resources are <brand>.com/gpu. If no brand is
                # specified, default to nvidia, which is very popular.
                vendor = accelerator.get('brand', 'nvidia')
                key = f'{vendor}.com/{accelerator["kind"]}'
                if key not in requirements_dict:
                    requirements_dict[key] = 0
                requirements_dict[key] += accelerator['count']

            if 'model' in accelerator:
                # TODO: What if the cluster uses some other accelerator model labeling scheme?
                placement.required_labels.append(('accelerator', [accelerator['model']]))

            # TODO: Support AMD's labeling scheme: https://github.com/RadeonOpenCompute/k8s-device-plugin/tree/master/cmd/k8s-node-labeller
            # That just has each trait of the accelerator as a separate label, but nothing that quite corresponds to a model.

        # Make all the resource requests into strings
        requests_dict = {k: str(v) for k, v in requirements_dict.items()}

        # Use the requests as the limits, for predictable behavior, and because
        # the UCSC Kubernetes admins want it that way. For GPUs, Kubernetes
        # requires them to be equal.
        limits_dict = requests_dict
        resources = V1ResourceRequirements(limits=limits_dict,
                                           requests=requests_dict)

        # Collect volumes and mounts
        volumes = []
        mounts = []

        def mount_host_path(volume_name: str, host_path: str, mount_path: str, create: bool = False) -> None:
            """
            Add a host path volume with the given name to mount the given path.

            :param create: If True, create the directory on the host if it does
                   not exist. Otherwise, when the directory does not exist, the
                   pod will wait for it to come into existence.
            """
            volume_type = 'DirectoryOrCreate' if create else 'Directory'
            volume_source = V1HostPathVolumeSource(path=host_path, type=volume_type)
            volume = V1Volume(name=volume_name,
                                                host_path=volume_source)
            volumes.append(volume)
            volume_mount = V1VolumeMount(mount_path=mount_path, name=volume_name)
            mounts.append(volume_mount)

        if self.host_path is not None:
            # Provision Toil WorkDir from a HostPath volume, to share with other pods.
            # Create the directory if it doesn't exist already.
            mount_host_path('workdir', self.host_path, self.worker_work_dir, create=True)
            # We also need to mount across /run/lock, where we will put
            # per-node coordiantion info.
            # Don't create this; it really should always exist.
            mount_host_path('coordination', '/run/lock', '/run/lock')
        else:
            # Provision Toil WorkDir as an ephemeral volume
            ephemeral_volume_name = 'workdir'
            ephemeral_volume_source = V1EmptyDirVolumeSource()
            ephemeral_volume = V1Volume(name=ephemeral_volume_name,
                                                          empty_dir=ephemeral_volume_source)
            volumes.append(ephemeral_volume)
            ephemeral_volume_mount = V1VolumeMount(mount_path=self.worker_work_dir, name=ephemeral_volume_name)
            mounts.append(ephemeral_volume_mount)
            # And don't share coordination directory

        if self.aws_secret_name is not None:
            # Also mount an AWS secret, if provided.
            # TODO: make this generic somehow
            secret_volume_name = 's3-credentials'
            secret_volume_source = V1SecretVolumeSource(secret_name=self.aws_secret_name)
            secret_volume = V1Volume(name=secret_volume_name,
                                                       secret=secret_volume_source)
            volumes.append(secret_volume)
            secret_volume_mount = V1VolumeMount(mount_path='/root/.aws', name=secret_volume_name)
            mounts.append(secret_volume_mount)

        # Make a container definition
        container = V1Container(command=command_list,
                                                  image=self.docker_image,
                                                  name="runner-container",
                                                  resources=resources,
                                                  volume_mounts=mounts)
        # Wrap the container in a spec
        pod_spec = V1PodSpec(containers=[container],
                                               volumes=volumes,
                                               restart_policy="Never")
        # Tell the spec where to land
        placement.apply(pod_spec)

        if self.service_account:
            # Apply service account if set
            pod_spec.service_account_name = self.service_account

        return pod_spec

    def issueBatchJob(self, job_desc: JobDescription, job_environment: Optional[Dict[str, str]] = None) -> int:
        # Try the job as local
        localID = self.handleLocalJob(job_desc)
        if localID is not None:
            # It is a local job
            return localID
        else:
            # We actually want to send to the cluster

            # Check resource requirements
            self.check_resource_request(job_desc)

            # Make a pod that describes running the job
            pod_spec = self._create_pod_spec(job_desc, job_environment=job_environment)

            # Make a batch system scope job ID
            jobID = self.getNextJobID()
            # Make a unique name
            jobName = self.job_prefix + str(jobID)

            # Make metadata to label the job/pod with info.
            # Don't let the cluster autoscaler evict any Toil jobs.
            metadata = V1ObjectMeta(name=jobName,
                                                      labels={"toil_run": self.run_id},
                                                      annotations={"cluster-autoscaler.kubernetes.io/safe-to-evict": "false"})

            # Wrap the spec in a template
            template = V1PodTemplateSpec(spec=pod_spec, metadata=metadata)

            # Make another spec for the job, asking to run the template with no
            # backoff/retry. Specify our own TTL to avoid catching the notice
            # of over-zealous abandoned job cleanup scripts.
            job_spec = V1JobSpec(template=template,
                                                   backoff_limit=0,
                                                   ttl_seconds_after_finished=self.finished_job_ttl)

            # And make the actual job
            job = V1Job(spec=job_spec,
                                          metadata=metadata,
                                          api_version="batch/v1",
                                          kind="Job")

            # Make the job
            launched = self._api('batch', errors=[]).create_namespaced_job(self.namespace, job)

            logger.debug('Launched job: %s', jobName)

            return jobID

    class _ArgsDict(TypedDict):
        """
        Dict for kwargs to list_namespaced_job/pod, so MyPy can know we're
        passign the right types when we make a dict and unpack it into kwargs.

        We need to do unpacking because the methods inspect the keys in their
        kwargs, so we can't just set unused ones to None. But we also don't
        want to duplicate code for every combination of possible present keys.
        """
        _continue: NotRequired[str]
        label_selector: NotRequired[str]
        field_selector: NotRequired[str]

    def _ourJobObject(self, onlySucceeded: bool = False) -> Iterator[V1Job]:
        """
        Yield Kubernetes V1Job objects that we are responsible for that the
        cluster knows about. Ignores jobs in the process of being deleted.

        Doesn't support a free-form selector, because there's only about 3
        things jobs can be selected on: https://stackoverflow.com/a/55808444

        :param bool onlySucceeded: restrict results to succeeded jobs.
        :param int limit: max results to yield.
        """

        # We need to page through the list from the cluster with a continuation
        # token. These expire after about 5 minutes. If we use an expired one,
        # we get a 410 error and a new token, and we can use the new token to
        # get the rest of the list, but the list will be updated.
        #
        # TODO: How to get the new token isn't clear. See
        # https://github.com/kubernetes-client/python/issues/953. For now we
        # will just throw an error if we don't get to the end of the list in
        # time.

        token = None

        while True:
            kwargs: KubernetesBatchSystem._ArgsDict = {'label_selector': f"toil_run={self.run_id}"}

            if onlySucceeded:
                kwargs['field_selector'] = "status.successful==1"

            if token is not None:
                kwargs['_continue'] = token

            results = self._api('batch', errors=[]).list_namespaced_job(
                self.namespace,
                **kwargs
            )
            
            # These jobs belong to us
            yield from (j for j in results.items if not self._is_deleted(j))

            # Remember the continuation token, if any
            token = getattr(results.metadata, 'continue', None)

            if token is None:
                # There isn't one. We got everything.
                break


    def _ourPodObject(self) -> Iterator[V1Pod]:
        """
        Yield Kubernetes V1Pod objects that we are responsible for that the
        cluster knows about.
        """

        token = None

        while True:
            kwargs: KubernetesBatchSystem._ArgsDict = {'label_selector': f"toil_run={self.run_id}"}

            if token is not None:
                kwargs['_continue'] = token

            results = self._api('core', errors=[]).list_namespaced_pod(
                self.namespace,
                **kwargs
            )

            yield from (j for j in results.items if not self._is_deleted(j))
            # Remember the continuation token, if any
            token = getattr(results.metadata, 'continue', None)

            if token is None:
                # There isn't one. We got everything.
                break


    def _getPodForJob(self, jobObject: V1Job) -> Optional[V1Pod]:
        """
        Get the pod that belongs to the given job, or None if the job's pod is
        missing. The pod knows about things like the job's exit code.

        :param V1Job jobObject: a Kubernetes job to look up
                                       pods for.

        :return: The pod for the job, or None if no pod is found.
        :rtype: V1Pod
        """

        # Make sure the job has the fields we need
        assert(jobObject.metadata is not None)

        token = None

        while True:
            kwargs: KubernetesBatchSystem._ArgsDict = {'label_selector': f'job-name={jobObject.metadata.name}'}
            if token is not None:
                kwargs['_continue'] = token
            results = self._api('core', errors=[]).list_namespaced_pod(self.namespace, **kwargs)

            for pod in results.items:
                # Return the first pod we find
                return pod

            # Remember the continuation token, if any
            token = getattr(results.metadata, 'continue', None)

            if token is None:
                # There isn't one. We got everything.
                break

        # If we get here, no pages had any pods.
        return None

    def _getLogForPod(self, podObject: V1Pod) -> str:
        """
        Get the log for a pod.

        :param V1Pod podObject: a Kubernetes pod with one
               container to get the log from.

        :return: The log for the only container in the pod.
        :rtype: str

        """

        assert podObject.metadata is not None
        assert podObject.metadata.name is not None

        return self._api('core', errors=[]).read_namespaced_pod_log(
            podObject.metadata.name,
            namespace=self.namespace
        )

    def _isPodStuckOOM(self, podObject: V1Pod, minFreeBytes: float = 1024 * 1024 * 2) -> bool:
        """
        Poll the current memory usage for the pod from the cluster.

        Return True if the pod looks to be in a soft/stuck out of memory (OOM)
        state, where it is using too much memory to actually make progress, but
        not enough to actually trigger the OOM killer to kill it. For some
        large memory limits, on some Kubernetes clusters, pods can get stuck in
        this state when their memory limits are high (approx. 200 Gi).

        We operationalize "OOM" as having fewer than minFreeBytes bytes free.

        We assume the pod has only one container, as Toil's pods do.

        If the metrics service is not working, we treat the pod as not being
        stuck OOM. Otherwise, we would kill all functioning jobs on clusters
        where the metrics service is down or isn't installed.

        :param V1Pod podObject: a Kubernetes pod with one
                                       container to check up on.
        :param int minFreeBytes: Minimum free bytes to not be OOM.

        :return: True if the pod is OOM, False otherwise.
        :rtype: bool
        """

        assert podObject.metadata is not None
        assert podObject.metadata.name is not None

        # Compose a query to get just the pod we care about
        query = f'metadata.name={podObject.metadata.name}'

        # Look for it, but manage our own exceptions
        try:
            # TODO: When the Kubernetes Python API actually wraps the metrics API, switch to that
            response = self._api('customObjects').list_namespaced_custom_object('metrics.k8s.io', 'v1beta1',
                                                                                self.namespace, 'pods',
                                                                                field_selector=query)
        except Exception as e:
            # We couldn't talk to the metrics service on this attempt. We don't
            # retry, but we also don't want to just ignore all errors. We only
            # want to ignore errors we expect to see if the problem is that the
            # metrics service is not working.
            if type(e) in retryable_kubernetes_errors:
                # This is the sort of error we would expect from an overloaded
                # Kubernetes or a dead metrics service.
                # We can't tell that the pod is stuck, so say that it isn't.
                logger.warning("Could not query metrics service: %s", e)
                return False
            else:
                raise

        # Pull out the items
        items = response.get('items', [])

        if len(items) == 0:
            # If there's no statistics we can't say we're stuck OOM
            return False

        # Assume the first result is the right one, because of the selector.
        # That means we don't need to bother with _continue.
        # Assume it has exactly one pod, because we made it.
        containers = items[0].get('containers', [{}])

        if len(containers) == 0:
            # If there are no containers (because none have started yet?), we can't say we're stuck OOM
            return False

        # Otherwise, assume it just has one container.
        # Grab the memory usage string, like 123Ki, and convert to bytes.
        # If anything is missing, assume 0 bytes used.
        bytesUsed = human2bytes(containers[0].get('usage', {}).get('memory', '0'))

        # Also get the limit out of the pod object's spec
        assert podObject.spec is not None
        assert len(podObject.spec.containers) > 0
        assert podObject.spec.containers[0].resources is not None
        assert podObject.spec.containers[0].resources.limits is not None
        assert 'memory' in podObject.spec.containers[0].resources.limits
        bytesAllowed = human2bytes(podObject.spec.containers[0].resources.limits['memory'])

        if bytesAllowed - bytesUsed < minFreeBytes:
            # This is too much!
            logger.warning('Pod %s has used %d of %d bytes of memory; reporting as stuck due to OOM.',
                           podObject.metadata.name, bytesUsed, bytesAllowed)

            return True
        else:
            return False

    def _isPodStuckWaiting(self, pod_object: V1Pod, reason: Optional[str] = None, timeout: Optional[float] = None) -> bool:
        """
        Return True if the pod looks to be in a waiting state, and false otherwise.

        :param pod_object: a Kubernetes pod with one container to check up on.
        :param reason: Only match pods with a waiting reason equal to this.
        :param timeout: Only match pods that have a start_time (scheduling time) older than this many seconds.

        :return: True if the pod is probably stuck, False otherwise.
        """

        if pod_object.status is None:
            return False

        # Get the statuses of the pod's containers
        container_statuses = pod_object.status.container_statuses
        if container_statuses is None or len(container_statuses) == 0:
            # Pod exists but has no container statuses
            # This happens when the pod is just "Scheduled"
            # ("PodScheduled" status event) and isn't actually starting
            # to run yet.
            # Can't be stuck
            return False

        waiting_info = getattr(getattr(container_statuses[0], 'state', None), 'waiting', None)
        if waiting_info is None:
            # Pod is not waiting
            return False

        if reason is not None and waiting_info.reason != reason:
            # Pod fails reason filter
            return False

        start_time = getattr(pod_object.status, 'start_time', None)
        if timeout is not None and (start_time is None or (utc_now() - start_time).total_seconds() < timeout):
            # It hasn't been waiting too long, or we care but don't know how
            # long it has been waiting
            return False

        return True

    def _is_deleted(self, kube_thing: Union['V1Job', 'V1Pod']) -> bool:
        """
        Determine if a job or pod is in the process od being deleted, and
        shouldn't count anymore.
        """

        # Kubernetes "Terminating" is the same as having the deletion_timestamp
        # set in the metadata of the object.

        deletion_timestamp: Optional[datetime.datetime] = getattr(getattr(kube_thing, 'metadata', None), 'deletion_timestamp', None)
        # If the deletion timestamp is set to anything, it is in the process of
        # being deleted. We will treat that as as good as gone.
        return deletion_timestamp is not None

    def _getIDForOurJob(self, jobObject: V1Job) -> int:
        """
        Get the JobID number that belongs to the given job that we own.

        :param V1Job jobObject: a Kubernetes job object that is a job we issued.

        :return: The JobID for the job.
        :rtype: int
        """

        assert jobObject.metadata is not None
        assert jobObject.metadata.name is not None
        return int(jobObject.metadata.name[len(self.job_prefix):])


    def getUpdatedBatchJob(self, maxWait: float) -> Optional[UpdatedBatchJobInfo]:

        entry = datetime.datetime.now()

        result = self._getUpdatedBatchJobImmediately()

        if result is not None or maxWait == 0:
            # We got something on the first try, or we only get one try.
            # If we wait
            return result

        # Otherwise we need to maybe wait.
        if self.enable_watching and maxWait >= 1:
            # We can try a watch. Watches can only work in whole seconds.
            for event in self._stream_until_error(self._api('batch').list_namespaced_job,
                                                  self.namespace,
                                                  label_selector=f"toil_run={self.run_id}",
                                                  timeout_seconds=math.floor(maxWait)):
                # Grab the metadata data, ID, the list of conditions of the current job, and the total pods
                jobObject = event['object']
                
                if self._is_deleted(jobObject):
                    # Job is already deleted, so ignore it.
                    logger.warning('Kubernetes job %s is deleted; ignore its update', getattr(getattr(jobObject, 'metadata', None), 'name', None))
                    continue
                
                assert jobObject.metadata is not None
                assert jobObject.metadata.name is not None
                
                jobID = int(jobObject.metadata.name[len(self.job_prefix):])
                if jobObject.status is None:
                    # Can't tell what is up with this job.
                    continue
                # Fetch out the pod counts, make sure they are numbers
                active_pods = jobObject.status.active or 0
                succeeded_pods = jobObject.status.succeeded or 0
                failed_pods = jobObject.status.failed or 0
                # Fetch out the condition object that has info about how the job is going.
                condition: Optional[V1JobCondition] = None
                if jobObject.status.conditions is not None and len(jobObject.status.conditions) > 0:
                    condition = jobObject.status.conditions[0]

                totalPods = active_pods + succeeded_pods + failed_pods
                # Exit Reason defaults to 'Successfully Finished` unless said otherwise
                exitReason = BatchJobExitReason.FINISHED
                exitCode = 0

                # Check if there are any active pods
                if active_pods > 0:
                    logger.info("%s has %d pods running" % jobObject.metadata.name, active_pods)
                    continue
                elif succeeded_pods > 0 or failed_pods > 0:
                    # No more active pods in the current job ; must be finished
                    logger.info("%s RESULTS -> Succeeded: %d Failed:%d Active:%d" % jobObject.metadata.name,
                                                                                    succeeded_pods, failed_pods, active_pods)
                    # Log out success/failure given a reason
                    logger.info("%s REASON: %s", getattr(condition, 'type', None), getattr(condition, 'reason', None))

                    # Log out reason of failure and pod exit code
                    if failed_pods > 0:
                        exitReason = BatchJobExitReason.FAILED
                        exitCode = EXIT_STATUS_UNAVAILABLE_VALUE
                        logger.debug("Failed job %s", self._pretty_print(jobObject))
                        if condition is not None:
                            logger.warning("Failed Job Message: %s", condition.message)
                        pod = self._getPodForJob(jobObject)
                        statuses: List[V1ContainerStatus] = getattr(getattr(pod, 'status', None), 'container_statuses', [])
                        if len(statuses) > 0 and statuses[0].state is not None and statuses[0].state.terminated is not None:
                            exitCode = statuses[0].state.terminated.exit_code

                    raw_runtime = 0.0
                    if jobObject.status.completion_time is not None and jobObject.status.start_time is not None:
                        raw_runtime = (jobObject.status.completion_time - jobObject.status.start_time).total_seconds()
                    runtime = slow_down(raw_runtime)
                    result = UpdatedBatchJobInfo(jobID=jobID, exitStatus=exitCode, wallTime=runtime, exitReason=exitReason)

                    if (exitReason == BatchJobExitReason.FAILED) or (succeeded_pods + failed_pods == totalPods):
                        # Cleanup if job is all finished or there was a pod that failed
                        logger.debug('Deleting Kubernetes job %s', jobObject.metadata.name)
                        self._api('batch', errors=[]).delete_namespaced_job(
                            jobObject.metadata.name,
                            self.namespace,
                            propagation_policy='Foreground'
                        )
                        # Make sure the job is deleted so we won't see it again.
                        self._waitForJobDeath(jobObject.metadata.name)
                        return result
                    continue
                else:
                    # Job is not running/updating ; no active, successful, or failed pods yet
                    logger.debug("Job {} -> {}".format(jobObject.metadata.name, getattr(condition, 'reason', None)))
                    # Pod could be pending; don't say it's lost.
                    continue
        else:
            # Try polling instead
            while result is None and (datetime.datetime.now() - entry).total_seconds() < maxWait:
                # We still have nothing and we haven't hit the timeout.

                # Poll
                result = self._getUpdatedBatchJobImmediately()

                if result is None:
                    # Still nothing. Wait a second, or some fraction of our max wait time.
                    time.sleep(min(maxWait/2, 1.0))

            # When we get here, either we found something or we ran out of time
            return result


    def _getUpdatedBatchJobImmediately(self) -> Optional[UpdatedBatchJobInfo]:
        """
        Return None if no updated (completed or failed) batch job is currently
        available, and jobID, exitCode, runtime if such a job can be found.
        """

        # See if a local batch job has updated and is available immediately
        local_tuple = self.getUpdatedLocalJob(0)
        if local_tuple:
            # If so, use it
            return local_tuple

        # Otherwise we didn't get a local job.

        # Go looking for other jobs

        # Everybody else does this with a queue and some other thread that
        # is responsible for populating it.
        # But we can just ask kubernetes now.

        # Find a job that is done, failed, or stuck
        jobObject = None
        # Put 'done', 'failed', or 'stuck' here
        chosenFor = ''

        for j in self._ourJobObject(onlySucceeded=True):
            # Look for succeeded jobs because that's the only filter Kubernetes has
            jobObject = j
            chosenFor = 'done'

        if jobObject is None:
            for j in self._ourJobObject():
                # If there aren't any succeeded jobs, scan all jobs
                # See how many times each failed
                failCount = getattr(j.status, 'failed', 0)
                if failCount is None:
                    # Make sure it is an int
                    failCount = 0
                if failCount > 0:
                    # Take the first failed one you find
                    jobObject = j
                    chosenFor = 'failed'
                    break

        if jobObject is None:
            # If no jobs are failed, look for jobs with pods that are stuck for various reasons.
            for j in self._ourJobObject():
                pod = self._getPodForJob(j)

                if pod is None:
                    # Skip jobs with no pod
                    continue

                # Containers can get stuck in Waiting with reason ImagePullBackOff
                if self._isPodStuckWaiting(pod, reason='ImagePullBackoff'):
                    # Assume it will never finish, even if the registry comes back or whatever.
                    # We can get into this state when we send in a non-existent image.
                    # See https://github.com/kubernetes/kubernetes/issues/58384
                    jobObject = j
                    chosenFor = 'stuck'
                    logger.warning('Failing stuck job (ImagePullBackoff); did you try to run a non-existent Docker image?'
                                   ' Check TOIL_APPLIANCE_SELF.')
                    break

                # Containers can also get stuck in Waiting with reason
                # ContainerCreating, if for example their mounts don't work.
                if self._isPodStuckWaiting(pod, reason='ContainerCreating', timeout=self.pod_timeout):
                    # Assume that it will never finish.
                    jobObject = j
                    chosenFor = 'stuck'
                    logger.warning('Failing stuck job (ContainerCreating longer than %s seconds); did you try to mount something impossible?', self.pod_timeout)
                    break

                # Pods can also get stuck nearly but not quite out of memory,
                # if their memory limits are high and they try to exhaust them.

                if self._isPodStuckOOM(pod):
                    # We found a job that probably should be OOM! Report it as stuck.
                    # Polling function takes care of the logging.
                    jobObject = j
                    chosenFor = 'stuck'
                    break

        if jobObject is None:
            # Say we couldn't find anything
            return None
        else:
            # We actually have something
            logger.debug('Identified stopped Kubernetes job %s as %s', getattr(jobObject.metadata, 'name', None), chosenFor)


        # Otherwise we got something.

        # Work out what the job's ID was (whatever came after our name prefix)
        assert jobObject.metadata is not None
        assert jobObject.metadata.name is not None
        jobID = int(jobObject.metadata.name[len(self.job_prefix):])

        # Grab the pod
        pod = self._getPodForJob(jobObject)

        if pod is not None:
            if chosenFor == 'done' or chosenFor == 'failed':
                # The job actually finished or failed

                # Get the statuses of the pod's containers
                containerStatuses = getattr(getattr(pod, 'status', None), 'container_statuses', None)

                # Get when the pod started (reached the Kubelet) as a datetime
                start_time = self._get_start_time(pod, jobObject)

                if containerStatuses is None or len(containerStatuses) == 0:
                    # No statuses available.
                    # This happens when a pod is "Scheduled". But how could a
                    # 'done' or 'failed' pod be merely "Scheduled"?
                    # Complain so we can find out.
                    logger.warning('Exit code and runtime unavailable; pod has no container statuses')
                    logger.warning('Pod: %s', str(pod))
                    exitCode = EXIT_STATUS_UNAVAILABLE_VALUE
                    # Say it stopped now and started when it was scheduled/submitted.
                    # We still need a strictly positive runtime.
                    runtime = slow_down((utc_now() - start_time).total_seconds())
                else:
                    # Get the termination info from the pod's main (only) container
                    terminatedInfo = getattr(getattr(containerStatuses[0], 'state', None), 'terminated', None)
                    if terminatedInfo is None:
                        logger.warning('Exit code and runtime unavailable; pod stopped without container terminating')
                        logger.warning('Pod: %s', str(pod))
                        exitCode = EXIT_STATUS_UNAVAILABLE_VALUE
                        # Say it stopped now and started when it was scheduled/submitted.
                        # We still need a strictly positive runtime.
                        runtime = slow_down((utc_now() - start_time).total_seconds())
                    else:
                        # Extract the exit code
                        exitCode = terminatedInfo.exit_code

                        # Compute how long the job actually ran for (subtract
                        # datetimes). We need to look at the pod's start time
                        # because the job's start time is just when the job is
                        # created. And we need to look at the pod's end time
                        # because the job only gets a completion time if
                        # successful.
                        runtime = slow_down((terminatedInfo.finished_at -
                                             start_time).total_seconds())

                        if chosenFor == 'failed':
                            # Warn the user with the failed pod's log
                            # TODO: cut this down somehow?
                            logger.warning('Log from failed pod: %s', self._getLogForPod(pod))

            else:
                # The job has gotten stuck

                assert chosenFor == 'stuck'

                # Synthesize an exit code
                exitCode = EXIT_STATUS_UNAVAILABLE_VALUE
                # Say it ran from when the job was submitted to when the pod got stuck
                runtime = slow_down((utc_now() - self._get_start_time(job=jobObject)).total_seconds())
        else:
            # The pod went away from under the job.
            logging.warning('Exit code and runtime unavailable; pod vanished')
            exitCode = EXIT_STATUS_UNAVAILABLE_VALUE
            # Say it ran from when the job was submitted to when the pod vanished
            runtime = slow_down((utc_now() - self._get_start_time(job=jobObject)).total_seconds())


        try:
            # Delete the job and all dependents (pods), hoping to get a 404 if it's magically gone
            logger.debug('Deleting Kubernetes job %s', jobObject.metadata.name)
            self._api('batch', errors=[404]).delete_namespaced_job(
                jobObject.metadata.name,
                self.namespace,
                propagation_policy='Foreground'
            )

            # That just kicks off the deletion process. Foreground doesn't
            # actually block. See
            # https://kubernetes.io/docs/concepts/workloads/controllers/garbage-collection/#foreground-cascading-deletion
            # We wait for the job to vanish, or at least pass _is_deleted so
            # we ignore it later.
            self._waitForJobDeath(jobObject.metadata.name)

        except ApiException as e:
            if e.status != 404:
                # Something is wrong, other than the job already being deleted.
                raise
            # Otherwise everything is fine and the job is gone.

        # Return the one finished job we found
        return UpdatedBatchJobInfo(jobID=jobID, exitStatus=exitCode, wallTime=runtime, exitReason=None)

    def _waitForJobDeath(self, jobName: str) -> None:
        """
        Block until the job with the given name no longer exists.
        """

        # We do some exponential backoff on the polling
        # TODO: use a wait instead of polling?
        backoffTime = 0.1
        maxBackoffTime = 6.4
        while True:
            try:
                # Look for the job
                job_object = self._api('batch', errors=[404]).read_namespaced_job(jobName, self.namespace)
                if self._is_deleted(job_object):
                    # The job looks deleted, so we can treat it as not being there.
                    return
                # If we didn't 404, and the job doesn't look deleted, wait a
                # bit with exponential backoff
                time.sleep(backoffTime)
                if backoffTime < maxBackoffTime:
                    backoffTime *= 2
            except ApiException as e:
                # We finally got a failure!
                if e.status != 404:
                    # But it wasn't due to the job being gone; something is wrong.
                    raise
                # It was a 404; the job is gone. Stop polling it.
                break

    def shutdown(self) -> None:

        # Shutdown local processes first
        self.shutdownLocal()


        # Kill all of our jobs and clean up pods that are associated with those jobs
        try:
            logger.debug('Deleting all Kubernetes jobs for toil_run=%s', self.run_id)
            self._api('batch', errors=[404]).delete_collection_namespaced_job(
                self.namespace,
                label_selector=f"toil_run={self.run_id}",
                propagation_policy='Background'
            )
            logger.debug('Killed jobs with delete_collection_namespaced_job; cleaned up')
        except ApiException as e:
            if e.status != 404:
                # Anything other than a 404 is weird here.
                logger.error("Exception when calling BatchV1Api->delete_collection_namespaced_job: %s" % e)

            # If batch delete fails, try to delete all remaining jobs individually.
            logger.debug('Deleting Kubernetes jobs individually for toil_run=%s', self.run_id)
            for jobID in self._getIssuedNonLocalBatchJobIDs():
                jobName = f'{self.job_prefix}{jobID}'
                logger.debug(f'Deleting Kubernetes job {jobName}')
                self._api('batch', errors=[]).delete_namespaced_job(
                    jobName,
                    self.namespace,
                    propagation_policy='Background'
                )

            # Aggregate all pods and check if any pod has failed to cleanup or is orphaned.
            ourPods = self._ourPodObject()

            for pod in ourPods:
                try:
                    phase = getattr(pod.status, 'phase', None)
                    if phase == 'Failed':
                            logger.debug('Failed pod encountered at shutdown:\n%s', self._pretty_print(pod))
                    if phase == 'Orphaned':
                            logger.debug('Orphaned pod encountered at shutdown:\n%s', self._pretty_print(pod))
                except:
                    # Don't get mad if that doesn't work.
                    pass
                if pod.metadata is not None and pod.metadata.name is not None:
                    try:
                        logger.debug('Cleaning up pod at shutdown: %s', pod.metadata.name)
                        response = self._api('core', errors=[404]).delete_namespaced_pod(
                            pod.metadata.name,
                            self.namespace,
                            propagation_policy='Background'
                        )
                    except ApiException as e:
                        if e.status != 404:
                            # Anything other than a 404 is weird here.
                            logger.error("Exception when calling CoreV1Api->delete_namespaced_pod: %s" % e)


    def _getIssuedNonLocalBatchJobIDs(self) -> List[int]:
        """
        Get the issued batch job IDs that are not for local jobs.
        """
        jobIDs = []
        got_list = self._ourJobObject()
        for job in got_list:
            # Get the ID for each job
            jobIDs.append(self._getIDForOurJob(job))
        return jobIDs

    def getIssuedBatchJobIDs(self) -> List[int]:
        # Make sure to send the local jobs also
        return self._getIssuedNonLocalBatchJobIDs() + list(self.getIssuedLocalJobIDs())

    def _get_start_time(self, pod: Optional[V1Pod] = None, job: Optional[V1Job] = None) -> datetime.datetime:
        """
        Get an actual or estimated start time for a pod.
        """

        # Get when the pod started (reached the Kubelet) as a datetime
        start_time = getattr(getattr(pod, 'status', None), 'start_time', None)
        if start_time is None:
            # If the pod never made it to the kubelet to get a
            # start_time, say it was when the job was submitted.
            start_time = getattr(getattr(job, 'status', None), 'start_time', None)
        if start_time is None:
            # If this is still unset, say it was just now.
            start_time = utc_now()
        return start_time

    def getRunningBatchJobIDs(self) -> Dict[int, float]:
        # We need a dict from jobID (integer) to seconds it has been running
        secondsPerJob = dict()
        for job in self._ourJobObject():
            # Grab the pod for each job
            pod = self._getPodForJob(job)

            if pod is None:
                # Jobs whose pods are gone are not running
                continue

            if getattr(pod.status, 'phase', None) == 'Running':
                # The job's pod is running

                # Estimate the runtime
                runtime = (utc_now() - self._get_start_time(pod, job)).total_seconds()

                # Save it under the stringified job ID
                secondsPerJob[self._getIDForOurJob(job)] = runtime
        # Mix in the local jobs
        secondsPerJob.update(self.getRunningLocalJobIDs())
        return secondsPerJob

    def killBatchJobs(self, jobIDs: List[int]) -> None:

        # Kill all the ones that are local
        self.killLocalJobs(jobIDs)

        # Clears workflow's jobs listed in jobIDs.

        # First get the jobs we even issued non-locally
        issuedOnKubernetes = set(self._getIssuedNonLocalBatchJobIDs())

        for jobID in jobIDs:
            # For each job we are supposed to kill
            if jobID not in issuedOnKubernetes:
                # It never went to Kubernetes (or wasn't there when we just
                # looked), so we can't kill it on Kubernetes.
                continue
            # Work out what the job would be named
            jobName = self.job_prefix + str(jobID)

            # Delete the requested job in the foreground.
            # This doesn't block, but it does delete expeditiously.
            logger.debug('Deleting Kubernetes job %s', jobName)
            response = self._api('batch', errors=[]).delete_namespaced_job(
                jobName,
                self.namespace,
                propagation_policy='Foreground'
            )
            logger.debug('Killed job by request: %s', jobName)

        for jobID in jobIDs:
            # Now we need to wait for all the jobs we killed to be gone.

            # Work out what the job would be named
            jobName = self.job_prefix + str(jobID)

            # Block until the delete takes.
            # The user code technically might stay running forever, but we push
            # the potential deadlock (if the user code needs exclusive access to
            # a resource) onto the user code, instead of always hanging
            # whenever we can't certify that a faulty node is no longer running
            # the user code. 
            self._waitForJobDeath(jobName)

    @classmethod
    def get_default_kubernetes_owner(cls) -> str:
        """
        Get the default Kubernetes-acceptable username string to tack onto jobs.
        """

        # Make a Kubernetes-acceptable version of our username: not too long,
        # and all lowercase letters, numbers, or - or .
        acceptable_chars = set(string.ascii_lowercase + string.digits + '-.')

        return ''.join([c for c in get_user_name().lower() if c in acceptable_chars])[:100]

    @runtime_checkable
    class KubernetesConfig(Protocol):
        """
        Type-enforcing protocol for Toil configs that have the extra Kubernetes
        batch system fields.

        TODO: Until MyPY lets protocols inherit form non-protocols, we will
        have to let the fact that this also has to be a Config just be manually
        enforced.
        """
        kubernetes_host_path: Optional[str]
        kubernetes_owner: str
        kubernetes_service_account: Optional[str]
        kubernetes_pod_timeout: float


    @classmethod
    def add_options(cls, parser: Union[ArgumentParser, _ArgumentGroup]) -> None:
        parser.add_argument("--kubernetesHostPath", dest="kubernetes_host_path", default=None,
                            help="Path on Kubernetes hosts to use as shared inter-pod temp directory.  "
                                 "(default: %(default)s)")
        parser.add_argument("--kubernetesOwner", dest="kubernetes_owner", default=cls.get_default_kubernetes_owner(),
                            help="Username to mark Kubernetes jobs with.  "
                                 "(default: %(default)s)")
        parser.add_argument("--kubernetesServiceAccount", dest="kubernetes_service_account", default=None,
                            help="Service account to run jobs as.  "
                                 "(default: %(default)s)")
        parser.add_argument("--kubernetesPodTimeout", dest="kubernetes_pod_timeout", default=120,
                            help="Seconds to wait for a scheduled Kubernetes pod to start running.  "
                                 "(default: %(default)s)")

    OptionType = TypeVar('OptionType')
    @classmethod
    def setOptions(cls, setOption: OptionSetter) -> None:
        setOption("kubernetes_host_path", default=None, env=['TOIL_KUBERNETES_HOST_PATH'])
        setOption("kubernetes_owner", default=cls.get_default_kubernetes_owner(), env=['TOIL_KUBERNETES_OWNER'])
        setOption("kubernetes_service_account", default=None, env=['TOIL_KUBERNETES_SERVICE_ACCOUNT'])
        setOption("kubernetes_pod_timeout", default=120, env=['TOIL_KUBERNETES_POD_TIMEOUT'])
<|MERGE_RESOLUTION|>--- conflicted
+++ resolved
@@ -30,16 +30,13 @@
 import time
 import uuid
 from argparse import ArgumentParser, _ArgumentGroup
-<<<<<<< HEAD
 from typing import (Any,
                     Callable,
                     Dict,
                     Iterator,
                     List,
                     Literal,
-                    NamedTuple,
                     Optional,
-                    Sequence,
                     Tuple,
                     Type,
                     TypeVar,
@@ -47,23 +44,6 @@
                     cast,
                     overload)
 
-=======
-from typing import (
-    cast,
-    overload,
-    Any,
-    Callable,
-    Dict,
-    Iterator,
-    List,
-    Literal,
-    Optional,
-    Tuple,
-    Type,
-    TypeVar,
-    Union
-)
->>>>>>> 8a0d05c2
 if sys.version_info < (3, 10):
     from typing_extensions import ParamSpec
 else:
