--- conflicted
+++ resolved
@@ -46,14 +46,10 @@
 
 from toil import applianceSelf, customDockerInitCmd
 from toil.batchSystems.abstractBatchSystem import (AbstractBatchSystem,
-<<<<<<< HEAD
-                                                   BatchSystemLocalSupport)
-from toil.common import Toil
-=======
                                                    BatchSystemLocalSupport,
                                                    EXIT_STATUS_UNAVAILABLE_VALUE,
                                                    UpdatedBatchJobInfo)
->>>>>>> 6e99a91f
+from toil.common import Toil
 from toil.lib.humanize import human2bytes
 from toil.lib.threading import LastProcessStandingArena
 from toil.resource import Resource
