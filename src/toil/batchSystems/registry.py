# Copyright (C) 2015-2021 Regents of the University of California
#
# Licensed under the Apache License, Version 2.0 (the "License");
# you may not use this file except in compliance with the License.
# You may obtain a copy of the License at
#
#     http://www.apache.org/licenses/LICENSE-2.0
#
# Unless required by applicable law or agreed to in writing, software
# distributed under the License is distributed on an "AS IS" BASIS,
# WITHOUT WARRANTIES OR CONDITIONS OF ANY KIND, either express or implied.
# See the License for the specific language governing permissions and
# limitations under the License.

import logging
from typing import TYPE_CHECKING, Callable, Dict, List, Tuple, Type

if TYPE_CHECKING:
    from toil.batchSystems.abstractBatchSystem import AbstractBatchSystem

logger = logging.getLogger(__name__)

def aws_batch_batch_system_factory():
    from toil.batchSystems.awsBatch import AWSBatchBatchSystem
    return AWSBatchBatchSystem

def gridengine_batch_system_factory():
    from toil.batchSystems.gridengine import GridEngineBatchSystem
    return GridEngineBatchSystem


def parasol_batch_system_factory():
    from toil.batchSystems.parasol import ParasolBatchSystem
    return ParasolBatchSystem


def lsf_batch_system_factory():
    from toil.batchSystems.lsf import LSFBatchSystem
    return LSFBatchSystem


def single_machine_batch_system_factory():
    from toil.batchSystems.singleMachine import SingleMachineBatchSystem
    return SingleMachineBatchSystem


def mesos_batch_system_factory():
    from toil.batchSystems.mesos.batchSystem import MesosBatchSystem
    return MesosBatchSystem


def slurm_batch_system_factory():
    from toil.batchSystems.slurm import SlurmBatchSystem
    return SlurmBatchSystem

def tes_batch_system_factory():
    from toil.batchSystems.tes import TESBatchSystem
    return TESBatchSystem

def torque_batch_system_factory():
    from toil.batchSystems.torque import TorqueBatchSystem
    return TorqueBatchSystem


def htcondor_batch_system_factory():
    from toil.batchSystems.htcondor import HTCondorBatchSystem
    return HTCondorBatchSystem


def kubernetes_batch_system_factory():
    from toil.batchSystems.kubernetes import KubernetesBatchSystem
    return KubernetesBatchSystem


<<<<<<< HEAD
BATCH_SYSTEM_FACTORY_REGISTRY = {
=======
BATCH_SYSTEM_FACTORY_REGISTRY: Dict[str, Callable[[], Type["AbstractBatchSystem"]]] = {
>>>>>>> 61ef757c
    'aws_batch'      : aws_batch_batch_system_factory,
    'parasol'        : parasol_batch_system_factory,
    'single_machine' : single_machine_batch_system_factory,
    'grid_engine'    : gridengine_batch_system_factory,
    'lsf'            : lsf_batch_system_factory,
    'mesos'          : mesos_batch_system_factory,
    'slurm'          : slurm_batch_system_factory,
    'tes'            : tes_batch_system_factory,
    'torque'         : torque_batch_system_factory,
    'htcondor'       : htcondor_batch_system_factory,
    'kubernetes'     : kubernetes_batch_system_factory
}
BATCH_SYSTEMS = list(BATCH_SYSTEM_FACTORY_REGISTRY.keys())
DEFAULT_BATCH_SYSTEM = 'single_machine'

def addBatchSystemFactory(key: str, batchSystemFactory: Callable[[], Type['AbstractBatchSystem']]):
    """
    Adds a batch system to the registry for workflow-supplied batch systems.
    """
    BATCH_SYSTEMS.append(key)
    BATCH_SYSTEM_FACTORY_REGISTRY[key] = batchSystemFactory

# We need a snapshot save/restore system for testing. We can't just tamper with
# the globals because module-level globals are their own references, so we
# can't touch this module's global name bindings from a client module.

def save_batch_system_plugin_state() -> Tuple[List[str], Dict[str, Callable[[], Type['AbstractBatchSystem']]]]:
    """
    Return a snapshot of the plugin registry that can be restored to remove
    added plugins. Useful for testing the plugin system in-process with other
    tests.
    """

    snapshot = (list(BATCH_SYSTEMS), dict(BATCH_SYSTEM_FACTORY_REGISTRY))
    return snapshot

def restore_batch_system_plugin_state(snapshot: Tuple[List[str], Dict[str, Callable[[], Type['AbstractBatchSystem']]]]):
    """
    Restore the batch system registry state to a snapshot from
    save_batch_system_plugin_state().
    """

    # We need to apply the snapshot without rebinding the names, because that
    # won't affect modules that imported the names.
    wanted_batch_systems, wanted_registry = snapshot
    BATCH_SYSTEMS.clear()
    BATCH_SYSTEMS.extend(wanted_batch_systems)
    BATCH_SYSTEM_FACTORY_REGISTRY.clear()
    BATCH_SYSTEM_FACTORY_REGISTRY.update(wanted_registry)<|MERGE_RESOLUTION|>--- conflicted
+++ resolved
@@ -72,11 +72,7 @@
     return KubernetesBatchSystem
 
 
-<<<<<<< HEAD
-BATCH_SYSTEM_FACTORY_REGISTRY = {
-=======
 BATCH_SYSTEM_FACTORY_REGISTRY: Dict[str, Callable[[], Type["AbstractBatchSystem"]]] = {
->>>>>>> 61ef757c
     'aws_batch'      : aws_batch_batch_system_factory,
     'parasol'        : parasol_batch_system_factory,
     'single_machine' : single_machine_batch_system_factory,
