--- conflicted
+++ resolved
@@ -44,7 +44,6 @@
 EXIT_STATUS_UNAVAILABLE_VALUE = 255
 
 class BatchJobExitReason(enum.IntEnum):
-<<<<<<< HEAD
     FINISHED: int = 1
     """Successfully finished."""
     FAILED: int = 2
@@ -57,14 +56,6 @@
     """Internal error."""
     MEMLIMIT: int = 6
     """Job hit batch system imposed memory limit."""
-=======
-    FINISHED: int = 1  # Successfully finished.
-    FAILED: int = 2  # Job finished, but failed.
-    LOST: int = 3  # Preemptible failure (job's executing host went away).
-    KILLED: int = 4  # Job killed before finishing.
-    ERROR: int = 5  # Internal error.
-    MEMLIMIT: int = 6  # Job hit batch system imposed memory limit
->>>>>>> d6564095
 
 class UpdatedBatchJobInfo(NamedTuple):
     jobID: int
