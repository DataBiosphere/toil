--- conflicted
+++ resolved
@@ -553,12 +553,9 @@
                     ]
                 }
 
-<<<<<<< HEAD
             # Serialize as JSON
             return json.dumps(config, separators=(',', ':'))
 
-=======
->>>>>>> 978d3404
     def getBaseInstanceConfiguration(self) -> InstanceConfiguration:
         """
         Get the base configuration for both leader and worker instances for all cluster types.
