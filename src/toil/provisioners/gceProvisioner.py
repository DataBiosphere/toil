# Copyright (C) 2015-2021 Regents of the University of California
#
# Licensed under the Apache License, Version 2.0 (the "License");
# you may not use this file except in compliance with the License.
# You may obtain a copy of the License at
#
#     http://www.apache.org/licenses/LICENSE-2.0
#
# Unless required by applicable law or agreed to in writing, software
# distributed under the License is distributed on an "AS IS" BASIS,
# WITHOUT WARRANTIES OR CONDITIONS OF ANY KIND, either express or implied.
# See the License for the specific language governing permissions and
# limitations under the License.
import json
import logging
import os
import threading
import time
import uuid
from typing import Set, Optional

import requests
from libcloud.compute.drivers.gce import GCEFailedNode
from libcloud.compute.providers import get_driver
from libcloud.compute.types import Provider

from toil.jobStores.googleJobStore import GoogleJobStore
from toil.lib.conversions import human2bytes
from toil.provisioners import NoSuchClusterException
from toil.provisioners.abstractProvisioner import AbstractProvisioner, Shape
from toil.provisioners.node import Node

logger = logging.getLogger(__name__)
logging.getLogger("urllib3.connectionpool").setLevel(logging.WARNING)


class GCEProvisioner(AbstractProvisioner):
    """
    Implements a Google Compute Engine Provisioner using libcloud.
    """

    NODE_BOTO_PATH = "/root/.boto"  # boto file path on instances
    SOURCE_IMAGE = b'projects/flatcar-cloud/global/images/family/flatcar-stable'

    def __init__(self, clusterName, clusterType, zone, nodeStorage, nodeStorageOverrides, sseKey):
        self.cloud = 'gce'
        self._sseKey = sseKey

        # Call base class constructor, which will call createClusterSettings()
        # or readClusterSettings()
        super(GCEProvisioner, self).__init__(clusterName, clusterType, zone, nodeStorage, nodeStorageOverrides)

    def supportedClusterTypes(self):
        return {'mesos'}

    def createClusterSettings(self):
        # All we need to do is read the Google credentials we need to provision
        # things
        self._readCredentials()

    def readClusterSettings(self):
        """
        Read the cluster settings from the instance, which should be the leader.
        See https://cloud.google.com/compute/docs/storing-retrieving-metadata for details about
        reading the metadata.
        """
        metadata_server = "http://metadata/computeMetadata/v1/instance/"
        metadata_flavor = {'Metadata-Flavor': 'Google'}
        zone = requests.get(metadata_server + 'zone', headers = metadata_flavor).text
        self._zone = zone.split('/')[-1]

        project_metadata_server = "http://metadata/computeMetadata/v1/project/"
        self._projectId = requests.get(project_metadata_server + 'project-id', headers = metadata_flavor).text

        # From a GCE instance, these values can be blank. Only the projectId is needed
        self._googleJson = ''
        self._clientEmail = ''

        self._tags = requests.get(metadata_server + 'description', headers = metadata_flavor).text
        tags = json.loads(self._tags)
        self.clusterName = tags['clusterName']
        self._gceDriver = self._getDriver()
        self._instanceGroup = self._gceDriver.ex_get_instancegroup(self.clusterName, zone=self._zone)

        leader = self.getLeader()
        self._leaderPrivateIP = leader.privateIP

        # The location of the Google credentials file on instances.
        self._credentialsPath = GoogleJobStore.nodeServiceAccountJson
        self._keyName = 'core' # key name leader users to communicate with works
        self._botoPath = self.NODE_BOTO_PATH # boto credentials (used if reading an AWS bucket)

        # Let the base provisioner work out how to deploy duly authorized
        # workers for this leader.
        self._setLeaderWorkerAuthentication()

    def _readCredentials(self):
        """
        Get the credentials from the file specified by GOOGLE_APPLICATION_CREDENTIALS.
        """
        self._googleJson = os.getenv('GOOGLE_APPLICATION_CREDENTIALS')
        if not self._googleJson:
            raise RuntimeError('GOOGLE_APPLICATION_CREDENTIALS not set.')
        try:
            with open(self._googleJson) as jsonFile:
                self.googleConnectionParams = json.loads(jsonFile.read())
        except:
             raise RuntimeError('GCEProvisioner: Could not parse the Google service account json file %s'
                                % self._googleJson)

        self._projectId = self.googleConnectionParams['project_id']
        self._clientEmail = self.googleConnectionParams['client_email']
        self._credentialsPath = self._googleJson
        self._clearLeaderWorkerAuthentication()  # TODO: Why are we doing this?
        self._gceDriver = self._getDriver()

    def _write_file_to_cloud(self, key: str, contents: bytes) -> str:
        raise NotImplementedError("The gceProvisioner doesn't support _write_file_to_cloud().")

    def _get_user_data_limit(self) -> int:
        # See: https://cloud.google.com/compute/docs/metadata/setting-custom-metadata#limitations
        return human2bytes('256KB')

    def launchCluster(self, leaderNodeType, leaderStorage, owner, **kwargs):
        """
        In addition to the parameters inherited from the abstractProvisioner,
        the Google launchCluster takes the following parameters:
        keyName: The key used to communicate with instances
        botoPath: Boto credentials for reading an AWS jobStore (optional).
        vpcSubnet: A subnet (optional).
        """
        if 'keyName' not in kwargs:
            raise RuntimeError("A keyPairName is required for the GCE provisioner.")
        self._keyName = kwargs['keyName']
        if 'botoPath' in kwargs:
            self._botoPath = kwargs['botoPath']
        self._vpcSubnet = kwargs['vpcSubnet'] if 'vpcSubnet' in kwargs else None

        # Throws an error if cluster exists
        self._instanceGroup = self._gceDriver.ex_create_instancegroup(self.clusterName, self._zone)
        logger.debug('Launching leader')

        # GCE doesn't have a dictionary tags field. The tags field is just a string list.
        # Therefore, dumping tags into the description.
        tags = {'Owner': self._keyName, 'clusterName': self.clusterName}
        if 'userTags' in kwargs:
            tags.update(kwargs['userTags'])
        self._tags = json.dumps(tags)

        metadata = {'items': [{'key': 'user-data', 'value': self._getIgnitionConfigUserData('leader')}]}
        imageType = 'flatcar-stable'
        sa_scopes = [{'scopes': ['compute', 'storage-full']}]
        disk = {}
        disk['initializeParams'] = {
            'sourceImage': self.SOURCE_IMAGE,
            'diskSizeGb': leaderStorage
        }
        disk.update({
            'boot': True,
            'autoDelete': True
        })
        name = 'l' + str(uuid.uuid4())

        leader = self._gceDriver.create_node(
            name,
            leaderNodeType,
            imageType,
            location=self._zone,
            ex_service_accounts=sa_scopes,
            ex_metadata=metadata,
            ex_subnetwork=self._vpcSubnet,
            ex_disks_gce_struct = [disk],
            description=self._tags,
            ex_preemptible=False
        )

        self._instanceGroup.add_instances([leader])
        self._leaderPrivateIP = leader.private_ips[0]  # needed if adding workers
        # self.subnetID = leader.subnet_id  # TODO: get subnetID

        # Wait for the appliance to start and inject credentials.
        leaderNode = Node(publicIP=leader.public_ips[0], privateIP=leader.private_ips[0],
                          name=leader.name, launchTime=leader.created_at, nodeType=leader.size,
                          preemptable=False, tags=self._tags)
        leaderNode.waitForNode('toil_leader', keyName=self._keyName)
        leaderNode.copySshKeys(self._keyName)
        leaderNode.injectFile(self._credentialsPath, GoogleJobStore.nodeServiceAccountJson, 'toil_leader')
        if self._botoPath:
            leaderNode.injectFile(self._botoPath, self.NODE_BOTO_PATH, 'toil_leader')
        # Download credentials
        self._setLeaderWorkerAuthentication(leaderNode)

        logger.debug('Launched leader')

    def getNodeShape(self, instance_type: str, preemptable=False):
        # TODO: read this value only once
        sizes = self._gceDriver.list_sizes(location=self._zone)
        sizes = [x for x in sizes if x.name == instance_type]
        assert len(sizes) == 1
        instanceType = sizes[0]

        disk = 0  # instanceType.disks * instanceType.disk_capacity * 2 ** 30
        if disk == 0:
            # This is an EBS-backed instance. We will use the root
            # volume, so add the amount of EBS storage requested forhe root volume
            disk = self._nodeStorageOverrides.get(instance_type, self._nodeStorage) * 2 ** 30

        # Ram is in M.
        # Underestimate memory by 100M to prevent autoscaler from disagreeing with
        # mesos about whether a job can run on a particular node type
        memory = (instanceType.ram/1000 - 0.1) * 2 ** 30
        return Shape(wallTime=60 * 60,
                     memory=memory,
                     cores=instanceType.extra['guestCpus'],
                     disk=disk,
                     preemptable=preemptable)

    @staticmethod
    def retryPredicate(e):
        """ Not used by GCE """
        return False

    def destroyCluster(self):
        """
        Try a few times to terminate all of the instances in the group.
        """
        logger.debug("Destroying cluster %s" % self.clusterName)
        instancesToTerminate = self._getNodesInCluster()
        attempts = 0
        while instancesToTerminate and attempts < 3:
            self._terminateInstances(instances=instancesToTerminate)
            instancesToTerminate = self._getNodesInCluster()
            attempts += 1

        # remove group
        instanceGroup = self._gceDriver.ex_get_instancegroup(self.clusterName, zone=self._zone)
        instanceGroup.destroy()

    def terminateNodes(self, nodes):
        nodeNames = [n.name for n in nodes]
        instances = self._getNodesInCluster()
        instancesToKill = [i for i in instances if i.name in nodeNames]
        self._terminateInstances(instancesToKill)

    def addNodes(self, nodeTypes: Set[str], numNodes, preemptable, spotBid=None):
        assert self._leaderPrivateIP

        # We don't support any balancing here so just pick one of the
        # equivalent node types
        node_type = next(iter(nodeTypes))

        # If keys are rsynced, then the mesos-slave needs to be started after the keys have been
        # transferred. The waitForKey.sh script loops on the new VM until it finds the keyPath file, then it starts the
        # mesos-slave. If there are multiple keys to be transferred, then the last one to be transferred must be
        # set to keyPath.
        keyPath = None
        botoExists = False
        if self._botoPath is not None and os.path.exists(self._botoPath):
            keyPath = self.NODE_BOTO_PATH
            botoExists = True
        elif self._sseKey:
            keyPath = self._sseKey

        if not preemptable:
            logger.debug('Launching %s non-preemptable nodes', numNodes)
        else:
            logger.debug('Launching %s preemptable nodes', numNodes)

<<<<<<< HEAD
        #kwargs["subnet_id"] = self.subnetID if self.subnetID else self._getClusterInstance(self.instanceMetaData).subnet_id
        userData =  self._getIgnitionConfigUserData('worker', keyPath, preemptable)
=======
        # kwargs["subnet_id"] = self.subnetID if self.subnetID else self._getClusterInstance(self.instanceMetaData).subnet_id
        userData = self._getCloudConfigUserData('worker', keyPath, preemptable)
>>>>>>> 978d3404
        metadata = {'items': [{'key': 'user-data', 'value': userData}]}
        imageType = 'flatcar-stable'
        sa_scopes = [{'scopes': ['compute', 'storage-full']}]
        disk = {}
        disk['initializeParams'] = {
            'sourceImage': self.SOURCE_IMAGE,
            'diskSizeGb': self._nodeStorageOverrides.get(node_type, self._nodeStorage) }
        disk.update({
            'boot': True,
            'autoDelete': True
        })

        # TODO:
        #  - bug in gce.py for ex_create_multiple_nodes (erroneously, doesn't allow image and disk to specified)
        #  - ex_create_multiple_nodes is limited to 1000 nodes
        #    - use a different function
        #    - or write a loop over the rest of this function, with 1K nodes max on each iteration
        retries = 0
        workersCreated = 0
        # Try a few times to create the requested number of workers
        while numNodes-workersCreated > 0 and retries < 3:
            instancesLaunched = self.ex_create_multiple_nodes(
                                    '', node_type, imageType, numNodes-workersCreated,
                                    location=self._zone,
                                    ex_service_accounts=sa_scopes,
                                    ex_metadata=metadata,
                                    ex_disks_gce_struct=[disk],
                                    description=self._tags,
                                    ex_preemptible=preemptable
                                    )
            failedWorkers = []
            for instance in instancesLaunched:
                if isinstance(instance, GCEFailedNode):
                    logger.error("Worker failed to launch with code %s. Error message: %s"
                                 % (instance.code, instance.error))
                    continue

                node = Node(publicIP=instance.public_ips[0], privateIP=instance.private_ips[0],
                            name=instance.name, launchTime=instance.created_at, nodeType=instance.size,
                            preemptable=False, tags=self._tags)  # FIXME: what should tags be set to?
                try:
                    self._injectWorkerFiles(node, botoExists)
                    logger.debug("Created worker %s" % node.publicIP)
                    self._instanceGroup.add_instances([instance])
                    workersCreated += 1
                except Exception as e:
                    logger.error("Failed to configure worker %s. Error message: %s" % (node.name, e))
                    failedWorkers.append(instance)
            if failedWorkers:
                logger.error("Terminating %d failed workers" % len(failedWorkers))
                self._terminateInstances(failedWorkers)
            retries += 1

        logger.debug('Launched %d new instance(s)', numNodes)
        if numNodes != workersCreated:
            logger.error("Failed to launch %d worker(s)", numNodes-workersCreated)
        return workersCreated

    def getProvisionedWorkers(self, instance_type: Optional[str] = None, preemptable: Optional[bool] = None):
        assert self._leaderPrivateIP
        entireCluster = self._getNodesInCluster(instance_type=instance_type)
        logger.debug('All nodes in cluster: %s', entireCluster)
        workerInstances = []
        for instance in entireCluster:
            if preemptable is not None:
                scheduling = instance.extra.get('scheduling')
                # If this field is not found in the extra meta-data, assume the node is not preemptable.
                if scheduling and scheduling.get('preemptible', False) != preemptable:
                    continue
            isWorker = True
            for ip in instance.private_ips:
                if ip == self._leaderPrivateIP:
                    isWorker = False
                    break  # don't include the leader
            if isWorker and instance.state == 'running':
                workerInstances.append(instance)

        logger.debug('All workers found in cluster: %s', workerInstances)
        return [Node(publicIP=i.public_ips[0], privateIP=i.private_ips[0],
                     name=i.name, launchTime=i.created_at, nodeType=i.size,
                     preemptable=i.extra.get('scheduling', {}).get('preemptible', False), tags=None)
                for i in workerInstances]

    def getLeader(self):
        instances = self._getNodesInCluster()
        instances.sort(key=lambda x: x.created_at)
        try:
            leader = instances[0]  # assume leader was launched first
        except IndexError:
            raise NoSuchClusterException(self.clusterName)
        return Node(publicIP=leader.public_ips[0], privateIP=leader.private_ips[0],
                    name=leader.name, launchTime=leader.created_at, nodeType=leader.size,
                    preemptable=False, tags=None)

    def _injectWorkerFiles(self, node, botoExists):
        """
        Set up the credentials on the worker.
        """
        node.waitForNode('toil_worker', keyName=self._keyName)
        node.copySshKeys(self._keyName)
        node.injectFile(self._credentialsPath, GoogleJobStore.nodeServiceAccountJson, 'toil_worker')
        if self._sseKey:
            node.injectFile(self._sseKey, self._sseKey, 'toil_worker')
        if botoExists:
            node.injectFile(self._botoPath, self.NODE_BOTO_PATH, 'toil_worker')

    def _getNodesInCluster(self, instance_type: Optional[str] = None):
        instanceGroup = self._gceDriver.ex_get_instancegroup(self.clusterName, zone=self._zone)
        instances = instanceGroup.list_instances()
        if instance_type:
            instances = [instance for instance in instances if instance.size == instance_type]
        return instances

    def _getDriver(self):
        """  Connect to GCE """
        driverCls = get_driver(Provider.GCE)
        return driverCls(self._clientEmail,
                         self._googleJson,
                         project=self._projectId,
                         datacenter=self._zone)

    def _terminateInstances(self, instances):
        def worker(driver, instance):
            logger.debug('Terminating instance: %s', instance.name)
            driver.destroy_node(instance)

        threads = []
        for instance in instances:
            t = threading.Thread(target=worker, args=(self._gceDriver,instance))
            threads.append(t)
            t.start()

        logger.debug('... Waiting for instance(s) to shut down...')
        for t in threads:
            t.join()

    # MONKEY PATCH - This function was copied form libcloud to fix a bug.
    DEFAULT_TASK_COMPLETION_TIMEOUT = 180

    def ex_create_multiple_nodes(
            self, base_name, size, image, number, location=None,
            ex_network='default', ex_subnetwork=None, ex_tags=None,
            ex_metadata=None, ignore_errors=True, use_existing_disk=True,
            poll_interval=2, external_ip='ephemeral',
            ex_disk_type='pd-standard', ex_disk_auto_delete=True,
            ex_service_accounts=None, timeout=DEFAULT_TASK_COMPLETION_TIMEOUT,
            description=None, ex_can_ip_forward=None, ex_disks_gce_struct=None,
            ex_nic_gce_struct=None, ex_on_host_maintenance=None,
            ex_automatic_restart=None, ex_image_family=None,
            ex_preemptible=None):
        """
         Monkey patch to gce.py in libcloud to allow disk and images to be specified.
         Also changed name to a uuid below.
         The prefix 'wp' identifies preemptable nodes and 'wn' non-preemptable nodes.
        """
        # if image and ex_disks_gce_struct:
        #    raise ValueError("Cannot specify both 'image' and "
        #                     "'ex_disks_gce_struct'.")

        driver = self._getDriver()
        if image and ex_image_family:
            raise ValueError("Cannot specify both 'image' and "
                             "'ex_image_family'")

        location = location or driver.zone
        if not hasattr(location, 'name'):
            location = driver.ex_get_zone(location)
        if not hasattr(size, 'name'):
            size = driver.ex_get_size(size, location)
        if not hasattr(ex_network, 'name'):
            ex_network = driver.ex_get_network(ex_network)
        if ex_subnetwork and not hasattr(ex_subnetwork, 'name'):
            ex_subnetwork = \
                driver.ex_get_subnetwork(ex_subnetwork,
                                         region=driver._get_region_from_zone(location))
        if ex_image_family:
            image = driver.ex_get_image_from_family(ex_image_family)
        if image and not hasattr(image, 'name'):
            image = driver.ex_get_image(image)
        if not hasattr(ex_disk_type, 'name'):
            ex_disk_type = driver.ex_get_disktype(ex_disk_type, zone=location)

        node_attrs = {'size': size,
                      'image': image,
                      'location': location,
                      'network': ex_network,
                      'subnetwork': ex_subnetwork,
                      'tags': ex_tags,
                      'metadata': ex_metadata,
                      'ignore_errors': ignore_errors,
                      'use_existing_disk': use_existing_disk,
                      'external_ip': external_ip,
                      'ex_disk_type': ex_disk_type,
                      'ex_disk_auto_delete': ex_disk_auto_delete,
                      'ex_service_accounts': ex_service_accounts,
                      'description': description,
                      'ex_can_ip_forward': ex_can_ip_forward,
                      'ex_disks_gce_struct': ex_disks_gce_struct,
                      'ex_nic_gce_struct': ex_nic_gce_struct,
                      'ex_on_host_maintenance': ex_on_host_maintenance,
                      'ex_automatic_restart': ex_automatic_restart,
                      'ex_preemptible': ex_preemptible}
        # List for holding the status information for disk/node creation.
        status_list = []

        for i in range(number):
            name = 'wp' if ex_preemptible else 'wn'
            name += str(uuid.uuid4())  # '%s-%03d' % (base_name, i)
            status = {'name': name, 'node_response': None, 'node': None}
            status_list.append(status)

        start_time = time.time()
        complete = False
        while not complete:
            if time.time() - start_time >= timeout:
                raise Exception("Timeout (%s sec) while waiting for multiple "
                                "instances")
            complete = True
            time.sleep(poll_interval)
            for status in status_list:
                # Create the node or check status if already in progress.
                if not status['node']:
                    if not status['node_response']:
                        driver._multi_create_node(status, node_attrs)
                    else:
                        driver._multi_check_node(status, node_attrs)
                # If any of the nodes have not been created (or failed) we are
                # not done yet.
                if not status['node']:
                    complete = False

        # Return list of nodes
        node_list = []
        for status in status_list:
            node_list.append(status['node'])
        return node_list<|MERGE_RESOLUTION|>--- conflicted
+++ resolved
@@ -266,13 +266,8 @@
         else:
             logger.debug('Launching %s preemptable nodes', numNodes)
 
-<<<<<<< HEAD
-        #kwargs["subnet_id"] = self.subnetID if self.subnetID else self._getClusterInstance(self.instanceMetaData).subnet_id
-        userData =  self._getIgnitionConfigUserData('worker', keyPath, preemptable)
-=======
         # kwargs["subnet_id"] = self.subnetID if self.subnetID else self._getClusterInstance(self.instanceMetaData).subnet_id
-        userData = self._getCloudConfigUserData('worker', keyPath, preemptable)
->>>>>>> 978d3404
+        userData = self._getIgnitionConfigUserData('worker', keyPath, preemptable)
         metadata = {'items': [{'key': 'user-data', 'value': userData}]}
         imageType = 'flatcar-stable'
         sa_scopes = [{'scopes': ['compute', 'storage-full']}]
