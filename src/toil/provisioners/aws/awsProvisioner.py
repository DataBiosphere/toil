# Copyright (C) 2015-2021 UCSC Computational Genomics Lab
#
# Licensed under the Apache License, Version 2.0 (the "License");
# you may not use this file except in compliance with the License.
# You may obtain a copy of the License at
#
#     http://www.apache.org/licenses/LICENSE-2.0
#
# Unless required by applicable law or agreed to in writing, software
# distributed under the License is distributed on an "AS IS" BASIS,
# WITHOUT WARRANTIES OR CONDITIONS OF ANY KIND, either express or implied.
# See the License for the specific language governing permissions and
# limitations under the License.
import json
import logging
import os
import socket
import string
import textwrap
import time
import uuid

<<<<<<< HEAD
import boto3
import boto3.resources.base
=======
>>>>>>> 4960d369
from botocore.exceptions import ClientError
# We need these to exist as attributes we can get off of the boto object
import boto.ec2
import boto.iam
import boto.vpc

<<<<<<< HEAD
from typing import Any, Callable, Collection, Dict, Iterable, List, Optional, Set
=======
from typing import List, Dict, Optional, Set, Collection
>>>>>>> 4960d369
from functools import wraps
from urllib.parse import unquote

from boto.ec2.blockdevicemapping import BlockDeviceMapping as Boto2BlockDeviceMapping, BlockDeviceType as Boto2BlockDeviceType
from boto.exception import BotoServerError, EC2ResponseError
from boto.utils import get_instance_metadata
from boto.ec2.instance import Instance as Boto2Instance

from toil.lib.aws.utils import create_s3_bucket
from toil.lib.conversions import human2bytes
from toil.lib.ec2 import (a_short_time,
                          create_auto_scaling_group,
                          create_instances,
                          create_launch_template,
                          create_ondemand_instances,
                          create_spot_instances,
                          establish_boto3_session,
                          wait_instances_running,
                          wait_transition)
from toil.lib.aws import zone_to_region
from toil.lib.ec2nodes import InstanceType
from toil.lib.generatedEC2Lists import E2Instances
from toil.lib.ec2 import get_flatcar_ami
from toil.lib.memoize import memoize
from toil.lib.misc import truncExpBackoff
from toil.lib.retry import (get_error_body,
                            get_error_code,
                            get_error_message,
                            get_error_status,
                            old_retry,
                            retry,
                            ErrorCondition)
from toil.provisioners import NoSuchClusterException
from toil.provisioners.abstractProvisioner import (AbstractProvisioner,
                                                   Shape,
                                                   ManagedNodesNotSupportedException)
from toil.provisioners.aws import get_best_aws_zone
from toil.provisioners.node import Node

logger = logging.getLogger(__name__)
logging.getLogger("boto").setLevel(logging.CRITICAL)
# Role name (used as the suffix) for EC2 instance profiles that are automatically created by Toil.
_INSTANCE_PROFILE_ROLE_NAME = 'toil'
# The tag key that specifies the Toil node type ("leader" or "worker") so that
# leader vs. worker nodes can be robustly identified.
_TAG_KEY_TOIL_NODE_TYPE = 'ToilNodeType'
# The tag that specifies the cluster name on all nodes
_TAG_KEY_TOIL_CLUSTER_NAME = 'clusterName'
# How much storage on the root volume is expected to go to overhead and be
# unavailable to jobs when the node comes up?
# TODO: measure
_STORAGE_ROOT_OVERHEAD_GIGS = 4
# The maximum length of a S3 bucket
_S3_BUCKET_MAX_NAME_LEN = 63
# The suffix of the S3 bucket associated with the cluster
_S3_BUCKET_INTERNAL_SUFFIX = '--internal'


def awsRetryPredicate(e):
    if isinstance(e, socket.gaierror):
        # Could be a DNS outage:
        # socket.gaierror: [Errno -2] Name or service not known
        return True
    # boto/AWS gives multiple messages for the same error...
    if get_error_status(e) == 503 and 'Request limit exceeded' in get_error_body(e):
        return True
    elif get_error_status(e) == 400 and 'Rate exceeded' in get_error_body(e):
        return True
    elif get_error_status(e) == 400 and 'NotFound' in get_error_body(e):
        # EC2 can take a while to propagate instance IDs to all servers.
        return True
    elif get_error_status(e) == 400 and get_error_code(e) == 'Throttling':
        return True
    return False


def expectedShutdownErrors(e):
    return get_error_status(e) == 400 and 'dependent object' in get_error_body(e)


def awsRetry(f):
    """
    This decorator retries the wrapped function if aws throws unexpected errors
    errors.
    It should wrap any function that makes use of boto
    """
    @wraps(f)
    def wrapper(*args, **kwargs):
        for attempt in old_retry(delays=truncExpBackoff(),
                                 timeout=300,
                                 predicate=awsRetryPredicate):
            with attempt:
                return f(*args, **kwargs)
    return wrapper


def awsFilterImpairedNodes(nodes, ec2):
    # if TOIL_AWS_NODE_DEBUG is set don't terminate nodes with
    # failing status checks so they can be debugged
    nodeDebug = os.environ.get('TOIL_AWS_NODE_DEBUG') in ('True', 'TRUE', 'true', True)
    if not nodeDebug:
        return nodes
    nodeIDs = [node.id for node in nodes]
    statuses = ec2.get_all_instance_status(instance_ids=nodeIDs)
    statusMap = {status.id: status.instance_status for status in statuses}
    healthyNodes = [node for node in nodes if statusMap.get(node.id, None) != 'impaired']
    impairedNodes = [node.id for node in nodes if statusMap.get(node.id, None) == 'impaired']
    logger.warning('TOIL_AWS_NODE_DEBUG is set and nodes %s have failed EC2 status checks so '
                   'will not be terminated.', ' '.join(impairedNodes))
    return healthyNodes


class InvalidClusterStateException(Exception):
    pass

class AWSConnectionManager:
    """
    Class that represents a connection to AWS. Caches Boto 3 and Boto 2 objects
    by region.

    Access to any kind of item goes through the particular method for the thing
    you want (session, resource, service, Boto2 Context), and then you pass the
    zone you want to work in, and possibly the type of thing you want, as arguments.
    """

    def __init__(self):
        """
        Make a new empty AWSConnectionManager.
        """
        # This stores Boto3 sessions by region
        self.sessions_by_region = {}
        # This stores Boto3 resources by (region, service name) tuples
        self.resource_cache = {}
        # This stores Boto3 clients by (region, service name) tuples
        self.client_cache = {}
        # This stores Boto 2 connections by (region, service name) tuples.
        self.boto2_cache = {}

    def session(self, zone: str) -> boto3.session.Session:
        """
        Get the Boto3 Session to use for the given zone.
        """
        # Sessions are only actually local to a region
        region = zone_to_region(zone)
        if region not in self.sessions_by_region:
            self.sessions_by_region[region] = establish_boto3_session(region_name=region)
        return self.sessions_by_region[region]

    def resource(self, zone: str, service_name: str) -> boto3.resources.base.ServiceResource:
        """
        Get the Boto3 Resource to use with the given service (like 'ec2') in the given zone.
        """
        # Resources are also per region
        key = (zone_to_region(zone), service_name)
        if key not in self.resource_cache:
            self.resource_cache[key] = self.session(zone).resource(service_name)
        return self.resource_cache[key]

    def client(self, zone: str, service_name: str) -> Any:
        """
        Get the Boto3 Client to use with the given service (like 'ec2') in the given zone.
        """
        # TODO: what base type are clients?
        # Clients are also per region
        key = (zone_to_region(zone), service_name)
        if key not in self.client_cache:
            self.client_cache[key] = self.session(zone).client(service_name)
        return self.client_cache[key]

    def boto2(self, zone: str, service_name: str) -> Any:
        """
        Get the connected boto2 connection for the given zone and service.
        """
        # TODO: what base type are these connections?
        # These are per region, except 'iam' which has to be 'universal'
        region = zone_to_region(zone) if service_name != 'iam' else 'universal'
        key = (region, service_name)
        if key not in self.boto2_cache:
            self.boto2_cache[key] = getattr(boto, service_name).connect_to_region(region)
        return self.boto2_cache[key]

class AWSProvisioner(AbstractProvisioner):
    def __init__(self, clusterName, clusterType, zone, nodeStorage, nodeStorageOverrides, sseKey):
        self.cloud = 'aws'
        self._sseKey = sseKey
        # self._zone will be filled in by base class constructor
        # We will use it as the leader zone.
        zone = zone if zone else get_best_aws_zone()

        if zone is None:
            # Can't proceed without a real zone
            raise RuntimeError('No AWS availability zone specified. Configure in Boto '
                               'configuration file, TOIL_AWS_ZONE environment variable, or '
                               'on the command line.')

<<<<<<< HEAD
        # Set up our connections to AWS
        self.aws = AWSConnectionManager()
=======
        # establish boto3 clients
        self.session = establish_boto3_session(region_name=zone_to_region(zone))
        # Boto3 splits functionality between a "resource" and a "client" for the same AWS aspect.
        self.ec2_resource = self.session.resource('ec2')
        self.ec2_client = self.session.client('ec2')
        self.autoscaling_client = self.session.client('autoscaling')
        self.iam_client = self.session.client('iam')
        self.s3_resource = self.session.resource('s3')
        self.s3_client = self.session.client('s3')
>>>>>>> 4960d369

        # Call base class constructor, which will call createClusterSettings()
        # or readClusterSettings()
        super(AWSProvisioner, self).__init__(clusterName, clusterType, zone, nodeStorage, nodeStorageOverrides)

        # After self.clusterName is set, generate a valid name for the S3 bucket associated with this cluster
        suffix = _S3_BUCKET_INTERNAL_SUFFIX
        self.s3_bucket_name = self.clusterName[:_S3_BUCKET_MAX_NAME_LEN - len(suffix)] + suffix

    def supportedClusterTypes(self):
        return {'mesos', 'kubernetes'}

    def createClusterSettings(self):
        """
        Create a new set of cluster settings for a cluster to be deployed into
        AWS.
        """

        # Nothing needs to happen here; self._zone is always filled by the
        # constructor.
        assert self._zone is not None

    def readClusterSettings(self):
        """
        Reads the cluster settings from the instance metadata, which assumes
        the instance is the leader.
        """
        instanceMetaData = get_instance_metadata()
        ec2 = self.aws.boto2(self._zone, 'ec2')
        instance = ec2.get_all_instances(instance_ids=[instanceMetaData["instance-id"]])[0].instances[0]
        # The cluster name is the same as the name of the leader.
        self.clusterName = str(instance.tags["Name"])
        # Determine what subnet we, the leader, are in
        self._leader_subnet = instance.subnet_id
        # Determine where to deploy workers.
        self._worker_subnets_by_zone = self._get_good_subnets_like(self._leader_subnet)

        self._leaderPrivateIP = instanceMetaData['local-ipv4']  # this is PRIVATE IP
        self._keyName = list(instanceMetaData['public-keys'].keys())[0]
        self._tags = {k: v for k, v in self.getLeader().tags.items() if k != _TAG_KEY_TOIL_NODE_TYPE}
        # Grab the ARN name of the instance profile (a str) to apply to workers
        self._leaderProfileArn = instanceMetaData['iam']['info']['InstanceProfileArn']
        # The existing metadata API returns a single string if there is one security group, but
        # a list when there are multiple: change the format to always be a list.
        rawSecurityGroups = instanceMetaData['security-groups']
        self._leaderSecurityGroupNames = {rawSecurityGroups} if not isinstance(rawSecurityGroups, list) else set(rawSecurityGroups)
        # Since we have access to the names, we don't also need to use any IDs
        self._leaderSecurityGroupIDs = set()

        # Let the base provisioner work out how to deploy duly authorized
        # workers for this leader.
        self._setLeaderWorkerAuthentication()

    @retry(errors=[ErrorCondition(
        error=ClientError,
        error_codes=[404, 500, 502, 503, 504]
    )])
    def _write_file_to_cloud(self, key: str, contents: bytes) -> str:
        bucket_name = self.s3_bucket_name
        region = zone_to_region(self._zone)

        # create bucket if needed, then write file to S3
        try:
            # the head_bucket() call makes sure that the bucket exists and the user can access it
            self.s3_client.head_bucket(Bucket=bucket_name)
            bucket = self.s3_resource.Bucket(bucket_name)
        except ClientError as err:
            if err.response.get('ResponseMetadata', {}).get('HTTPStatusCode') == 404:
                bucket = create_s3_bucket(self.s3_resource, bucket_name=bucket_name, region=region)
                bucket.wait_until_exists()
                bucket.Versioning().enable()

                owner_tag = os.environ.get('TOIL_OWNER_TAG')
                if owner_tag:
                    bucket_tagging = self.s3_resource.BucketTagging(bucket_name)
                    bucket_tagging.put(Tagging={'TagSet': [{'Key': 'Owner', 'Value': owner_tag}]})
            else:
                raise

        # write file to bucket
        logger.debug(f'Writing "{key}" to bucket "{bucket_name}"...')
        obj = bucket.Object(key=key)
        obj.put(Body=contents)

        obj.wait_until_exists()
        return f's3://{bucket_name}/{key}'

    def _read_file_from_cloud(self, key: str) -> bytes:
        bucket_name = self.s3_bucket_name
        obj = self.s3_resource.Object(bucket_name, key)

        try:
            return obj.get().get('Body').read()
        except ClientError as e:
            if e.response.get('ResponseMetadata', {}).get('HTTPStatusCode') == 404:
                logger.warning(f'Trying to read non-existent file "{key}" from {bucket_name}.')
            raise

    def _get_user_data_limit(self) -> int:
        # See: https://docs.aws.amazon.com/AWSEC2/latest/UserGuide/instancedata-add-user-data.html
        return human2bytes('16KB')

    def launchCluster(self,
                      leaderNodeType: str,
                      leaderStorage: int,
                      owner: str,
                      keyName: str,
                      botoPath: str,
                      userTags: Optional[dict],
                      vpcSubnet: Optional[str],
                      awsEc2ProfileArn: Optional[str],
                      awsEc2ExtraSecurityGroupIds: Optional[list]):
        """
        Starts a single leader node and populates this class with the leader's metadata.

        :param leaderNodeType: An AWS instance type, like "t2.medium", for example.
        :param leaderStorage: An integer number of gigabytes to provide the leader instance with.
        :param owner: Resources will be tagged with this owner string.
        :param keyName: The ssh key to use to access the leader node.
        :param botoPath: The path to the boto credentials directory.
        :param userTags: Optionally provided user tags to put on the cluster.
        :param vpcSubnet: Optionally specify the VPC subnet for the leader.
        :param awsEc2ProfileArn: Optionally provide the profile ARN.
        :param awsEc2ExtraSecurityGroupIds: Optionally provide additional security group IDs.
        :return: None
        """

        leader_type = E2Instances[leaderNodeType]

        if self.clusterType == 'kubernetes':
            if leader_type.cores < 2:
                # Kubernetes won't run here.
                raise RuntimeError('Kubernetes requires 2 or more cores, and %s is too small' %
                                   leaderNodeType)

        self._keyName = keyName

        if vpcSubnet:
            # This is where we put the leader
            self._leader_subnet = vpcSubnet
        else:
            # Find the default subnet for the zone
            self._leader_subnet = self._get_default_subnet(self._zone)

        profileArn = awsEc2ProfileArn or self._createProfileArn()
        # the security group name is used as the cluster identifier
        createdSGs = self._createSecurityGroups()
        bdms = self._getBoto3BlockDeviceMappings(leader_type, rootVolSize=leaderStorage)

        userData = self._getCloudConfigUserData('leader')

        # Make up the tags
        self._tags = {'Name': self.clusterName,
                      'Owner': owner,
                      _TAG_KEY_TOIL_CLUSTER_NAME: self.clusterName}

        if self.clusterType == 'kubernetes':
            # All nodes need a tag putting them in the cluster.
            # This tag needs to be on there before the a leader can finish its startup.
            self._tags['kubernetes.io/cluster/' + self.clusterName] = ''

        if userTags is not None:
            self._tags.update(userTags)

        # Make tags for the leader specifically
        leader_tags = dict(self._tags)
        leader_tags[_TAG_KEY_TOIL_NODE_TYPE] = 'leader'

        instances = create_instances(self.aws.resource(self._zone, 'ec2'),
                                     image_id=self._discoverAMI(),
                                     num_instances=1,
                                     key_name=self._keyName,
                                     security_group_ids=createdSGs + (awsEc2ExtraSecurityGroupIds or []),
                                     instance_type=leader_type.name,
                                     user_data=userData,
                                     block_device_map=bdms,
                                     instance_profile_arn=profileArn,
                                     placement_az=self._zone,
                                     subnet_id=self._leader_subnet,
                                     tags=leader_tags)

        # wait for the leader to exist at all
        leader = instances[0]
        leader.wait_until_exists()

        # Don't go on until the leader is started
        leader.wait_until_running()

        # Now reload it to make sure all the IPs are set.
        leader.reload()

        if leader.public_ip_address is None:
            raise RuntimeError("AWS did not assign a public IP to the cluster leader! Leader is lost!")

        # Remember enough about the leader to let us launch workers in its
        # cluster.
        self._leaderPrivateIP = leader.private_ip_address
        self._worker_subnets_by_zone = self._get_good_subnets_like(self._leader_subnet)
        self._leaderSecurityGroupNames = set()
        self._leaderSecurityGroupIDs = set(createdSGs + (awsEc2ExtraSecurityGroupIds or []))
        self._leaderProfileArn = profileArn

        leaderNode = Node(publicIP=leader.public_ip_address, privateIP=leader.private_ip_address,
                          name=leader.id, launchTime=leader.launch_time,
                          nodeType=leader_type.name, preemptable=False,
                          tags=leader.tags)
        leaderNode.waitForNode('toil_leader')

        # Download credentials
        self._setLeaderWorkerAuthentication(leaderNode)

    def _get_worker_subnets(self) -> List[str]:
        """
        Get all worker subnets we should balance across, as a flat list.
        """
        # TODO: When we get multi-region clusters, scope this by region

        # This will hold the collected list of subnet IDs.
        collected = []
        for subnets in self._worker_subnets_by_zone.values():
            # We assume all zones are in the same region here.
            for subnet in subnets:
                # We don't need to deduplicate because each subnet is in only one region
                collected.append(subnet)
        return collected

    @awsRetry
    def _get_good_subnets_like(self, base_subnet_id: str) -> Dict[str, List[str]]:
        """
        Given a subnet ID, get all the similar subnets (including it),
        organized by availability zone.

        The input subnet must be in the available state.

        Similar subnets are ones with the same default-ness and ACLs.
        """

        # Grab the ec2 resource we need to make queries
        ec2 = self.aws.resource(self._zone, 'ec2')
        # And the client
        ec2_client = self.aws.client(self._zone, 'ec2')

        # What subnet are we basing this on?
        base_subnet = ec2.Subnet(base_subnet_id)

        # What VPC is it in?
        vpc_id = base_subnet.vpc_id

        # Is it default for its VPC?
        is_default = base_subnet.default_for_az

        # What ACLs does it have?
        acls = set(self._get_subnet_acls(base_subnet_id))

        # Compose a filter that selects the subnets we might want
        filters = [{
            'Name': 'vpc-id',
            'Values': [vpc_id]
        }, {
            'Name': 'default-for-az',
            'Values': ['true' if is_default else 'false']
        }, {
            'Name': 'state',
            'Values': ['available']
        }]

        # Fill in this collection
        by_az = {}

        # Go get all the subnets. There's no way to page manually here so it
        # must page automatically.
        for subnet in self.aws.resource(self._zone, 'ec2').subnets.filter(Filters=filters):
            # For each subnet in the VPC

            # See if it has the right ACLs
            subnet_acls = set(self._get_subnet_acls(subnet.subnet_id))
            if subnet_acls != acls:
                # Reject this subnet because it has different ACLs
                logger.debug('Subnet %s is a lot like subnet %s but has ACLs of %s instead of %s; skipping',
                             subnet.subnet_id, base_subnet_id, subnet_acls, acls)
                continue

            if subnet.availability_zone not in by_az:
                # Make sure we have a bucket of subnets for this AZ
                by_az[subnet.availability_zone] = []
            # Bucket the IDs by availability zone
            by_az[subnet.availability_zone].append(subnet.subnet_id)

        return by_az

    @awsRetry
    def _get_subnet_acls(self, subnet: str) -> List[str]:
        """
        Get all Network ACL IDs associated with a given subnet ID.
        """

        # Grab the connection we need to use for this operation.
        ec2 = self.aws.client(self._zone, 'ec2')

        # Compose a filter that selects the default subnet in the AZ
        filters = [{
            'Name': 'association.subnet-id',
            'Values': [subnet]
        }]

        # TODO: Can't we use the resource's network_acls.filter(Filters=)?
        return [item['NetworkAclId'] for item in self._pager(ec2.describe_network_acls,
                                                             'NetworkAcls',
                                                             Filters=filters)]

    @awsRetry
    def _get_default_subnet(self, zone: str) -> str:
        """
        Given an availability zone, get the default subnet for the default VPC
        in that zone.
        """

        # Compose a filter that selects the default subnet in the AZ
        filters = [{
            'Name': 'default-for-az',
            'Values': ['true']
        }, {
            'Name': 'availability-zone',
            'Values': [zone]
        }]

        for subnet in self.aws.resource(zone, 'ec2').subnets.filter(Filters=filters):
            # There should only be one result, so when we see it, return it
            return subnet.subnet_id
        # If we don't find a subnet, something is wrong. Maybe this zone was
        # added after your account?
        raise RuntimeError(f"No default subnet found in availability zone {zone}. "
                           f"Specify a VPC subnet ID to use, or create a default "
                           f"subnet in the zone.")

    def getKubernetesAutoscalerSetupCommands(self, values: Dict[str, str]) -> str:
        """
        Get the Bash commands necessary to configure the Kubernetes Cluster Autoscaler for AWS.
        """

        return textwrap.dedent('''\
            curl -sSL https://raw.githubusercontent.com/kubernetes/autoscaler/cluster-autoscaler-{AUTOSCALER_VERSION}/cluster-autoscaler/cloudprovider/aws/examples/cluster-autoscaler-run-on-master.yaml | \\
                sed "s|--nodes={{{{ node_asg_min }}}}:{{{{ node_asg_max }}}}:{{{{ name }}}}|--node-group-auto-discovery=asg:tag=k8s.io/cluster-autoscaler/enabled,k8s.io/cluster-autoscaler/{CLUSTER_NAME}|" | \\
                sed 's|kubernetes.io/role: master|node-role.kubernetes.io/master: ""|' | \\
                sed 's|operator: "Equal"|operator: "Exists"|' | \\
                sed '/value: "true"/d' | \\
                sed 's|path: "/etc/ssl/certs/ca-bundle.crt"|path: "/usr/share/ca-certificates/ca-certificates.crt"|' | \\
                kubectl apply -f -
            ''').format(**values)

    def getKubernetesCloudProvider(self) -> Optional[str]:
        """
        Use the "aws" Kubernetes cloud provider when setting up Kubernetes.
        """

        return 'aws'

    def getNodeShape(self, instance_type: str, preemptable=False) -> Shape:
        """
        Get the Shape for the given instance type (e.g. 't2.medium').
        """
        type_info = E2Instances[instance_type]

        disk = type_info.disks * type_info.disk_capacity * 2 ** 30
        if disk == 0:
            # This is an EBS-backed instance. We will use the root
            # volume, so add the amount of EBS storage requested for
            # the root volume
            disk = self._nodeStorageOverrides.get(instance_type, self._nodeStorage) * 2 ** 30

        # Underestimate memory by 100M to prevent autoscaler from disagreeing with
        # mesos about whether a job can run on a particular node type
        memory = (type_info.memory - 0.1) * 2 ** 30
        return Shape(wallTime=60 * 60,
                     memory=memory,
                     cores=type_info.cores,
                     disk=disk,
                     preemptable=preemptable)

    @staticmethod
    def retryPredicate(e):
        return awsRetryPredicate(e)

    def destroyCluster(self):
        """
        Terminate instances and delete the profile and security group.
        """

        # We should terminate the leader first in case a workflow is still running in the cluster.
        # The leader may create more instances while we're terminating the workers.
        vpcId = None
        try:
            leader = self._getLeaderInstance()
            vpcId = leader.vpc_id
            logger.info('Terminating the leader first ...')
            self._terminateInstances([leader])
        except (NoSuchClusterException, InvalidClusterStateException):
            # It's ok if the leader is not found. We'll terminate any remaining
            # instances below anyway.
            pass

        logger.debug('Deleting autoscaling groups ...')
        removed = False
        for attempt in old_retry(timeout=300, predicate=expectedShutdownErrors):
            with attempt:
                for asgName in self._getAutoScalingGroupNames():
                    # We delete the group and all the instances via ForceDelete.
                    self.aws.client(self._zone, 'autoscaling').delete_auto_scaling_group(AutoScalingGroupName=asgName, ForceDelete=True)
                    removed = True
        if removed:
            logger.debug('... Successfully deleted autoscaling groups')

        # Do the workers after the ASGs because some may belong to ASGs
        logger.info('Terminating any remaining workers ...')
        removed = False
        instances = self._getNodesInCluster(both=True)
        spotIDs = self._getSpotRequestIDs()
        if spotIDs:
            self.aws.boto2(self._zone, 'ec2').cancel_spot_instance_requests(request_ids=spotIDs)
            removed = True
        instancesToTerminate = awsFilterImpairedNodes(instances, self.aws.boto2(self._zone, 'ec2'))
        if instancesToTerminate:
            vpcId = vpcId or instancesToTerminate[0].vpc_id
            self._terminateInstances(instancesToTerminate)
            removed = True
        if removed:
            logger.debug('... Successfully terminated workers')

        logger.info('Deleting launch templates ...')
        removed = False
        for attempt in old_retry(timeout=300, predicate=expectedShutdownErrors):
            with attempt:
                # We'll set this to True if we don't get a proper response
                # for some LuanchTemplate.
                mistake = False
                for ltID in self._get_launch_template_ids():
                    response = self.aws.client(self._zone, 'ec2').delete_launch_template(LaunchTemplateId=ltID)
                    if 'LaunchTemplate' not in response:
                        mistake = True
                    else:
                        removed = True
        if mistake:
            # We missed something
            removed = False
        if removed:
            logger.debug('... Successfully deleted launch templates')

        if len(instances) == len(instancesToTerminate):
            # All nodes are gone now.

            logger.info('Deleting IAM roles ...')
            self._deleteRoles(self._getRoleNames())
            self._deleteInstanceProfiles(self._getInstanceProfileNames())

            logger.info('Deleting security group ...')
            removed = False
            for attempt in old_retry(timeout=300, predicate=expectedShutdownErrors):
                with attempt:
                    for sg in self.aws.boto2(self._zone, 'ec2').get_all_security_groups():
                        # TODO: If we terminate the leader and the workers but
                        # miss the security group, we won't find it now because
                        # we won't have vpcId set.
                        if sg.name == self.clusterName and vpcId and sg.vpc_id == vpcId:
                            try:
                                self.aws.boto2(self._zone, 'ec2').delete_security_group(group_id=sg.id)
                                removed = True
                            except BotoServerError as e:
                                if e.error_code == 'InvalidGroup.NotFound':
                                    pass
                                else:
                                    raise
            if removed:
                logger.debug('... Successfully deleted security group')
        else:
            assert len(instances) > len(instancesToTerminate)
            # the security group can't be deleted until all nodes are terminated
            logger.warning('The TOIL_AWS_NODE_DEBUG environment variable is set and some nodes '
                           'have failed health checks. As a result, the security group & IAM '
                           'roles will not be deleted.')

        # delete S3 buckets that might have been created by `self._write_file_to_cloud()`
        logger.info('Deleting S3 buckets ...')
        removed = False
        for attempt in old_retry(timeout=300, predicate=awsRetryPredicate):
            with attempt:
                try:
                    bucket = self.s3_resource.Bucket(self.s3_bucket_name)

                    bucket.objects.all().delete()
                    bucket.object_versions.delete()
                    bucket.delete()
                    removed = True
                except self.s3_client.exceptions.NoSuchBucket:
                    pass
                except ClientError as e:
                    if e.response.get('ResponseMetadata', {}).get('HTTPStatusCode') == 404:
                        pass
                    else:
                        raise  # retry this
        if removed:
            print('... Successfully deleted S3 buckets')

    def terminateNodes(self, nodes : List[Node]):
        self._terminateIDs([x.name for x in nodes])

    def _recover_node_type_bid(self, node_type: Set[str], spot_bid: Optional[float]) -> Optional[float]:
        """
        The old Toil-managed autoscaler will tell us to make some nodes of
        particular instance types, and to just work out a bid, but it doesn't
        know anything about instance type equivalence classes within a node
        type. So we need to do some work to infer how much to bid by guessing
        some node type an instance type could belong to.

        If we get a set of instance types corresponding to a known node type
        with a bid, we use that bid instead.

        :return: the guessed spot bid
        """
        if spot_bid is None:
            if self._spotBidsMap and frozenset(node_type) in self._spotBidsMap:
                spot_bid = self._spotBidsMap[frozenset(node_type)]
            elif len(node_type) == 1:
                # The Toil autoscaler forgets the equivalence classes. Find
                # some plausible equivalence class.
                instance_type = next(iter(node_type))
                for types, bid in self._spotBidsMap.items():
                    if instance_type in types:
                        # We bid on a class that includes this type
                        spot_bid = bid
                        break
                if spot_bid is None:
                    # We didn't bid on any class including this type either
                    raise RuntimeError("No spot bid given for a preemptable node request.")
            else:
                raise RuntimeError("No spot bid given for a preemptable node request.")

        return spot_bid

    def addNodes(self, nodeTypes: Set[str], numNodes, preemptable, spotBid=None) -> int:
        # Grab the AWS connection we need
        ec2 = self.aws.boto2(self._zone, 'ec2')

        assert self._leaderPrivateIP

        if preemptable:
            # May need to provide a spot bid
            spotBid = self._recover_node_type_bid(nodeTypes, spotBid)

        # We don't support any balancing here so just pick one of the
        # equivalent node types
        node_type = next(iter(nodeTypes))
        type_info = E2Instances[node_type]
        root_vol_size = self._nodeStorageOverrides.get(node_type, self._nodeStorage)
        bdm = self._getBoto2BlockDeviceMapping(type_info,
                                               rootVolSize=root_vol_size)

        # Pick a zone and subnet_id to launch into
        if preemptable:
            # We may need to balance preemptable instances across zones, which
            # then affects the subnets they can use.

            # We're allowed to pick from any of these zones.
            zone_options = list(self._worker_subnets_by_zone.keys)

            zone = get_best_aws_zone(spotBid, type_info.name, ec2, zone_options)
        else:
            # We don't need to ever do any balancing across zones for on-demand
            # instances. Just pick a zone.
            if self._zone in self._worker_subnets_by_zone:
                # We can launch into the same zone as the leader
                zone = self._zone
            else:
                # The workers aren't allowed in the leader's zone.
                # Pick an arbitrary zone we can use.
                zone = next(iter(self._worker_subnets_by_zone.keys))
        if self._leader_subnet in self._worker_subnets_by_zone.get(zone, []):
            # The leader's subnet is an option for this zone, so use it.
            subnet_id = self._leader_subnet
        else:
            # Use an arbitrary subnet from the zone
            subnet_id = next(iter(self._worker_subnets_by_zone[zone]))

        keyPath = self._sseKey if self._sseKey else None
        userData = self._getCloudConfigUserData('worker', keyPath, preemptable)
        if isinstance(userData, str):
            # Spot-market provisioning requires bytes for user data.
            userData = userData.encode('utf-8')

        kwargs = {'key_name': self._keyName,
                  'security_group_ids': self._getSecurityGroupIDs(),
                  'instance_type': type_info.name,
                  'user_data': userData,
                  'block_device_map': bdm,
                  'instance_profile_arn': self._leaderProfileArn,
                  'placement': zone,
                  'subnet_id': subnet_id}

        instancesLaunched = []

        for attempt in old_retry(predicate=awsRetryPredicate):
            with attempt:
                # after we start launching instances we want to ensure the full setup is done
                # the biggest obstacle is AWS request throttling, so we retry on these errors at
                # every request in this method
                if not preemptable:
                    logger.debug('Launching %s non-preemptable nodes', numNodes)
                    instancesLaunched = create_ondemand_instances(ec2,
                                                                  image_id=self._discoverAMI(),
                                                                  spec=kwargs, num_instances=numNodes)
                else:
                    logger.debug('Launching %s preemptable nodes', numNodes)
                    # force generator to evaluate
                    instancesLaunched = list(create_spot_instances(ec2=ec2,
                                                                   price=spotBid,
                                                                   image_id=self._discoverAMI(),
                                                                   tags={_TAG_KEY_TOIL_CLUSTER_NAME: self.clusterName},
                                                                   spec=kwargs,
                                                                   num_instances=numNodes,
                                                                   tentative=True)
                                             )
                    # flatten the list
                    instancesLaunched = [item for sublist in instancesLaunched for item in sublist]

        for attempt in old_retry(predicate=awsRetryPredicate):
            with attempt:
                wait_instances_running(ec2, instancesLaunched)

        self._tags[_TAG_KEY_TOIL_NODE_TYPE] = 'worker'
        AWSProvisioner._addTags(instancesLaunched, self._tags)
        if self._sseKey:
            for i in instancesLaunched:
                self._waitForIP(i)
                node = Node(publicIP=i.ip_address, privateIP=i.private_ip_address, name=i.id,
                            launchTime=i.launch_time, nodeType=i.instance_type, preemptable=preemptable,
                            tags=i.tags)
                node.waitForNode('toil_worker')
                node.coreRsync([self._sseKey, ':' + self._sseKey], applianceName='toil_worker')
        logger.debug('Launched %s new instance(s)', numNodes)
        return len(instancesLaunched)

    def addManagedNodes(self, nodeTypes: Set[str], minNodes, maxNodes, preemptable, spotBid=None) -> None:

        if self.clusterType != 'kubernetes':
            raise ManagedNodesNotSupportedException("Managed nodes only supported for Kubernetes clusters")

        assert self._leaderPrivateIP

        if preemptable:
            # May need to provide a spot bid
            spotBid = self._recover_node_type_bid(nodeTypes, spotBid)

        # TODO: We assume we only ever do this once per node type...

        # Make one template per node type, so we can apply storage overrides correctly
        # TODO: deduplicate these if the same instance type appears in multiple sets?
        launch_template_ids = {n: self._get_worker_launch_template(n, preemptable=preemptable) for n in nodeTypes}
        # Make the ASG across all of them
        self._createWorkerAutoScalingGroup(launch_template_ids, nodeTypes, minNodes, maxNodes,
                                           spot_bid=spotBid)

    def getProvisionedWorkers(self, instance_type: Optional[str] = None, preemptable: Optional[bool] = None) -> List[Node]:
        assert self._leaderPrivateIP
        entireCluster = self._getNodesInCluster(instance_type=instance_type, both=True)
        logger.debug('All nodes in cluster: %s', entireCluster)
        workerInstances = [i for i in entireCluster if i.private_ip_address != self._leaderPrivateIP]
        logger.debug('All workers found in cluster: %s', workerInstances)
        if preemptable is not None:
            workerInstances = [i for i in workerInstances if preemptable == (i.spot_instance_request_id is not None)]
            logger.debug('%spreemptable workers found in cluster: %s', 'non-' if not preemptable else '', workerInstances)
        workerInstances = awsFilterImpairedNodes(workerInstances, self.aws.boto2(self._zone, 'ec2'))
        return [Node(publicIP=i.ip_address, privateIP=i.private_ip_address,
                     name=i.id, launchTime=i.launch_time, nodeType=i.instance_type,
                     preemptable=i.spot_instance_request_id is not None, tags=i.tags)
                for i in workerInstances]

    @memoize
    def _discoverAMI(self) -> str:
        """
        :return: The AMI ID (a string like 'ami-0a9a5d2b65cce04eb') for Flatcar.
        :rtype: str
        """
        return get_flatcar_ami(self.aws.client(self._zone, 'ec2'))

    def _toNameSpace(self) -> str:
        assert isinstance(self.clusterName, (str, bytes))
        if any((char.isupper() for char in self.clusterName)) or '_' in self.clusterName:
            raise RuntimeError("The cluster name must be lowercase and cannot contain the '_' "
                               "character.")
        namespace = self.clusterName
        if not namespace.startswith('/'):
            namespace = '/' + namespace + '/'
        return namespace.replace('-', '/')

    def _namespace_name(self, name: str) -> str:
        """
        Given a name for a thing, add our cluster name to it in a way that
        results in an acceptable name for something on AWS.
        """

        # This logic is a bit weird, but it's what Boto2Context used to use.
        # Drop the leading / from the absolute-path-style "namespace" name and
        # then encode underscores and slashes.
        return (self._toNameSpace() + name)[1:].replace('_', '__').replace('/', '_')

    def _is_our_namespaced_name(self, namespaced_name: str) -> bool:
        """
        Return True if the given AWS object name looks like it belongs to us
        and was generated by _namespace_name().
        """

        denamespaced = '/' + '_'.join(s.replace('_', '/') for s in namespaced_name.split('__'))
        return denamespaced.startswith(self._toNameSpace())


    def _getLeaderInstance(self) -> Boto2Instance:
        """
        Get the Boto 2 instance for the cluster's leader.
        """
        instances = self._getNodesInCluster(both=True)
        instances.sort(key=lambda x: x.launch_time)
        try:
            leader = instances[0]  # assume leader was launched first
        except IndexError:
            raise NoSuchClusterException(self.clusterName)
        if (leader.tags.get(_TAG_KEY_TOIL_NODE_TYPE) or 'leader') != 'leader':
            raise InvalidClusterStateException(
                'Invalid cluster state! The first launched instance appears not to be the leader '
                'as it is missing the "leader" tag. The safest recovery is to destroy the cluster '
                'and restart the job. Incorrect Leader ID: %s' % leader.id
            )
        return leader

    def getLeader(self, wait=False) -> Node:
        """
        Get the leader for the cluster as a Toil Node object.
        """
        leader = self._getLeaderInstance()

        leaderNode = Node(publicIP=leader.ip_address, privateIP=leader.private_ip_address,
                          name=leader.id, launchTime=leader.launch_time, nodeType=None,
                          preemptable=False, tags=leader.tags)
        if wait:
            logger.debug("Waiting for toil_leader to enter 'running' state...")
            wait_instances_running(self.aws.boto2(self._zone, 'ec2'), [leader])
            logger.debug('... toil_leader is running')
            self._waitForIP(leader)
            leaderNode.waitForNode('toil_leader')

        return leaderNode

    @classmethod
    @awsRetry
    def _addTag(cls, instance: Boto2Instance, key: str, value: str):
        instance.add_tag(key, value)

    @classmethod
    def _addTags(cls, instances: List[Boto2Instance], tags: Dict[str, str]):
        for instance in instances:
            for key, value in tags.items():
                cls._addTag(instance, key, value)

    @classmethod
    def _waitForIP(cls, instance: Boto2Instance):
        """
        Wait until the instances has a public IP address assigned to it.

        :type instance: boto.ec2.instance.Instance
        """
        logger.debug('Waiting for ip...')
        while True:
            time.sleep(a_short_time)
            instance.update()
            if instance.ip_address or instance.public_dns_name or instance.private_ip_address:
                logger.debug('...got ip')
                break

    def _terminateInstances(self, instances: List[Boto2Instance]):
        instanceIDs = [x.id for x in instances]
        self._terminateIDs(instanceIDs)
        logger.info('... Waiting for instance(s) to shut down...')
        for instance in instances:
            wait_transition(instance, {'pending', 'running', 'shutting-down'}, 'terminated')
        logger.info('Instance(s) terminated.')

    @awsRetry
    def _terminateIDs(self, instanceIDs: List[str]):
        logger.info('Terminating instance(s): %s', instanceIDs)
        self.aws.boto2(self._zone, 'ec2').terminate_instances(instance_ids=instanceIDs)
        logger.info('Instance(s) terminated.')

    @awsRetry
    def _deleteRoles(self, names: List[str]):
        """
        Delete all the given named IAM roles.
        Detatches but does not delete associated instance profiles.
        """

        for role_name in names:
            for profile_name in self._getRoleInstanceProfileNames(role_name):
                # We can't delete either the role or the profile while they
                # are attached.

                for attempt in old_retry(timeout=300, predicate=expectedShutdownErrors):
                    with attempt:
                        self.aws.client(self._zone, 'iam').remove_role_from_instance_profile(InstanceProfileName=profile_name,
                                                                          RoleName=role_name)
            # We also need to drop all inline policies
            for policy_name in self._getRoleInlinePolicyNames(role_name):
                for attempt in old_retry(timeout=300, predicate=expectedShutdownErrors):
                    with attempt:
                        self.aws.client(self._zone, 'iam').delete_role_policy(PolicyName=policy_name,
                                                           RoleName=role_name)

            for attempt in old_retry(timeout=300, predicate=expectedShutdownErrors):
                with attempt:
<<<<<<< HEAD
                    self.aws.client(self._zone, 'iam').delete_role(RoleName=role_name)
                    logger.debug('... Succesfully deleted IAM role %s', role_name)
=======
                    self.iam_client.delete_role(RoleName=role_name)
                    logger.debug('... Successfully deleted IAM role %s', role_name)
>>>>>>> 4960d369


    @awsRetry
    def _deleteInstanceProfiles(self, names: List[str]):
        """
        Delete all the given named IAM instance profiles.
        All roles must already be detached.
        """

        for profile_name in names:
            for attempt in old_retry(timeout=300, predicate=expectedShutdownErrors):
                with attempt:
                    self.aws.client(self._zone, 'iam').delete_instance_profile(InstanceProfileName=profile_name)
                    logger.debug('... Succesfully deleted instance profile %s', profile_name)

    @classmethod
    def _getBoto2BlockDeviceMapping(cls, type_info: InstanceType, rootVolSize: int = 50) -> Boto2BlockDeviceMapping:
        # determine number of ephemeral drives via cgcloud-lib (actually this is moved into toil's lib
        bdtKeys = [''] + ['/dev/xvd{}'.format(c) for c in string.ascii_lowercase[1:]]
        bdm = Boto2BlockDeviceMapping()
        # Change root volume size to allow for bigger Docker instances
        root_vol = Boto2BlockDeviceType(delete_on_termination=True)
        root_vol.size = rootVolSize
        bdm["/dev/xvda"] = root_vol
        # The first disk is already attached for us so start with 2nd.
        # Disk count is weirdly a float in our instance database, so make it an int here.
        for disk in range(1, int(type_info.disks) + 1):
            bdm[bdtKeys[disk]] = Boto2BlockDeviceType(
                ephemeral_name='ephemeral{}'.format(disk - 1))  # ephemeral counts start at 0

        logger.debug('Device mapping: %s', bdm)
        return bdm

    @classmethod
    def _getBoto3BlockDeviceMappings(cls, type_info: InstanceType, rootVolSize: int = 50) -> List[dict]:
        """
        Get block device mappings for the root volume for a worker.
        """

        # Start with the root
        bdms = [{
            'DeviceName': '/dev/xvda',
            'Ebs': {
                'DeleteOnTermination': True,
                'VolumeSize': rootVolSize,
                'VolumeType': 'gp2'
            }
        }]

        # Get all the virtual drives we might have
        bdtKeys = ['/dev/xvd{}'.format(c) for c in string.ascii_lowercase]

        # The first disk is already attached for us so start with 2nd.
        # Disk count is weirdly a float in our instance database, so make it an int here.
        for disk in range(1, int(type_info.disks) + 1):
            # Make a block device mapping to attach the ephemeral disk to a
            # virtual block device in the VM
            bdms.append({
                'DeviceName': bdtKeys[disk],
                'VirtualName': 'ephemeral{}'.format(disk - 1)  # ephemeral counts start at 0
            })
        logger.debug('Device mapping: %s', bdms)
        return bdms

    @awsRetry
    def _getNodesInCluster(self, instance_type: Optional[str] = None, preemptable=False, both=False) -> List[Boto2Instance]:
        """
        Get Boto2 instance objects for all nodes in the cluster.
        """

        allInstances = self.aws.boto2(self._zone, 'ec2').get_only_instances(filters={'instance.group-name': self.clusterName})
        def instanceFilter(i):
            # filter by type only if nodeType is true
            rightType = not instance_type or i.instance_type == instance_type
            rightState = i.state == 'running' or i.state == 'pending'
            return rightType and rightState
        filteredInstances = [i for i in allInstances if instanceFilter(i)]
        if not preemptable and not both:
            return [i for i in filteredInstances if i.spot_instance_request_id is None]
        elif preemptable and not both:
            return [i for i in filteredInstances if i.spot_instance_request_id is not None]
        elif both:
            return filteredInstances

    def _getSpotRequestIDs(self) -> List[str]:
        """
        Get the IDs of all spot requests associated with the cluster.
        """

        # Grab the connection we need to use for this operation.
        ec2 = self.aws.boto2(self._zone, 'ec2')

        requests = ec2.get_all_spot_instance_requests()
        tags = ec2.get_all_tags({'tag:': {_TAG_KEY_TOIL_CLUSTER_NAME: self.clusterName}})
        idsToCancel = [tag.id for tag in tags]
        return [request for request in requests if request.id in idsToCancel]

    def _createSecurityGroups(self) -> List[str]:
        """
        Create security groups for the cluster. Returns a list of their IDs.
        """

        # Grab the connection we need to use for this operation.
        # The VPC connection can do anything the EC2 one can do, but also look at subnets.
        vpc = self.aws.boto2(self._zone, 'vpc')

        def groupNotFound(e):
            retry = (e.status == 400 and 'does not exist in default VPC' in e.body)
            return retry
        # Security groups need to belong to the same VPC as the leader. If we
        # put the leader in a particular non-default subnet, it may be in a
        # particular non-default VPC, which we need to know about.
        vpcId = None
        if self._leader_subnet:
            subnets = vpc.get_all_subnets(subnet_ids=[self._leader_subnet])
            if len(subnets) > 0:
                vpcId = subnets[0].vpc_id
        # security group create/get. ssh + all ports open within the group
        try:
<<<<<<< HEAD
            web = vpc.create_security_group(self.clusterName,
                                            'Toil appliance security group', vpc_id=vpcId)
=======
            web = self._boto2.ec2.create_security_group(self.clusterName,
                                                        'Toil appliance security group', vpc_id=vpcId)
>>>>>>> 4960d369
        except EC2ResponseError as e:
            if e.status == 400 and 'already exists' in e.body:
                pass  # group exists- nothing to do
            else:
                raise
        else:
            for attempt in old_retry(predicate=groupNotFound, timeout=300):
                with attempt:
                    # open port 22 for ssh-ing
                    web.authorize(ip_protocol='tcp', from_port=22, to_port=22, cidr_ip='0.0.0.0/0')
                    # TODO: boto2 doesn't support IPv6 here but we need to.
            for attempt in old_retry(predicate=groupNotFound, timeout=300):
                with attempt:
                    # the following authorizes all TCP access within the web security group
                    web.authorize(ip_protocol='tcp', from_port=0, to_port=65535, src_group=web)
            for attempt in old_retry(predicate=groupNotFound, timeout=300):
                with attempt:
                    # We also want to open up UDP, both for user code and for the RealtimeLogger
                    web.authorize(ip_protocol='udp', from_port=0, to_port=65535, src_group=web)
        out = []
        for sg in vpc.get_all_security_groups():
            if sg.name == self.clusterName and (vpcId is None or sg.vpc_id == vpcId):
                out.append(sg)
        return [sg.id for sg in out]

    @awsRetry
    def _getSecurityGroupIDs(self) -> List[str]:
        """
        Get all the security group IDs to apply to leaders and workers.
        """

        # TODO: memoize to save requests.

        # Depending on if we enumerated them on the leader or locally, we might
        # know the required security groups by name, ID, or both.
        sgs = [sg for sg in self.aws.boto2(self._zone, 'ec2').get_all_security_groups()
               if (sg.name in self._leaderSecurityGroupNames or
                   sg.id in self._leaderSecurityGroupIDs)]
        return [sg.id for sg in sgs]

    @awsRetry
    def _get_launch_template_ids(self, filters: Optional[List[Dict[str, List[str]]]] = None) -> List[str]:
        """
        Find all launch templates associated with the cluster.

        Returns a list of launch template IDs.
        """
<<<<<<< HEAD

        # Grab the connection we need to use for this operation.
        ec2 = self.aws.client(self._zone, 'ec2')
=======
>>>>>>> 4960d369

        # How do we match the right templates?
        combined_filters = [{'Name': 'tag:' + _TAG_KEY_TOIL_CLUSTER_NAME, 'Values': [self.clusterName]}]

        if filters:
            # Add any user-specified filters
            combined_filters += filters

        allTemplateIDs = []
        # Get the first page with no NextToken
        response = ec2.describe_launch_templates(Filters=combined_filters,
                                                 MaxResults=200)
        while True:
            # Process the current page
            allTemplateIDs += [item['LaunchTemplateId'] for item in response.get('LaunchTemplates', [])]
            if 'NextToken' in response:
                # There are more pages. Get the next one, supplying the token.
                response = ec2.describe_launch_templates(Filters=filters,
                                                         NextToken=response['NextToken'],
                                                         MaxResults=200)
            else:
                # No more pages
                break

        return allTemplateIDs

    @awsRetry
    def _get_worker_launch_template(self, instance_type: str, preemptable: bool = False, backoff: float = 1.0) -> str:
        """
        Get a launch template for instances with the given parameters. Only one
        such launch template will be created, no matter how many times the
        function is called.

        Not thread safe.

        :param instance_type: Type of node to use in the template. May be overridden
                              by an ASG that uses the template.

        :param preemptable: When the node comes up, does it think it is a spot instance?

        :param backoff: How long to wait if it seems like we aren't reading our
                        own writes before trying again.

        :return: The ID of the template.
        """

        lt_name = self._name_worker_launch_template(instance_type, preemptable=preemptable)

        # How do we match the right templates?
        filters = [{'Name': 'launch-template-name', 'Values': [lt_name]}]

        # Get the templates
        templates = self._get_launch_template_ids(filters=filters)

        if len(templates) > 1:
            # There shouldn't ever be multiple templates with our reserved name
            raise RuntimeError(f"Multiple launch templates already exist named {lt_name}; "
                               "something else is operating in our cluster namespace.")
        elif len(templates) == 0:
            # Template doesn't exist so we can create it.
            try:
                return self._create_worker_launch_template(instance_type, preemptable=preemptable)
            except ClientError as e:
                if get_error_code(e) == 'InvalidLaunchTemplateName.AlreadyExistsException':
                    # Someone got to it before us (or we couldn't read our own
                    # writes). Recurse to try again, because now it exists.
                    logger.info('Waiting %f seconds for template %s to be available', backoff, lt_name)
                    time.sleep(backoff)
                    return self._get_worker_launch_template(instance_type, preemptable=preemptable, backoff=backoff*2)
                else:
                    raise
        else:
            # There must be exactly one template
            return templates[0]

    def _name_worker_launch_template(self, instance_type: str, preemptable: bool = False) -> str:
        """
        Get the name we should use for the launch template with the given parameters.

        :param instance_type: Type of node to use in the template. May be overridden
                              by an ASG that uses the template.

        :param preemptable: When the node comes up, does it think it is a spot instance?
        """

        # The name has the cluster name in it
        lt_name = f'{self.clusterName}-lt-{instance_type}'
        if preemptable:
            lt_name += '-spot'

        return lt_name

    def _create_worker_launch_template(self, instance_type: str, preemptable: bool = False) -> str:
        """
        Create the launch template for launching worker instances for the cluster.

        :param instance_type: Type of node to use in the template. May be overridden
                              by an ASG that uses the template.

        :param preemptable: When the node comes up, does it think it is a spot instance?

        :return: The ID of the template created.
        """

        # TODO: If we already have one like this, set its storage and/or remake it.

        assert self._leaderPrivateIP
        type_info = E2Instances[instance_type]
        rootVolSize=self._nodeStorageOverrides.get(instance_type, self._nodeStorage)
        bdms = self._getBoto3BlockDeviceMappings(type_info, rootVolSize=rootVolSize)

        keyPath = self._sseKey if self._sseKey else None
        userData = self._getCloudConfigUserData('worker', keyPath, preemptable)

        lt_name = self._name_worker_launch_template(instance_type, preemptable=preemptable)

        # But really we find it by tag
        tags = dict(self._tags)
        tags[_TAG_KEY_TOIL_NODE_TYPE] = 'worker'

        return create_launch_template(self.aws.client(self._zone, 'ec2'),
                                      template_name=lt_name,
                                      image_id=self._discoverAMI(),
                                      key_name=self._keyName,
                                      security_group_ids=self._getSecurityGroupIDs(),
                                      instance_type=instance_type,
                                      user_data=userData,
                                      block_device_map=bdms,
                                      instance_profile_arn=self._leaderProfileArn,
                                      tags=tags)

    @awsRetry
    def _getAutoScalingGroupNames(self) -> List[str]:
        """
        Find all auto-scaling groups associated with the cluster.

        Returns a list of ASG IDs. ASG IDs and ASG names are the same things.
        """

        # Grab the connection we need to use for this operation.
        autoscaling = self.aws.client(self._zone, 'autoscaling')

        # AWS won't filter ASGs server-side for us in describe_auto_scaling_groups.
        # So we search instances of applied tags for the ASGs they are on.
        # The ASGs tagged with our cluster are our ASGs.
        # The filtering is on different fields of the tag object itself.
        filters = [{'Name': 'key',
                    'Values': [_TAG_KEY_TOIL_CLUSTER_NAME]},
                   {'Name': 'value',
                    'Values': [self.clusterName]}]

        matchedASGs = []
        # Get the first page with no NextToken
        response = autoscaling.describe_tags(Filters=filters)
        while True:
            # Process the current page
            matchedASGs += [item['ResourceId'] for item in response.get('Tags', [])
                            if item['Key'] == _TAG_KEY_TOIL_CLUSTER_NAME and
                            item['Value'] == self.clusterName]
            if 'NextToken' in response:
                # There are more pages. Get the next one, supplying the token.
                response = autoscaling.describe_tags(Filters=filters,
                                                     NextToken=response['NextToken'])
            else:
                # No more pages
                break

        for name in matchedASGs:
            # Double check to make sure we definitely aren't finding non-Toil
            # things
            assert name.startswith('toil-')

        return matchedASGs

    def _createWorkerAutoScalingGroup(self,
                                      launch_template_ids: Dict[str, str],
                                      instance_types: Collection[str],
                                      min_size: int,
                                      max_size: int,
                                      spot_bid: Optional[float] = None) -> str:
        """
        Create an autoscaling group.

        :param launch_template_ids: ID of the launch template to use for
               each instance type name.
        :param instance_types: Names of instance types to use. Must have
               at least one. Needed here to calculate the ephemeral storage
               provided. The instance type used to create the launch template
               must be present, for correct storage space calculation.
        :param min_size: Minimum number of instances to scale to.
        :param max_size: Maximum number of instances to scale to.
        :param spot_bid: Make this a spot ASG with the given bid.

        :return: the unique autoscaling group name.

        TODO: allow overriding launch template and pooling.
        """

        assert self._leaderPrivateIP

        assert len(instance_types) >= 1

        # Find the minimum storage any instance in the group will provide.
        # For each, we look at the root volume size we would assign it if it were the type used to make the template.
        # TODO: Work out how to apply each instance type's root volume size override independently when they're all in a pool.
        storage_gigs = []
        for instance_type in instance_types:
            spec = E2Instances[instance_type]
            spec_gigs = spec.disks * spec.disk_capacity
            rootVolSize = self._nodeStorageOverrides.get(instance_type, self._nodeStorage)
            storage_gigs.append(max(rootVolSize - _STORAGE_ROOT_OVERHEAD_GIGS, spec_gigs))
        # Get the min storage we expect to see, but not less than 0.
        min_gigs = max(min(storage_gigs), 0)

        # Make tags. These are just for the ASG, not for the node.
        # If are a Kubernetes cluster, this includes the tag for membership.
        tags = dict(self._tags)

        # We tag the ASG with the Toil type, although nothing cares.
        tags[_TAG_KEY_TOIL_NODE_TYPE] = 'worker'

        if self.clusterType == 'kubernetes':
            # We also need to tag it with Kubernetes autoscaler info (empty tags)
            tags['k8s.io/cluster-autoscaler/' + self.clusterName] = ''
            assert(self.clusterName != 'enabled')
            tags['k8s.io/cluster-autoscaler/enabled'] = ''
            tags['k8s.io/cluster-autoscaler/node-template/resources/ephemeral-storage'] = f'{min_gigs}G'

        # Now we need to make up a unique name
        # TODO: can we make this more semantic without risking collisions? Maybe count up in memory?
        asg_name = 'toil-' + str(uuid.uuid4())

        create_auto_scaling_group(self.aws.client(self._zone, 'autoscaling'),
                                  asg_name=asg_name,
                                  launch_template_ids=launch_template_ids,
                                  vpc_subnets=self._get_worker_subnets(),
                                  min_size=min_size,
                                  max_size=max_size,
                                  instance_types=instance_types,
                                  spot_bid=spot_bid,
                                  tags=tags)

        return asg_name

    def _boto2_pager(self, requestor_callable: Callable, result_attribute_name: str) -> Iterable[Dict[str, Any]]:
        """
        Yield all the results from calling the given Boto 2 method and paging
        through all the results using the "marker" field. Results are to be
        found in the field with the given name in the AWS responses.
        """
        marker = None
        while True:
            result = requestor_callable(marker=marker)
            for p in getattr(result, result_attribute_name):
                yield p
            if result.is_truncated == 'true':
                marker = result.marker
            else:
                break

    def _pager(self, requestor_callable: Callable, result_attribute_name: str, **kwargs) -> Iterable[Dict[str, Any]]:
        """
        Yield all the results from calling the given Boto 3 method with the
        given keyword arguments, paging through the results using the Marker or
        NextToken, and fetching out and looping over the list in the response
        with the given attribute name.
        """

        # Recover the Boto3 client, and the name of the operation
        client = requestor_callable.__self__
        op_name = requestor_callable.__name__

        # grab a Boto 3 built-in paginator. See
        # <https://boto3.amazonaws.com/v1/documentation/api/latest/guide/paginators.html>
        paginator = client.get_paginator(op_name)

        for page in paginator.paginate(**kwargs):
            # Invoke it and go through the pages
            for item in page.get(result_attribute_name, []):
                # Yield each returned item
                yield item

    @awsRetry
    def _getRoleNames(self) -> List[str]:
        """
        Get all the roles belonging to the cluster, as names.
        """

        results = []
        for result in self._boto2_pager(self.aws.boto2(self._zone, 'iam').list_roles, 'roles'):
            # For each Boto2 role object
            # Grab out the name
            name = result['role_name']
            if self._is_our_namespaced_name(name):
                # If it looks like ours, it is ours.
                results.append(name)
        return results

    @awsRetry
    def _getInstanceProfileNames(self) -> List[str]:
        """
        Get all the instance profiles belonging to the cluster, as names.
        """

        results = []
        for result in self._boto2_pager(self.aws.boto2(self._zone, 'iam').list_instance_profiles,
                                        'instance_profiles'):
            # For each Boto2 role object
            # Grab out the name
            name = result['instance_profile_name']
            if self._is_our_namespaced_name(name):
                # If it looks like ours, it is ours.
                results.append(name)
        return results

    @awsRetry
    def _getRoleInstanceProfileNames(self, role_name: str) -> List[str]:
        """
        Get all the instance profiles with the IAM role with the given name.

        Returns instance profile names.
        """

        # Grab the connection we need to use for this operation.
        iam = self.aws.client(self._zone, 'iam')

        return [item['InstanceProfileName'] for item in self._pager(iam.list_instance_profiles_for_role,
                                                                    'InstanceProfiles',
                                                                    RoleName=role_name)]

    @awsRetry
    def _getRolePolicyArns(self, role_name: str) -> List[str]:
        """
        Get all the policies attached to the IAM role with the given name.

        These do not include inline policies on the role.

        Returns policy ARNs.
        """

        # Grab the connection we need to use for this operation.
        iam = self.aws.client(self._zone, 'iam')

        # TODO: we don't currently use attached policies.

        return [item['PolicyArn'] for item in self._pager(iam.list_attached_role_policies,
                                                          'AttachedPolicies',
                                                          RoleName=role_name)]

    @awsRetry
    def _getRoleInlinePolicyNames(self, role_name: str) -> List[str]:
        """
        Get all the policies inline in the given IAM role.
        Returns policy names.
        """

        # Grab the connection we need to use for this operation.
        iam = self.aws.client(self._zone, 'iam')

<<<<<<< HEAD
        return list(self._pager(iam.list_role_policies,
                                'PolicyNames',
                                RoleName=role_name))

=======
>>>>>>> 4960d369
    def full_policy(self, resource: str) -> dict:
        """
        Produce a dict describing the JSON form of a full-access-granting AWS
        IAM policy for the service with the given name (e.g. 's3').
        """
        return dict(Version="2012-10-17", Statement=[dict(Effect="Allow", Resource="*", Action=f"{resource}:*")])

    def kubernetes_policy(self) -> dict:
        """
        Get the Kubernetes policy grants not provided by the full grants on EC2
        and IAM. See
        <https://github.com/DataBiosphere/toil/wiki/Manual-Autoscaling-Kubernetes-Setup#leader-policy>
        and
        <https://github.com/DataBiosphere/toil/wiki/Manual-Autoscaling-Kubernetes-Setup#worker-policy>.

        These are mostly needed to support Kubernetes' AWS CloudProvider, and
        some are for the Kubernetes Cluster Autoscaler's AWS integration.

        Some of these are really only needed on the leader.
        """

        return dict(Version="2012-10-17", Statement=[dict(Effect="Allow", Resource="*", Action=[
            "ecr:GetAuthorizationToken",
            "ecr:BatchCheckLayerAvailability",
            "ecr:GetDownloadUrlForLayer",
            "ecr:GetRepositoryPolicy",
            "ecr:DescribeRepositories",
            "ecr:ListImages",
            "ecr:BatchGetImage",
            "autoscaling:DescribeAutoScalingGroups",
            "autoscaling:DescribeAutoScalingInstances",
            "autoscaling:DescribeLaunchConfigurations",
            "autoscaling:DescribeTags",
            "autoscaling:SetDesiredCapacity",
            "autoscaling:TerminateInstanceInAutoScalingGroup",
            "elasticloadbalancing:AddTags",
            "elasticloadbalancing:ApplySecurityGroupsToLoadBalancer",
            "elasticloadbalancing:AttachLoadBalancerToSubnets",
            "elasticloadbalancing:ConfigureHealthCheck",
            "elasticloadbalancing:CreateListener",
            "elasticloadbalancing:CreateLoadBalancer",
            "elasticloadbalancing:CreateLoadBalancerListeners",
            "elasticloadbalancing:CreateLoadBalancerPolicy",
            "elasticloadbalancing:CreateTargetGroup",
            "elasticloadbalancing:DeleteListener",
            "elasticloadbalancing:DeleteLoadBalancer",
            "elasticloadbalancing:DeleteLoadBalancerListeners",
            "elasticloadbalancing:DeleteTargetGroup",
            "elasticloadbalancing:DeregisterInstancesFromLoadBalancer",
            "elasticloadbalancing:DeregisterTargets",
            "elasticloadbalancing:DescribeListeners",
            "elasticloadbalancing:DescribeLoadBalancerAttributes",
            "elasticloadbalancing:DescribeLoadBalancerPolicies",
            "elasticloadbalancing:DescribeLoadBalancers",
            "elasticloadbalancing:DescribeTargetGroups",
            "elasticloadbalancing:DescribeTargetHealth",
            "elasticloadbalancing:DetachLoadBalancerFromSubnets",
            "elasticloadbalancing:ModifyListener",
            "elasticloadbalancing:ModifyLoadBalancerAttributes",
            "elasticloadbalancing:ModifyTargetGroup",
            "elasticloadbalancing:RegisterInstancesWithLoadBalancer",
            "elasticloadbalancing:RegisterTargets",
            "elasticloadbalancing:SetLoadBalancerPoliciesForBackendServer",
            "elasticloadbalancing:SetLoadBalancerPoliciesOfListener",
            "kms:DescribeKey"
        ])])

    def _setup_iam_ec2_role(self, local_role_name: str, policies: Dict[str, Any]) -> str:
        """
        Create an IAM role with the given policies, using the given name in
        addition to the cluster name, and return its full name.
        """

        # Grab the connection we need to use for this operation.
        iam = self.aws.boto2(self._zone, 'iam')

        # Make sure we can tell our roles apart from roles for other clusters
        aws_role_name = self._namespace_name(local_role_name)
        try:
            # Make the role
            logger.debug('Creating IAM role...')
            iam.create_role(aws_role_name, assume_role_policy_document=json.dumps({
                "Version": "2012-10-17",
                "Statement": [{
                    "Effect": "Allow",
                    "Principal": {"Service": ["ec2.amazonaws.com"]},
                    "Action": ["sts:AssumeRole"]}
                ]}))
            logger.debug('Created new IAM role')
        except BotoServerError as e:
            if e.status == 409 and e.error_code == 'EntityAlreadyExists':
                logger.debug('IAM role already exists. Reusing.')
                pass
            else:
                raise

        # Delete superfluous policies
        policy_names = set(iam.list_role_policies(aws_role_name).policy_names)
        for policy_name in policy_names.difference(set(list(policies.keys()))):
            iam.delete_role_policy(aws_role_name, policy_name)

        # Create expected policies
        for policy_name, policy in policies.items():
            current_policy = None
            try:
                current_policy = json.loads(unquote(
                    iam.get_role_policy(aws_role_name, policy_name).policy_document))
            except BotoServerError as e:
                if e.status == 404 and e.error_code == 'NoSuchEntity':
                    pass
                else:
                    raise
            if current_policy != policy:
                iam.put_role_policy(aws_role_name, policy_name, json.dumps(policy))

        # Now the role has the right policies so it is ready.
        return aws_role_name

    @awsRetry
    def _createProfileArn(self) -> str:
        """
        Create an IAM role and instance profile that grants needed permissions
        for cluster leaders and workers. Naming is specific to the cluster.

        Returns its ARN.
        """

        # Grab the connection we need to use for this operation.
        iam = self.aws.boto2(self._zone, 'iam')

        policy = dict(iam_full=self.full_policy('iam'), ec2_full=self.full_policy('ec2'),
                      s3_full=self.full_policy('s3'), sbd_full=self.full_policy('sdb'))
        if self.clusterType == 'kubernetes':
            # We also need autoscaling groups and some other stuff for AWS-Kubernetes integrations.
            # TODO: We use one merged policy for leader and worker, but we could be more specific.
            policy['kubernetes_merged'] = self.kubernetes_policy()
        iamRoleName = self._setup_iam_ec2_role(_INSTANCE_PROFILE_ROLE_NAME, policy)

        try:
            profile = iam.get_instance_profile(iamRoleName)
        except BotoServerError as e:
            if e.status == 404:
                profile = iam.create_instance_profile(iamRoleName)
                profile = profile.create_instance_profile_response.create_instance_profile_result
            else:
                raise
        else:
            profile = profile.get_instance_profile_response.get_instance_profile_result
        profile = profile.instance_profile
        profile_arn = profile.arn

        if len(profile.roles) > 1:
            raise RuntimeError('Did not expect profile to contain more than one role')
        elif len(profile.roles) == 1:
            # this should be profile.roles[0].role_name
            if profile.roles.member.role_name == iamRoleName:
                return profile_arn
            else:
<<<<<<< HEAD
                iam.remove_role_from_instance_profile(iamRoleName,
                                                                profile.roles.member.role_name)
=======
                self._boto2.iam.remove_role_from_instance_profile(iamRoleName,
                                                                  profile.roles.member.role_name)
>>>>>>> 4960d369
        for attempt in old_retry(predicate=lambda err: err.status == 404):
            with attempt:
                iam.add_role_to_instance_profile(iamRoleName, iamRoleName)
        return profile_arn

<|MERGE_RESOLUTION|>--- conflicted
+++ resolved
@@ -20,22 +20,15 @@
 import time
 import uuid
 
-<<<<<<< HEAD
 import boto3
 import boto3.resources.base
-=======
->>>>>>> 4960d369
 from botocore.exceptions import ClientError
 # We need these to exist as attributes we can get off of the boto object
 import boto.ec2
 import boto.iam
 import boto.vpc
 
-<<<<<<< HEAD
 from typing import Any, Callable, Collection, Dict, Iterable, List, Optional, Set
-=======
-from typing import List, Dict, Optional, Set, Collection
->>>>>>> 4960d369
 from functools import wraps
 from urllib.parse import unquote
 
@@ -231,20 +224,8 @@
                                'configuration file, TOIL_AWS_ZONE environment variable, or '
                                'on the command line.')
 
-<<<<<<< HEAD
         # Set up our connections to AWS
         self.aws = AWSConnectionManager()
-=======
-        # establish boto3 clients
-        self.session = establish_boto3_session(region_name=zone_to_region(zone))
-        # Boto3 splits functionality between a "resource" and a "client" for the same AWS aspect.
-        self.ec2_resource = self.session.resource('ec2')
-        self.ec2_client = self.session.client('ec2')
-        self.autoscaling_client = self.session.client('autoscaling')
-        self.iam_client = self.session.client('iam')
-        self.s3_resource = self.session.resource('s3')
-        self.s3_client = self.session.client('s3')
->>>>>>> 4960d369
 
         # Call base class constructor, which will call createClusterSettings()
         # or readClusterSettings()
@@ -304,22 +285,27 @@
     )])
     def _write_file_to_cloud(self, key: str, contents: bytes) -> str:
         bucket_name = self.s3_bucket_name
+
+        # Connect to S3
+        s3 = self.aws.resource(self._zone, 's3')
+        s3_client = self.aws.client(self._zone, 's3')
+        # Determine what region to put the bucket in
         region = zone_to_region(self._zone)
 
         # create bucket if needed, then write file to S3
         try:
             # the head_bucket() call makes sure that the bucket exists and the user can access it
-            self.s3_client.head_bucket(Bucket=bucket_name)
-            bucket = self.s3_resource.Bucket(bucket_name)
+            s3_client.head_bucket(Bucket=bucket_name)
+            bucket = s3.Bucket(bucket_name)
         except ClientError as err:
             if err.response.get('ResponseMetadata', {}).get('HTTPStatusCode') == 404:
-                bucket = create_s3_bucket(self.s3_resource, bucket_name=bucket_name, region=region)
+                bucket = create_s3_bucket(s3, bucket_name=bucket_name, region=region)
                 bucket.wait_until_exists()
                 bucket.Versioning().enable()
 
                 owner_tag = os.environ.get('TOIL_OWNER_TAG')
                 if owner_tag:
-                    bucket_tagging = self.s3_resource.BucketTagging(bucket_name)
+                    bucket_tagging = s3.BucketTagging(bucket_name)
                     bucket_tagging.put(Tagging={'TagSet': [{'Key': 'Owner', 'Value': owner_tag}]})
             else:
                 raise
@@ -334,7 +320,7 @@
 
     def _read_file_from_cloud(self, key: str) -> bytes:
         bucket_name = self.s3_bucket_name
-        obj = self.s3_resource.Object(bucket_name, key)
+        obj = self.aws.resource(self._zone, 's3').Object(bucket_name, key)
 
         try:
             return obj.get().get('Body').read()
@@ -730,14 +716,16 @@
         removed = False
         for attempt in old_retry(timeout=300, predicate=awsRetryPredicate):
             with attempt:
+                # Grab the S3 resource to use
+                s3 = self.aws.resource(self._zone, 's3')
                 try:
-                    bucket = self.s3_resource.Bucket(self.s3_bucket_name)
+                    bucket = s3.Bucket(self.s3_bucket_name)
 
                     bucket.objects.all().delete()
                     bucket.object_versions.delete()
                     bucket.delete()
                     removed = True
-                except self.s3_client.exceptions.NoSuchBucket:
+                except s3.meta.client.exceptions.NoSuchBucket:
                     pass
                 except ClientError as e:
                     if e.response.get('ResponseMetadata', {}).get('HTTPStatusCode') == 404:
@@ -1060,13 +1048,8 @@
 
             for attempt in old_retry(timeout=300, predicate=expectedShutdownErrors):
                 with attempt:
-<<<<<<< HEAD
                     self.aws.client(self._zone, 'iam').delete_role(RoleName=role_name)
-                    logger.debug('... Succesfully deleted IAM role %s', role_name)
-=======
-                    self.iam_client.delete_role(RoleName=role_name)
                     logger.debug('... Successfully deleted IAM role %s', role_name)
->>>>>>> 4960d369
 
 
     @awsRetry
@@ -1186,13 +1169,8 @@
                 vpcId = subnets[0].vpc_id
         # security group create/get. ssh + all ports open within the group
         try:
-<<<<<<< HEAD
             web = vpc.create_security_group(self.clusterName,
                                             'Toil appliance security group', vpc_id=vpcId)
-=======
-            web = self._boto2.ec2.create_security_group(self.clusterName,
-                                                        'Toil appliance security group', vpc_id=vpcId)
->>>>>>> 4960d369
         except EC2ResponseError as e:
             if e.status == 400 and 'already exists' in e.body:
                 pass  # group exists- nothing to do
@@ -1240,12 +1218,9 @@
 
         Returns a list of launch template IDs.
         """
-<<<<<<< HEAD
 
         # Grab the connection we need to use for this operation.
         ec2 = self.aws.client(self._zone, 'ec2')
-=======
->>>>>>> 4960d369
 
         # How do we match the right templates?
         combined_filters = [{'Name': 'tag:' + _TAG_KEY_TOIL_CLUSTER_NAME, 'Values': [self.clusterName]}]
@@ -1605,13 +1580,10 @@
         # Grab the connection we need to use for this operation.
         iam = self.aws.client(self._zone, 'iam')
 
-<<<<<<< HEAD
         return list(self._pager(iam.list_role_policies,
                                 'PolicyNames',
                                 RoleName=role_name))
 
-=======
->>>>>>> 4960d369
     def full_policy(self, resource: str) -> dict:
         """
         Produce a dict describing the JSON form of a full-access-granting AWS
@@ -1770,13 +1742,8 @@
             if profile.roles.member.role_name == iamRoleName:
                 return profile_arn
             else:
-<<<<<<< HEAD
                 iam.remove_role_from_instance_profile(iamRoleName,
-                                                                profile.roles.member.role_name)
-=======
-                self._boto2.iam.remove_role_from_instance_profile(iamRoleName,
-                                                                  profile.roles.member.role_name)
->>>>>>> 4960d369
+                                                      profile.roles.member.role_name)
         for attempt in old_retry(predicate=lambda err: err.status == 404):
             with attempt:
                 iam.add_role_to_instance_profile(iamRoleName, iamRoleName)
