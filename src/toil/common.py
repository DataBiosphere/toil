# Copyright (C) 2015-2021 Regents of the University of California
#
# Licensed under the Apache License, Version 2.0 (the "License");
# you may not use this file except in compliance with the License.
# You may obtain a copy of the License at
#
#     http://www.apache.org/licenses/LICENSE-2.0
#
# Unless required by applicable law or agreed to in writing, software
# distributed under the License is distributed on an "AS IS" BASIS,
# WITHOUT WARRANTIES OR CONDITIONS OF ANY KIND, either express or implied.
# See the License for the specific language governing permissions and
# limitations under the License.
import logging
import os
import pickle
import re
import requests
import subprocess
import sys
import tempfile
import time
import uuid

from argparse import _ArgumentGroup, ArgumentParser, ArgumentDefaultsHelpFormatter
from typing import Optional, Callable, Any, List, Tuple

from toil import logProcessContext, lookupEnvVar
from toil.batchSystems.options import (add_all_batchsystem_options,
                                       set_batchsystem_config_defaults,
                                       set_batchsystem_options)
from toil.lib.humanize import bytes2human, human2bytes
from toil.lib.retry import retry
from toil.provisioners import (add_provisioner_options,
                               check_valid_node_types,
                               cluster_factory)
from toil.provisioners.aws import zone_to_region
from toil.realtimeLogger import RealtimeLogger
from toil.statsAndLogging import (add_logging_options,
                                  root_logger,
                                  set_logging_from_options)
from toil.version import dockerRegistry, dockerTag, version

# aim to pack autoscaling jobs within a 30 minute block before provisioning a new node
defaultTargetTime = 1800
logger = logging.getLogger(__name__)


class Config:
    """Class to represent configuration operations for a toil workflow run."""
    def __init__(self):
        # Core options
        self.workflowID: Optional[str] = None
        """This attribute uniquely identifies the job store and therefore the workflow. It is
        necessary in order to distinguish between two consecutive workflows for which
        self.jobStore is the same, e.g. when a job store name is reused after a previous run has
        finished sucessfully and its job store has been clean up."""
        self.workflowAttemptNumber = None
        self.jobStore = None
        self.logLevel: str = logging.getLevelName(root_logger.getEffectiveLevel())
        self.workDir: Optional[str] = None
        self.noStdOutErr: bool = False
        self.stats: bool = False

        # Because the stats option needs the jobStore to persist past the end of the run,
        # the clean default value depends the specified stats option and is determined in setOptions
        self.clean = None
        self.cleanWorkDir: Optional[bool] = None
        self.clusterStats = None

        # Restarting the workflow options
        self.restart: bool = False

        # Batch system options
        set_batchsystem_config_defaults(self)

        # Autoscaling options
        self.provisioner = None
        self.nodeTypes = []
        check_valid_node_types(self.provisioner, self.nodeTypes)
        self.minNodes = None
        self.maxNodes = [10]
        self.targetTime = defaultTargetTime
        self.betaInertia = 0.1
        self.scaleInterval = 60
        self.preemptableCompensation = 0.0
        self.nodeStorage = 50
        self.nodeStorageOverrides = []
        self.metrics: bool = False

        # Parameters to limit service jobs, so preventing deadlock scheduling scenarios
        self.maxPreemptableServiceJobs: int = sys.maxsize
        self.maxServiceJobs: int = sys.maxsize
        self.deadlockWait: Union[float, int] = 60  # Number of seconds we must be stuck with all services before declaring a deadlock
        self.deadlockCheckInterval: Union[float, int] = 30  # Minimum polling delay for deadlocks
        self.statePollingWait: Union[float, int] = 1  # Number of seconds to wait before querying job state

        # Resource requirements
        self.defaultMemory: int = 2147483648
        self.defaultCores: Union[float, int] = 1
        self.defaultDisk: int = 2147483648
        self.readGlobalFileMutableByDefault: bool = False
        self.defaultPreemptable: bool = False
        self.maxCores: int = sys.maxsize
        self.maxMemory: int = sys.maxsize
        self.maxDisk: int = sys.maxsize

        # Retrying/rescuing jobs
        self.retryCount: int = 1
        self.enableUnlimitedPreemptableRetries: bool = False
        self.doubleMem: bool = False
        self.maxJobDuration: int = sys.maxsize
        self.rescueJobsFrequency: int = 3600

        # Misc
        self.disableCaching: bool = False
        self.disableChaining: bool = False
        self.disableJobStoreChecksumVerification: bool = False
        self.maxLogFileSize: int = 64000
        self.writeLogs = None
        self.writeLogsGzip = None
        self.writeLogsFromAllJobs: bool = False
        self.sseKey: str = None
        self.servicePollingInterval: int = 60
        self.useAsync: bool = True
        self.forceDockerAppliance: bool = False
        self.runCwlInternalJobsOnWorkers: bool = False
        self.statusWait: int = 3600
        self.disableProgress: bool = False

        # Debug options
        self.debugWorker: bool = False
        self.disableWorkerOutputCapture: bool = False
        self.badWorker = 0.0
        self.badWorkerFailInterval = 0.01

        # CWL
        self.cwl: bool = False

    def setOptions(self, options) -> None:
        """Creates a config object from the options object."""
        def set_option(option_name: str,
                       parsing_function: Optional[Callable] = None,
                       check_function: Optional[Callable] = None,
                       default: Any = None) -> None:
            option_value = getattr(options, option_name, default)

            if option_value is not None:
                if parsing_function is not None:
                    option_value = parsing_function(option_value)
                if check_function is not None:
                    try:
                        check_function(option_value)
                    except AssertionError:
                        raise RuntimeError(f"The {option_name} option has an invalid value: {option_value}")
                setattr(self, option_name, option_value)

        # Function to parse integer from string expressed in different formats
        h2b = lambda x: human2bytes(str(x))

        def parse_jobstore(jobstore_uri: str):
            name, rest = Toil.parseLocator(jobstore_uri)
            if name == 'file':
                # We need to resolve relative paths early, on the leader, because the worker process
                # may have a different working directory than the leader, e.g. under Mesos.
                return Toil.buildLocator(name, os.path.abspath(rest))
            else:
                return jobstore_uri

        def parse_str_list(s: str):
            return [str(x) for x in s.split(",")]

        def parse_int_list(s: str):
            return [int(x) for x in s.split(",")]

        # Core options
        set_option("jobStore", parsing_function=parse_jobstore)
        # TODO: LOG LEVEL STRING
        set_option("workDir")
        if self.workDir is not None:
            self.workDir: Optional[str] = os.path.abspath(self.workDir)
            if not os.path.exists(self.workDir):
                raise RuntimeError(f"The path provided to --workDir ({self.workDir}) does not exist.")

            if len(self.workDir) > 80:
                logger.warning(f'Length of workDir path "{self.workDir}" is {len(self.workDir)} characters.  '
                               f'Consider setting a shorter path with --workPath or setting TMPDIR to something '
                               f'like "/tmp" to avoid overly long paths.')

        set_option("noStdOutErr")
        set_option("stats")
        set_option("cleanWorkDir")
        set_option("clean")
        if self.stats:
            if self.clean != "never" and self.clean is not None:
                raise RuntimeError("Contradicting options passed: Clean flag is set to %s "
                                   "despite the stats flag requiring "
                                   "the jobStore to be intact at the end of the run. "
                                   "Set clean to \'never\'" % self.clean)
            self.clean = "never"
        elif self.clean is None:
            self.clean = "onSuccess"
        set_option('clusterStats')
        set_option("restart")

        # Batch system options
        set_option("batchSystem")
        set_batchsystem_options(self.batchSystem, set_option)
        set_option("disableAutoDeployment")
        set_option("scale", float, fC(0.0))
        set_option("parasolCommand")
        set_option("parasolMaxBatches", int, iC(1))
        set_option("linkImports")
        set_option("moveExports")
        set_option("allocate_mem")
        set_option("mesosMasterAddress")
        set_option("kubernetesHostPath")
        set_option("environment", parseSetEnv)

        # Autoscaling options
        set_option("provisioner")
        set_option("nodeTypes", parse_str_list)
        set_option("minNodes", parse_int_list)
        set_option("maxNodes", parse_int_list)
        set_option("targetTime", int)
        if self.targetTime <= 0:
            raise RuntimeError(f'targetTime ({self.targetTime}) must be a positive integer!')
        set_option("betaInertia", float)
        if not 0.0 <= self.betaInertia <= 0.9:
            raise RuntimeError(f'betaInertia ({self.betaInertia}) must be between 0.0 and 0.9!')
        set_option("scaleInterval", float)
        set_option("metrics")
        set_option("preemptableCompensation", float)
        if not 0.0 <= self.preemptableCompensation <= 1.0:
            raise RuntimeError(f'preemptableCompensation ({self.preemptableCompensation}) must be between 0.0 and 1.0!')
        set_option("nodeStorage", int)

        def check_nodestoreage_overrides(overrides: List[str]) -> None:
            for override in overrides:
                tokens = override.split(":")
                assert len(tokens) == 2, \
                    'Each component of --nodeStorageOverrides must have nodeType:nodeStorage'
                assert any(tokens[0] in n for n in self.nodeTypes), \
                    'nodeType of --nodeStorageOverrides must be among --nodeTypes'
                assert tokens[1].isdigit(), \
                    'nodeStorage must be an integer in --nodeStorageOverrides'
        set_option("nodeStorageOverrides", parse_str_list, check_function=check_nodestoreage_overrides)

        # Parameters to limit service jobs / detect deadlocks
        set_option("maxServiceJobs", int)
        set_option("maxPreemptableServiceJobs", int)
        set_option("deadlockWait", int)
        set_option("deadlockCheckInterval", int)
        set_option("statePollingWait", int)

        # Resource requirements
        set_option("defaultMemory", h2b, iC(1))
        set_option("defaultCores", float, fC(1.0))
        set_option("defaultDisk", h2b, iC(1))
        set_option("readGlobalFileMutableByDefault")
        set_option("maxCores", int, iC(1))
        set_option("maxMemory", h2b, iC(1))
        set_option("maxDisk", h2b, iC(1))
        set_option("defaultPreemptable")

        # Retrying/rescuing jobs
        set_option("retryCount", int, iC(1))
        set_option("enableUnlimitedPreemptableRetries")
        set_option("doubleMem")
        set_option("maxJobDuration", int, iC(1))
        set_option("rescueJobsFrequency", int, iC(1))

        # Misc
        set_option("maxLocalJobs", int)
        set_option("disableCaching")
        set_option("disableChaining")
        set_option("disableJobStoreChecksumVerification")
        set_option("maxLogFileSize", h2b, iC(1))
        set_option("writeLogs")
        set_option("writeLogsGzip")
        set_option("writeLogsFromAllJobs")
        set_option("runCwlInternalJobsOnWorkers")
        set_option("disableProgress")

        assert not (self.writeLogs and self.writeLogsGzip), \
            "Cannot use both --writeLogs and --writeLogsGzip at the same time."
        assert not self.writeLogsFromAllJobs or self.writeLogs or self.writeLogsGzip, \
            "To enable --writeLogsFromAllJobs, either --writeLogs or --writeLogsGzip must be set."

        def check_sse_key(sse_key: str) -> None:
            with open(sse_key) as f:
                assert len(f.readline().rstrip()) == 32, 'SSE key appears to be invalid.'

        set_option("sseKey", check_function=check_sse_key)
        set_option("servicePollingInterval", float, fC(0.0))
        set_option("forceDockerAppliance")

        # Debug options
        set_option("debugWorker")
        set_option("disableWorkerOutputCapture")
        set_option("badWorker", float, fC(0.0, 1.0))
        set_option("badWorkerFailInterval", float, fC(0.0))

    def __eq__(self, other):
        return self.__dict__ == other.__dict__

    def __hash__(self):
        return self.__dict__.__hash__()


JOBSTORE_HELP = ("The location of the job store for the workflow.  "
                 "A job store holds persistent information about the jobs, stats, and files in a "
                 "workflow. If the workflow is run with a distributed batch system, the job "
                 "store must be accessible by all worker nodes. Depending on the desired "
                 "job store implementation, the location should be formatted according to "
                 "one of the following schemes:\n\n"
                 "file:<path> where <path> points to a directory on the file systen\n\n"
                 "aws:<region>:<prefix> where <region> is the name of an AWS region like "
                 "us-west-2 and <prefix> will be prepended to the names of any top-level "
                 "AWS resources in use by job store, e.g. S3 buckets.\n\n "
                 "google:<project_id>:<prefix> TODO: explain\n\n"
                 "For backwards compatibility, you may also specify ./foo (equivalent to "
                 "file:./foo or just file:foo) or /bar (equivalent to file:/bar).")


def parser_with_common_options(provisioner_options=False, jobstore_option=True):
    parser = ArgumentParser(prog='Toil', formatter_class=ArgumentDefaultsHelpFormatter)

    if provisioner_options:
        add_provisioner_options(parser)

    if jobstore_option:
        parser.add_argument('jobStore', type=str, help=JOBSTORE_HELP)

    # always add these
    add_logging_options(parser)
    parser.add_argument("--version", action='version', version=version)
    parser.add_argument("--tempDirRoot", dest="tempDirRoot", type=str, default=tempfile.gettempdir(),
                        help="Path to where temporary directory containing all temp files are created, "
                             "by default generates a fresh tmp dir with 'tempfile.gettempdir()'.")
    return parser


def addOptions(parser: ArgumentParser, config: Config = Config()):
    if not (isinstance(parser, ArgumentParser) or isinstance(parser, _ArgumentGroup)):
        raise ValueError(f"Unanticipated class: {parser.__class__}.  Must be: argparse.ArgumentParser or ArgumentGroup.")

    add_logging_options(parser)
    parser.register("type", "bool", parseBool)  # Custom type for arg=True/False.

    # Core options
    core_options = parser.add_argument_group(
        title="Toil core options.",
        description="Options to specify the location of the Toil workflow and "
                    "turn on stats collation about the performance of jobs."
    )
    core_options.add_argument('jobStore', type=str, help=JOBSTORE_HELP)
    core_options.add_argument("--workDir", dest="workDir", default=None,
                              help="Absolute path to directory where temporary files generated during the Toil "
                                   "run should be placed. Standard output and error from batch system jobs "
                                   "(unless --noStdOutErr) will be placed in this directory. A cache directory "
                                   "may be placed in this directory. Temp files and folders will be placed in a "
                                   "directory toil-<workflowID> within workDir. The workflowID is generated by "
                                   "Toil and will be reported in the workflow logs. Default is determined by the "
                                   "variables (TMPDIR, TEMP, TMP) via mkdtemp. This directory needs to exist on "
                                   "all machines running jobs; if capturing standard output and error from batch "
                                   "system jobs is desired, it will generally need to be on a shared file system. "
                                   "When sharing a cache between containers on a host, this directory must be "
                                   "shared between the containers.")
    core_options.add_argument("--noStdOutErr", dest="noStdOutErr", action="store_true", default=None,
                              help="Do not capture standard output and error from batch system jobs.")
    core_options.add_argument("--stats", dest="stats", action="store_true", default=None,
                              help="Records statistics about the toil workflow to be used by 'toil stats'.")
    clean_choices = ['always', 'onError', 'never', 'onSuccess']
    core_options.add_argument("--clean", dest="clean", choices=clean_choices, default=None,
                              help=f"Determines the deletion of the jobStore upon completion of the program.  "
                                   f"Choices: {clean_choices}.  The --stats option requires information from the "
                                   f"jobStore upon completion so the jobStore will never be deleted with that flag.  "
                                   f"If you wish to be able to restart the run, choose \'never\' or \'onSuccess\'.  "
                                   f"Default is \'never\' if stats is enabled, and \'onSuccess\' otherwise.")
    core_options.add_argument("--cleanWorkDir", dest="cleanWorkDir", choices=clean_choices, default='always',
                              help=f"Determines deletion of temporary worker directory upon completion of a job.  "
                                   f"Choices: {clean_choices}.  Default = always.  WARNING: This option should be "
                                   f"changed for debugging only.  Running a full pipeline with this option could "
                                   f"fill your disk with excessive intermediate data.")
    core_options.add_argument("--clusterStats", dest="clusterStats", nargs='?', action='store', default=None,
                              const=os.getcwd(),
                              help="If enabled, writes out JSON resource usage statistics to a file.  "
                                   "The default location for this file is the current working directory, but an "
                                   "absolute path can also be passed to specify where this file should be written. "
                                   "This options only applies when using scalable batch systems.")

    # Restarting the workflow options
    restart_options = parser.add_argument_group(
        title="Toil options for restarting an existing workflow.",
        description="Allows the restart of an existing workflow"
    )
    restart_options.add_argument("--restart", dest="restart", default=None, action="store_true",
                                 help="If --restart is specified then will attempt to restart existing workflow "
                                      "at the location pointed to by the --jobStore option. Will raise an exception "
                                      "if the workflow does not exist")

    # Batch system options
    batchsystem_options = parser.add_argument_group(
        title="Toil options for specifying the batch system.",
        description="Allows the specification of the batch system."
    )
    batchsystem_options.add_argument("--statePollingWait", dest="statePollingWait", default=1, type=int,
                                     help="Time, in seconds, to wait before doing a scheduler query for job state.  "
                                          "Return cached results if within the waiting period.")
    add_all_batchsystem_options(batchsystem_options)

    # Auto scaling options
    autoscaling_options = parser.add_argument_group(
        title="Toil options for autoscaling the cluster of worker nodes.",
        description="Allows the specification of the minimum and maximum number of nodes in an autoscaled cluster, "
                    "as well as parameters to control the level of provisioning."
    )
    provisioner_choices = ['aws', 'gce', None]
    # TODO: Better consolidate this provisioner arg and the one in provisioners/__init__.py?
    autoscaling_options.add_argument('--provisioner', '-p', dest="provisioner", choices=provisioner_choices,
                                     help=f"The provisioner for cluster auto-scaling.  This is the main Toil "
                                          f"'--provisioner' option, and defaults to None for running on single "
                                          f"machine and non-auto-scaling batch systems.  The currently supported "
                                          f"choices are {provisioner_choices}.  The default is {config.provisioner}.")
    autoscaling_options.add_argument('--nodeTypes', default=None,
                                     help="List of worker node types separated by commas. The syntax for each node "
                                          "type depends on the provisioner used.  For the AWS provisioner this is the "
                                          "name of an EC2 instance type, optionally followed by a colon and the price "
                                          "in dollars to bid for a spot instance of that type.  For example: "
                                          "'c3.8xlarge:0.42'.  If no spot bid is specified, nodes of this type will "
                                          "be non-preemptable (non-discounted and not subject to potential early "
                                          "termination based on the availability of discounted instances).  It is "
                                          "acceptable to specify an instance as both preemptable and non-preemptable, "
                                          "including it twice in the list. In that case, preemptable nodes of that "
                                          "type will be preferred when creating new nodes once the maximum number of "
                                          "preemptable-nodes has been reached.")
    autoscaling_options.add_argument('--minNodes', default=None,
                                     help="Mininum number of nodes of each type in the cluster, if using "
                                          "auto-scaling.  This should be provided as a comma-separated list of the "
                                          "same length as the list of node types. default=0")
    autoscaling_options.add_argument('--maxNodes', default=None,
                                     help=f"Maximum number of nodes of each type in the cluster, if using autoscaling, "
                                          f"provided as a comma-separated list.  The first value is used as a default "
                                          f"if the list length is less than the number of nodeTypes.  "
                                          f"default={config.maxNodes[0]}")
    autoscaling_options.add_argument("--targetTime", dest="targetTime", default=None,
                                     help=f"Sets how rapidly you aim to complete jobs in seconds. Shorter times mean "
                                          f"more aggressive parallelization. The autoscaler attempts to scale up/down "
                                          f"so that it expects all queued jobs will complete within targetTime "
                                          f"seconds.  default={config.targetTime}")
    autoscaling_options.add_argument("--betaInertia", dest="betaInertia", default=None,
                                     help=f"A smoothing parameter to prevent unnecessary oscillations in the number "
                                          f"of provisioned nodes. This controls an exponentially weighted moving "
                                          f"average of the estimated number of nodes. A value of 0.0 disables any "
                                          f"smoothing, and a value of 0.9 will smooth so much that few changes will "
                                          f"ever be made.  Must be between 0.0 and 0.9.  default={config.betaInertia}")
    autoscaling_options.add_argument("--scaleInterval", dest="scaleInterval", default=None,
                                     help=f"The interval (seconds) between assessing if the scale of "
                                          f"the cluster needs to change. default={config.scaleInterval}")
    autoscaling_options.add_argument("--preemptableCompensation", dest="preemptableCompensation", default=None,
                                     help=f"The preference of the autoscaler to replace preemptable nodes with "
                                          f"non-preemptable nodes, when preemptable nodes cannot be started for some "
                                          f"reason. Defaults to {config.preemptableCompensation}. This value must be "
                                          f"between 0.0 and 1.0, inclusive.  A value of 0.0 disables such "
                                          f"compensation, a value of 0.5 compensates two missing preemptable nodes "
                                          f"with a non-preemptable one. A value of 1.0 replaces every missing "
                                          f"pre-emptable node with a non-preemptable one.")
    autoscaling_options.add_argument("--nodeStorage", dest="nodeStorage", default=50,
                                     help="Specify the size of the root volume of worker nodes when they are launched "
                                          "in gigabytes. You may want to set this if your jobs require a lot of disk "
                                          "space.  (default: %(default)s).")
    autoscaling_options.add_argument('--nodeStorageOverrides', default=None,
                                     help="Comma-separated list of nodeType:nodeStorage that are used to override "
                                          "the default value from --nodeStorage for the specified nodeType(s).  "
                                          "This is useful for heterogeneous jobs where some tasks require much more "
                                          "disk than others.")
    autoscaling_options.add_argument("--metrics", dest="metrics", default=False, action="store_true",
                                     help="Enable the prometheus/grafana dashboard for monitoring CPU/RAM usage, "
                                          "queue size, and issued jobs.")

    # Parameters to limit service jobs / detect service deadlocks
    if not config.cwl:
        service_options = parser.add_argument_group(
            title="Toil options for limiting the number of service jobs and detecting service deadlocks",
            description="Allows the specification of the maximum number of service jobs in a cluster.  By keeping "
                        "this limited we can avoid nodes occupied with services causing deadlocks."
        )
        service_options.add_argument("--maxServiceJobs", dest="maxServiceJobs", default=None, type=int,
                                     help=f"The maximum number of service jobs that can be run concurrently, "
                                          f"excluding service jobs running on preemptable nodes.  "
                                          f"default={config.maxServiceJobs}")
        service_options.add_argument("--maxPreemptableServiceJobs", dest="maxPreemptableServiceJobs", default=None,
                                     type=int,
                                     help=f"The maximum number of service jobs that can run concurrently on "
                                          f"preemptable nodes.  default={config.maxPreemptableServiceJobs}")
        service_options.add_argument("--deadlockWait", dest="deadlockWait", default=None, type=int,
                                     help=f"Time, in seconds, to tolerate the workflow running only the same service "
                                          f"jobs, with no jobs to use them, before declaring the workflow to be "
                                          f"deadlocked and stopping.  default={config.deadlockWait}")
        service_options.add_argument("--deadlockCheckInterval", dest="deadlockCheckInterval", default=None, type=int,
                                     help="Time, in seconds, to wait between checks to see if the workflow is stuck "
                                          "running only service jobs, with no jobs to use them. Should be shorter "
                                          "than --deadlockWait. May need to be increased if the batch system cannot "
                                          "enumerate running jobs quickly enough, or if polling for running jobs is "
                                          "placing an unacceptable load on a shared cluster.  "
                                          "default={config.deadlockCheckInterval}")

    # Resource requirements
    resource_options = parser.add_argument_group(
        title="Toil options for cores/memory requirements.",
        description="The options to specify default cores/memory requirements (if not specified by the jobs "
                    "themselves), and to limit the total amount of memory/cores requested from the batch system."
    )
    resource_help_msg = ('The {} amount of {} to request for a job.  '
                         'Only applicable to jobs that do not specify an explicit value for this requirement.  '
                         '{}.  '
                         'Default is {}.')
    cpu_note = 'Fractions of a core (for example 0.1) are supported on some batch systems [mesos, single_machine]'
    disk_mem_note = 'Standard suffixes like K, Ki, M, Mi, G or Gi are supported'
    resource_options.add_argument('--defaultMemory', dest='defaultMemory', default=None, metavar='INT',
                                  help=resource_help_msg.format('default', 'memory', disk_mem_note,
                                                                bytes2human(config.defaultMemory, symbols="iec")))
    resource_options.add_argument('--defaultCores', dest='defaultCores', default=None, metavar='FLOAT',
                                  help=resource_help_msg.format('default', 'cpu', cpu_note, str(config.defaultCores)))
    resource_options.add_argument('--defaultDisk', dest='defaultDisk', default=None, metavar='INT',
                                  help=resource_help_msg.format('default', 'disk', disk_mem_note,
                                                                bytes2human(config.defaultDisk, symbols="iec")))
    resource_options.add_argument('--defaultPreemptable', dest='defaultPreemptable', metavar='BOOL',
                                  type='bool', nargs='?', const=True, default=False,
                                  help='Make all jobs able to run on preemptable (spot) nodes by default.')
    resource_options.add_argument('--maxCores', dest='maxCores', default=None, metavar='INT',
                                  help=resource_help_msg.format('max', 'cpu', cpu_note, str(config.maxCores)))
    resource_options.add_argument('--maxMemory', dest='maxMemory', default=None, metavar='INT',
                                  help=resource_help_msg.format('max', 'memory', disk_mem_note,
                                                                bytes2human(config.maxMemory, symbols="iec")))
    resource_options.add_argument('--maxDisk', dest='maxDisk', default=None, metavar='INT',
                                  help=resource_help_msg.format('max', 'disk', disk_mem_note,
                                                                bytes2human(config.maxDisk, symbols="iec")))

    # Retrying/rescuing jobs
    job_options = parser.add_argument_group(
        title="Toil options for rescuing/killing/restarting jobs.",
        description="The options for jobs that either run too long/fail or get lost (some batch systems have issues!)."
    )
    job_options.add_argument("--retryCount", dest="retryCount", default=None,
                             help=f"Number of times to retry a failing job before giving up and "
                                  f"labeling job failed. default={config.retryCount}")
    job_options.add_argument("--enableUnlimitedPreemptableRetries", dest="enableUnlimitedPreemptableRetries",
                             action='store_true', default=False,
                             help="If set, preemptable failures (or any failure due to an instance getting "
                                  "unexpectedly terminated) will not count towards job failures and --retryCount.")
    job_options.add_argument("--doubleMem", dest="doubleMem", action='store_true', default=False,
                             help="If set, batch jobs which die to reaching memory limit on batch schedulers "
                                  "will have their memory doubled and they will be retried. The remaining "
                                  "retry count will be reduced by 1. Currently supported by LSF.")
    job_options.add_argument("--maxJobDuration", dest="maxJobDuration", default=None,
                             help=f"Maximum runtime of a job (in seconds) before we kill it (this is a lower bound, "
                                  f"and the actual time before killing the job may be longer).  "
                                  f"default={config.maxJobDuration}")
    job_options.add_argument("--rescueJobsFrequency", dest="rescueJobsFrequency", default=None,
                             help=f"Period of time to wait (in seconds) between checking for missing/overlong jobs, "
                                  f"that is jobs which get lost by the batch system. Expert parameter.  "
                                  f"default={config.rescueJobsFrequency}")

    # Debug options
    debug_options = parser.add_argument_group(
        title="Toil debug options.",
        description="Debug options for finding problems or helping with testing."
    )
    debug_options.add_argument("--debugWorker", default=False, action="store_true",
                               help="Experimental no forking mode for local debugging.  Specifically, workers "
                                    "are not forked and stderr/stdout are not redirected to the log.")
    debug_options.add_argument("--disableWorkerOutputCapture", default=False, action="store_true",
                               help="Let worker output go to worker's standard out/error instead of per-job logs.")
    debug_options.add_argument("--badWorker", dest="badWorker", default=None,
                               help=f"For testing purposes randomly kill --badWorker proportion of jobs using "
                                    f"SIGKILL.  default={config.badWorker}")
    debug_options.add_argument("--badWorkerFailInterval", dest="badWorkerFailInterval", default=None,
                               help=f"When killing the job pick uniformly within the interval from 0.0 to "
                                    f"--badWorkerFailInterval seconds after the worker starts.  "
                                    f"default={config.badWorkerFailInterval}")

    # Misc options
    misc_options = parser.add_argument_group(
        title="Toil miscellaneous options.",
        description="Everything else."
    )
    misc_options.add_argument('--disableCaching', dest='disableCaching', type='bool', nargs='?', const=True,
                              default=False,
                              help='Disables caching in the file store. This flag must be set to use '
                                   'a batch system that does not support cleanup, such as Parasol.')
    misc_options.add_argument('--disableChaining', dest='disableChaining', action='store_true', default=False,
                              help="Disables chaining of jobs (chaining uses one job's resource allocation "
                                   "for its successor job if possible).")
    misc_options.add_argument("--disableJobStoreChecksumVerification", dest="disableJobStoreChecksumVerification",
                              default=False, action="store_true",
                              help="Disables checksum verification for files transferred to/from the job store.  "
                                   "Checksum verification is a safety check to ensure the data is not corrupted "
                                   "during transfer. Currently only supported for non-streaming AWS files.")
    misc_options.add_argument("--maxLogFileSize", dest="maxLogFileSize", default=None,
                              help=f"The maximum size of a job log file to keep (in bytes), log files larger than "
                                   f"this will be truncated to the last X bytes. Setting this option to zero will "
                                   f"prevent any truncation. Setting this option to a negative value will truncate "
                                   f"from the beginning.  Default={bytes2human(config.maxLogFileSize)}")
    misc_options.add_argument("--writeLogs", dest="writeLogs", nargs='?', action='store', default=None,
                              const=os.getcwd(),
                              help="Write worker logs received by the leader into their own files at the specified "
                                   "path. Any non-empty standard output and error from failed batch system jobs will "
                                   "also be written into files at this path.  The current working directory will be "
                                   "used if a path is not specified explicitly. Note: By default only the logs of "
                                   "failed jobs are returned to leader. Set log level to 'debug' or enable "
                                   "'--writeLogsFromAllJobs' to get logs back from successful jobs, and adjust "
                                   "'maxLogFileSize' to control the truncation limit for worker logs.")
    misc_options.add_argument("--writeLogsGzip", dest="writeLogsGzip", nargs='?', action='store', default=None,
                              const=os.getcwd(),
                              help="Identical to --writeLogs except the logs files are gzipped on the leader.")
    misc_options.add_argument("--writeLogsFromAllJobs", dest="writeLogsFromAllJobs", action='store_true',
                              default=False,
                              help="Whether to write logs from all jobs (including the successful ones) without "
                                   "necessarily setting the log level to 'debug'. Ensure that either --writeLogs "
                                   "or --writeLogsGzip is set if enabling this option.")
    misc_options.add_argument("--realTimeLogging", dest="realTimeLogging", action="store_true", default=False,
                              help="Enable real-time logging from workers to masters")
    misc_options.add_argument("--sseKey", dest="sseKey", default=None,
                              help="Path to file containing 32 character key to be used for server-side encryption on "
                                   "awsJobStore or googleJobStore. SSE will not be used if this flag is not passed.")
    misc_options.add_argument("--setEnv", '-e', metavar='NAME=VALUE or NAME', dest="environment", default=[],
                              action="append",
                              help="Set an environment variable early on in the worker. If VALUE is omitted, it will "
                                   "be looked up in the current environment. Independently of this option, the worker "
                                   "will try to emulate the leader's environment before running a job, except for "
                                   "some variables known to vary across systems.  Using this option, a variable can "
                                   "be injected into the worker process itself before it is started.")
    misc_options.add_argument("--servicePollingInterval", dest="servicePollingInterval", default=None,
                              help=f"Interval of time service jobs wait between polling for the existence of the "
                                   f"keep-alive flag.  Default: {config.servicePollingInterval}")
    misc_options.add_argument('--forceDockerAppliance', dest='forceDockerAppliance', action='store_true', default=False,
                              help='Disables sanity checking the existence of the docker image specified by '
                                   'TOIL_APPLIANCE_SELF, which Toil uses to provision mesos for autoscaling.')
    misc_options.add_argument('--disableProgress', dest='disableProgress', action='store_true', default=False,
                              help="Disables the progress bar shown when standard error is a terminal.")


def parseBool(val):
    if val.lower() in ['true', 't', 'yes', 'y', 'on', '1']:
        return True
    elif val.lower() in ['false', 'f', 'no', 'n', 'off', '0']:
        return False
    else:
        raise RuntimeError("Could not interpret \"%s\" as a boolean value" % val)


def getNodeID() -> str:
    """
    Return unique ID of the current node (host).

    Tries several methods until success. The returned ID should be identical across calls from different processes on
    the same node at least until the next OS reboot.

    The last resort method is uuid.getnode() that in some rare OS configurations may return a random ID each time it is
    called. However, this method should never be reached on a Linux system, because reading from
    /proc/sys/kernel/random/boot_id will be tried prior to that. If uuid.getnode() is reached, it will be called twice,
    and exception raised if the values are not identical.
    """
    for idSourceFile in ["/var/lib/dbus/machine-id", "/proc/sys/kernel/random/boot_id"]:
        if os.path.exists(idSourceFile):
            try:
                with open(idSourceFile, "r") as inp:
                    nodeID = inp.readline().strip()
            except EnvironmentError:
                logger.warning(f"Exception when trying to read ID file {idSourceFile}.  "
                               f"Will try next method to get node ID.", exc_info=True)
            else:
                if len(nodeID.split()) == 1:
                    logger.debug(f"Obtained node ID {nodeID} from file {idSourceFile}")
                    break
                else:
                    logger.warning(f"Node ID {nodeID} from file {idSourceFile} contains spaces.  "
                                   f"Will try next method to get node ID.")
    else:
        nodeIDs = []
        for i_call in range(2):
            nodeID = str(uuid.getnode()).strip()
            if len(nodeID.split()) == 1:
                nodeIDs.append(nodeID)
            else:
                logger.warning(f"Node ID {nodeID} from uuid.getnode() contains spaces")
        nodeID = ""
        if len(nodeIDs) == 2:
            if nodeIDs[0] == nodeIDs[1]:
                nodeID = nodeIDs[0]
            else:
                logger.warning(f"Different node IDs {nodeIDs} received from repeated calls to uuid.getnode().  "
                               f"You should use another method to generate node ID.")

            logger.debug(f"Obtained node ID {nodeID} from uuid.getnode()")
    if not nodeID:
        logger.warning("Failed to generate stable node ID, returning empty string. If you see this message with a "
                       "work dir on a shared file system when using workers running on multiple nodes, you might "
                       "experience cryptic job failures")
    return nodeID


class Toil:
    """
    A context manager that represents a Toil workflow, specifically the batch system, job store,
    and its configuration.
    """

    def __init__(self, options):
        """
        Initialize a Toil object from the given options. Note that this is very light-weight and
        that the bulk of the work is done when the context is entered.

        :param argparse.Namespace options: command line options specified by the user
        """
        super(Toil, self).__init__()
        self.options = options
        self.config = None
        """
        :type: toil.common.Config
        """
        self._jobStore = None
        """
        :type: toil.jobStores.abstractJobStore.AbstractJobStore
        """
        self._batchSystem = None
        """
        :type: toil.batchSystems.abstractBatchSystem.AbstractBatchSystem
        """
        self._provisioner = None
        """
        :type: toil.provisioners.abstractProvisioner.AbstractProvisioner
        """
        self._jobCache = dict()
        self._inContextManager = False
        self._inRestart = False

    def __enter__(self):
        """
        Derive configuration from the command line options, load the job store and, on restart,
        consolidate the derived configuration with the one from the previous invocation of the
        workflow.
        """
        set_logging_from_options(self.options)
        config = Config()
        config.setOptions(self.options)
        jobStore = self.getJobStore(config.jobStore)
        if not config.restart:
            config.workflowAttemptNumber = 0
            jobStore.initialize(config)
        else:
            jobStore.resume()
            # Merge configuration from job store with command line options
            config = jobStore.config
            config.setOptions(self.options)
            config.workflowAttemptNumber += 1
            jobStore.writeConfig()
        self.config = config
        self._jobStore = jobStore
        self._inContextManager = True
        return self

    # noinspection PyUnusedLocal
    def __exit__(self, exc_type, exc_val, exc_tb):
        """
        Clean up after a workflow invocation. Depending on the configuration, delete the job store.
        """
        try:
            if (exc_type is not None and self.config.clean == "onError" or
                            exc_type is None and self.config.clean == "onSuccess" or
                        self.config.clean == "always"):

                try:
                    if self.config.restart and not self._inRestart:
                        pass
                    else:
                        self._jobStore.destroy()
                        logger.info("Successfully deleted the job store: %s" % str(self._jobStore))
                except:
                    logger.info("Failed to delete the job store: %s" % str(self._jobStore))
                    raise
        except Exception as e:
            if exc_type is None:
                raise
            else:
                logger.exception('The following error was raised during clean up:')
        self._inContextManager = False
        self._inRestart = False
        return False  # let exceptions through

    def start(self, rootJob):
        """
        Invoke a Toil workflow with the given job as the root for an initial run. This method
        must be called in the body of a ``with Toil(...) as toil:`` statement. This method should
        not be called more than once for a workflow that has not finished.

        :param toil.job.Job rootJob: The root job of the workflow
        :return: The root job's return value
        """
        self._assertContextManagerUsed()
        self.writePIDFile()
        if self.config.restart:
            raise ToilRestartException('A Toil workflow can only be started once. Use '
                                       'Toil.restart() to resume it.')

        self._batchSystem = self.createBatchSystem(self.config)
        self._setupAutoDeployment(rootJob.getUserScript())
        try:
            self._setBatchSystemEnvVars()
            self._serialiseEnv()
            self._cacheAllJobs()

            # Pickle the promised return value of the root job, then write the pickled promise to
            # a shared file, where we can find and unpickle it at the end of the workflow.
            # Unpickling the promise will automatically substitute the promise for the actual
            # return value.
            with self._jobStore.writeSharedFileStream('rootJobReturnValue') as fH:
                rootJob.prepareForPromiseRegistration(self._jobStore)
                promise = rootJob.rv()
                pickle.dump(promise, fH, protocol=pickle.HIGHEST_PROTOCOL)

            # Setup the first JobDescription and cache it
            rootJobDescription = rootJob.saveAsRootJob(self._jobStore)
            self._cacheJob(rootJobDescription)

            self._setProvisioner()
            return self._runMainLoop(rootJobDescription)
        finally:
            self._shutdownBatchSystem()

    def restart(self):
        """
        Restarts a workflow that has been interrupted.

        :return: The root job's return value
        """
        self._inRestart = True
        self._assertContextManagerUsed()
        self.writePIDFile()
        if not self.config.restart:
            raise ToilRestartException('A Toil workflow must be initiated with Toil.start(), '
                                       'not restart().')

        from toil.job import JobException
        try:
            self._jobStore.loadRootJob()
        except JobException:
            logger.warning(
                'Requested restart but the workflow has already been completed; allowing exports to rerun.')
            return self._jobStore.getRootJobReturnValue()

        self._batchSystem = self.createBatchSystem(self.config)
        self._setupAutoDeployment()
        try:
            self._setBatchSystemEnvVars()
            self._serialiseEnv()
            self._cacheAllJobs()
            self._setProvisioner()
            rootJobDescription = self._jobStore.clean(jobCache=self._jobCache)
            return self._runMainLoop(rootJobDescription)
        finally:
            self._shutdownBatchSystem()

    def _setProvisioner(self):
        if self.config.provisioner is None:
            self._provisioner = None
        else:
            self._provisioner = cluster_factory(provisioner=self.config.provisioner,
                                                clusterName=None,
                                                zone=None,  # read from instance meta-data
                                                nodeStorage=self.config.nodeStorage,
                                                nodeStorageOverrides=self.config.nodeStorageOverrides,
                                                sseKey=self.config.sseKey)
            self._provisioner.setAutoscaledNodeTypes(self.config.nodeTypes)

    @classmethod
    def getJobStore(cls, locator):
        """
        Create an instance of the concrete job store implementation that matches the given locator.

        :param str locator: The location of the job store to be represent by the instance

        :return: an instance of a concrete subclass of AbstractJobStore
        :rtype: toil.jobStores.abstractJobStore.AbstractJobStore
        """
        name, rest = cls.parseLocator(locator)
        if name == 'file':
            from toil.jobStores.fileJobStore import FileJobStore
            return FileJobStore(rest)
        elif name == 'aws':
            from toil.jobStores.aws.jobStore import AWSJobStore
            return AWSJobStore(rest)
        elif name == 'google':
            from toil.jobStores.googleJobStore import GoogleJobStore
            return GoogleJobStore(rest)
        else:
            raise RuntimeError("Unknown job store implementation '%s'" % name)

    @staticmethod
    def parseLocator(locator):
        if locator[0] in '/.' or ':' not in locator:
            return 'file', locator
        else:
            try:
                name, rest = locator.split(':', 1)
            except ValueError:
                raise RuntimeError('Invalid job store locator syntax.')
            else:
                return name, rest

    @staticmethod
    def buildLocator(name, rest):
        assert ':' not in name
        return f'{name}:{rest}'

    @classmethod
    def resumeJobStore(cls, locator):
        jobStore = cls.getJobStore(locator)
        jobStore.resume()
        return jobStore

    @staticmethod
    def createBatchSystem(config):
        """
        Creates an instance of the batch system specified in the given config.

        :param toil.common.Config config: the current configuration

        :rtype: batchSystems.abstractBatchSystem.AbstractBatchSystem

        :return: an instance of a concrete subclass of AbstractBatchSystem
        """
        kwargs = dict(config=config,
                      maxCores=config.maxCores,
                      maxMemory=config.maxMemory,
                      maxDisk=config.maxDisk)

        from toil.batchSystems.registry import BATCH_SYSTEM_FACTORY_REGISTRY

        try:
            batch_system = BATCH_SYSTEM_FACTORY_REGISTRY[config.batchSystem]()
        except:
            raise RuntimeError(f'Unrecognized batch system: {config.batchSystem}')

        if not config.disableCaching and not batch_system.supportsWorkerCleanup():
            raise RuntimeError(f'{config.batchSystem} currently does not support shared caching, because it '
                               'does not support cleaning up a worker after the last job '
                               'finishes. Set the --disableCaching flag if you want to '
                               'use this batch system.')
        logger.debug('Using the %s' % re.sub("([a-z])([A-Z])", r"\g<1> \g<2>", batch_system.__name__).lower())

        return batch_system(**kwargs)

    def _setupAutoDeployment(self, userScript=None):
        """
        Determine the user script, save it to the job store and inject a reference to the saved
        copy into the batch system such that it can auto-deploy the resource on the worker
        nodes.

        :param toil.resource.ModuleDescriptor userScript: the module descriptor referencing the
               user script. If None, it will be looked up in the job store.
        """
        if userScript is not None:
            # This branch is hit when a workflow is being started
            if userScript.belongsToToil:
                logger.debug('User script %s belongs to Toil. No need to auto-deploy it.', userScript)
                userScript = None
            else:
                if (self._batchSystem.supportsAutoDeployment() and
                        not self.config.disableAutoDeployment):
                    # Note that by saving the ModuleDescriptor, and not the Resource we allow for
                    # redeploying a potentially modified user script on workflow restarts.
                    with self._jobStore.writeSharedFileStream('userScript') as f:
                        pickle.dump(userScript, f, protocol=pickle.HIGHEST_PROTOCOL)
                else:
                    from toil.batchSystems.singleMachine import \
                        SingleMachineBatchSystem
                    if not isinstance(self._batchSystem, SingleMachineBatchSystem):
                        logger.warning('Batch system does not support auto-deployment. The user '
                                    'script %s will have to be present at the same location on '
                                    'every worker.', userScript)
                    userScript = None
        else:
            # This branch is hit on restarts
            if (self._batchSystem.supportsAutoDeployment() and
                not self.config.disableAutoDeployment):
                # We could deploy a user script
                from toil.jobStores.abstractJobStore import NoSuchFileException
                try:
                    with self._jobStore.readSharedFileStream('userScript') as f:
                        userScript = safeUnpickleFromStream(f)
                except NoSuchFileException:
                    logger.debug('User script neither set explicitly nor present in the job store.')
                    userScript = None
        if userScript is None:
            logger.debug('No user script to auto-deploy.')
        else:
            logger.debug('Saving user script %s as a resource', userScript)
            userScriptResource = userScript.saveAsResourceTo(self._jobStore)
            logger.debug('Injecting user script %s into batch system.', userScriptResource)
            self._batchSystem.setUserScript(userScriptResource)

    def importFile(self, srcUrl, sharedFileName=None, symlink=False):
        """
        Imports the file at the given URL into job store.

        See :func:`toil.jobStores.abstractJobStore.AbstractJobStore.importFile` for a
        full description
        """
        self._assertContextManagerUsed()
        return self._jobStore.importFile(srcUrl, sharedFileName=sharedFileName, symlink=symlink)

    def exportFile(self, jobStoreFileID, dstUrl):
        """
        Exports file to destination pointed at by the destination URL.

        See :func:`toil.jobStores.abstractJobStore.AbstractJobStore.exportFile` for a
        full description
        """
        self._assertContextManagerUsed()
        self._jobStore.exportFile(jobStoreFileID, dstUrl)

    def _setBatchSystemEnvVars(self):
        """
        Sets the environment variables required by the job store and those passed on command line.
        """
        for envDict in (self._jobStore.getEnv(), self.config.environment):
            for k, v in envDict.items():
                self._batchSystem.setEnv(k, v)

    def _serialiseEnv(self):
        """
        Puts the environment in a globally accessible pickle file.
        """
        # Dump out the environment of this process in the environment pickle file.
        with self._jobStore.writeSharedFileStream("environment.pickle") as fileHandle:
            pickle.dump(dict(os.environ), fileHandle, pickle.HIGHEST_PROTOCOL)
        logger.debug("Written the environment for the jobs to the environment file")

    def _cacheAllJobs(self):
        """
        Downloads all jobs in the current job store into self.jobCache.
        """
        logger.debug('Caching all jobs in job store')
        self._jobCache = {jobDesc.jobStoreID: jobDesc for jobDesc in self._jobStore.jobs()}
        logger.debug('{} jobs downloaded.'.format(len(self._jobCache)))

    def _cacheJob(self, job):
        """
        Adds given job to current job cache.

        :param toil.job.JobDescription job: job to be added to current job cache
        """
        self._jobCache[job.jobStoreID] = job

    @staticmethod
    def getToilWorkDir(configWorkDir: Optional[str] = None) -> str:
        """
        Returns a path to a writable directory under which per-workflow
        directories exist.  This directory is always required to exist on a
        machine, even if the Toil worker has not run yet.  If your workers and
        leader have different temp directories, you may need to set
        TOIL_WORKDIR.

        :param str configWorkDir: Value passed to the program using the --workDir flag
        :return: Path to the Toil work directory, constant across all machines
        :rtype: str
        """
        workDir = configWorkDir or os.getenv('TOIL_WORKDIR') or tempfile.gettempdir()
        if not os.path.exists(workDir):
<<<<<<< HEAD
            raise RuntimeError(f'The directory specified by --workDir or TOIL_WORKDIR ({workDir}) does not exist.')
=======
            raise RuntimeError(f"The directory specified by --workDir or TOIL_WORKDIR ({workDir}) does not exist.")
>>>>>>> 46d4d911
        return workDir

    @classmethod
    def getLocalWorkflowDir(cls, workflowID, configWorkDir=None):
        """
        Returns a path to the directory where worker directories and the cache will be located
        for this workflow on this machine.

        :param str workflowID: Unique identifier for the workflow
        :param str configWorkDir: Value passed to the program using the --workDir flag
        :return: Path to the local workflow directory on this machine
        :rtype: str
        """

        # Get the global Toil work directory. This ensures that it exists.
        base = cls.getToilWorkDir(configWorkDir=configWorkDir)

        # Create a directory unique to each host and workflow in case workDir
        # is on a shared FS. This prevents workers on different nodes from
        # erasing each other's directories.
<<<<<<< HEAD
        workflowDir = os.path.join(base, getNodeID())
=======
        workflowDir: str = os.path.join(base, f'{workflowID}{getNodeID()}'.replace('-', ''))
>>>>>>> 46d4d911
        try:
            # Directory creation is atomic
            os.mkdir(workflowDir)
        except OSError as err:
            if err.errno != 17:
                # The directory exists if a previous worker set it up.
                raise
        else:
            logger.debug('Created the workflow directory for this machine at %s' % workflowDir)
        return workflowDir

    def _runMainLoop(self, rootJob):
        """
        Runs the main loop with the given job.
        :param toil.job.Job rootJob: The root job for the workflow.
        :rtype: Any
        """
        logProcessContext(self.config)

        with RealtimeLogger(self._batchSystem,
                            level=self.options.logLevel if self.options.realTimeLogging else None):
            # FIXME: common should not import from leader
            from toil.leader import Leader
            return Leader(config=self.config,
                          batchSystem=self._batchSystem,
                          provisioner=self._provisioner,
                          jobStore=self._jobStore,
                          rootJob=rootJob,
                          jobCache=self._jobCache).run()

    def _shutdownBatchSystem(self):
        """
        Shuts down current batch system if it has been created.
        """
        assert self._batchSystem is not None

        startTime = time.time()
        logger.debug('Shutting down batch system ...')
        self._batchSystem.shutdown()
        logger.debug('... finished shutting down the batch system in %s seconds.'
                     % (time.time() - startTime))

    def _assertContextManagerUsed(self):
        if not self._inContextManager:
            raise ToilContextManagerException()

    def writePIDFile(self):
        """
        Write a the pid of this process to a file in the jobstore.

        Overwriting the current contents of pid.log is a feature, not a bug of this method.
        Other methods will rely on always having the most current pid available.
        So far there is no reason to store any old pids.
        """
        with self._jobStore.writeSharedFileStream('pid.log') as f:
            f.write(str(os.getpid()).encode('utf-8'))


class ToilRestartException(Exception):
    def __init__(self, message):
        super(ToilRestartException, self).__init__(message)


class ToilContextManagerException(Exception):
    def __init__(self):
        super(ToilContextManagerException, self).__init__(
            'This method cannot be called outside the "with Toil(...)" context manager.')


class ToilMetrics:
    def __init__(self, provisioner=None):
        clusterName = 'none'
        region = 'us-west-2'
        if provisioner is not None:
            clusterName = provisioner.clusterName
            if provisioner._zone is not None:
                if provisioner.cloud == 'aws':
                    # Remove AZ name
                    region = zone_to_region(provisioner._zone)
                else:
                    region = provisioner._zone

        registry = lookupEnvVar(name='docker registry',
                                envName='TOIL_DOCKER_REGISTRY',
                                defaultValue=dockerRegistry)

        self.mtailImage = "%s/toil-mtail:%s" % (registry, dockerTag)
        self.grafanaImage = "%s/toil-grafana:%s" % (registry, dockerTag)
        self.prometheusImage = "%s/toil-prometheus:%s" % (registry, dockerTag)

        self.startDashboard(clusterName=clusterName, zone=region)

        # Always restart the mtail container, because metrics should start from scratch
        # for each workflow
        try:
            subprocess.check_call(["docker", "rm", "-f", "toil_mtail"])
        except subprocess.CalledProcessError:
            pass

        try:
            self.mtailProc = subprocess.Popen(["docker", "run", "--rm", "--interactive",
                                               "--net=host",
                                               "--name", "toil_mtail",
                                               "-p", "3903:3903",
                                               self.mtailImage],
                                              stdin=subprocess.PIPE, stdout=subprocess.PIPE)
        except subprocess.CalledProcessError:
            logger.warning("Could not start toil metrics server.")
            self.mtailProc = None
        except KeyboardInterrupt:
            self.mtailProc.terminate()

        # On single machine, launch a node exporter instance to monitor CPU/RAM usage.
        # On AWS this is handled by the EC2 init script
        self.nodeExporterProc = None
        if not provisioner:
            try:
                self.nodeExporterProc = subprocess.Popen(["docker", "run", "--rm",
                                                          "--net=host",
                                                          "-p", "9100:9100",
                                                          "-v", "/proc:/host/proc",
                                                          "-v", "/sys:/host/sys",
                                                          "-v", "/:/rootfs",
                                                          "quay.io/prometheus/node-exporter:0.15.2",
                                                          "-collector.procfs", "/host/proc",
                                                          "-collector.sysfs", "/host/sys",
                                                          "-collector.filesystem.ignored-mount-points",
                                                          "^/(sys|proc|dev|host|etc)($|/)"])
            except subprocess.CalledProcessError:
                logger.warning(
                    "Couldn't start node exporter, won't get RAM and CPU usage for dashboard.")
                self.nodeExporterProc = None
            except KeyboardInterrupt:
                self.nodeExporterProc.terminate()

    @staticmethod
    def _containerRunning(containerName):
        try:
            result = subprocess.check_output(["docker", "inspect", "-f",
                                              "'{{.State.Running}}'", containerName]).decode('utf-8') == "true"
        except subprocess.CalledProcessError:
            result = False
        return result

    def startDashboard(self, clusterName, zone):
        try:
            if not self._containerRunning("toil_prometheus"):
                try:
                    subprocess.check_call(["docker", "rm", "-f", "toil_prometheus"])
                except subprocess.CalledProcessError:
                    pass
                subprocess.check_call(["docker", "run",
                                       "--name", "toil_prometheus",
                                       "--net=host",
                                       "-d",
                                       "-p", "9090:9090",
                                       self.prometheusImage,
                                       clusterName,
                                       zone])

            if not self._containerRunning("toil_grafana"):
                try:
                    subprocess.check_call(["docker", "rm", "-f", "toil_grafana"])
                except subprocess.CalledProcessError:
                    pass
                subprocess.check_call(["docker", "run",
                                       "--name", "toil_grafana",
                                       "-d", "-p=3000:3000",
                                       self.grafanaImage])
        except subprocess.CalledProcessError:
            logger.warning("Could not start prometheus/grafana dashboard.")
            return

        try:
            self.add_prometheus_data_source()
        except requests.exceptions.ConnectionError:
            logger.debug("Could not add data source to Grafana dashboard - no metrics will be displayed.")

    @retry(errors=[requests.exceptions.ConnectionError])
    def add_prometheus_data_source(self):
        requests.post(
            'http://localhost:3000/api/datasources',
            auth=('admin', 'admin'),
            data='{"name":"DS_PROMETHEUS","type":"prometheus", "url":"http://localhost:9090", "access":"direct"}',
            headers={'content-type': 'application/json', "access": "direct"}
        )

    def log(self, message):
        if self.mtailProc:
            self.mtailProc.stdin.write((message + "\n").encode("utf-8"))
            self.mtailProc.stdin.flush()

    # Note: The mtail configuration (dashboard/mtail/toil.mtail) depends on these messages
    # remaining intact

    def logMissingJob(self):
        self.log("missing_job")

    def logClusterSize(self, nodeType, currentSize, desiredSize):
        self.log("current_size '%s' %i" % (nodeType, currentSize))
        self.log("desired_size '%s' %i" % (nodeType, desiredSize))

    def logQueueSize(self, queueSize):
        self.log("queue_size %i" % queueSize)

    def logIssuedJob(self, jobType):
        self.log("issued_job %s" % jobType)

    def logFailedJob(self, jobType):
        self.log("failed_job %s" % jobType)

    def logCompletedJob(self, jobType):
        self.log("completed_job %s" % jobType)

    def shutdown(self):
        if self.mtailProc:
            self.mtailProc.kill()
        if self.nodeExporterProc:
            self.nodeExporterProc.kill()


def parseSetEnv(l):
    """
    Parses a list of strings of the form "NAME=VALUE" or just "NAME" into a dictionary. Strings
    of the latter from will result in dictionary entries whose value is None.

    :type l: list[str]
    :rtype: dict[str,str]

    >>> parseSetEnv([])
    {}
    >>> parseSetEnv(['a'])
    {'a': None}
    >>> parseSetEnv(['a='])
    {'a': ''}
    >>> parseSetEnv(['a=b'])
    {'a': 'b'}
    >>> parseSetEnv(['a=a', 'a=b'])
    {'a': 'b'}
    >>> parseSetEnv(['a=b', 'c=d'])
    {'a': 'b', 'c': 'd'}
    >>> parseSetEnv(['a=b=c'])
    {'a': 'b=c'}
    >>> parseSetEnv([''])
    Traceback (most recent call last):
    ...
    ValueError: Empty name
    >>> parseSetEnv(['=1'])
    Traceback (most recent call last):
    ...
    ValueError: Empty name
    """
    d = dict()
    for i in l:
        try:
            k, v = i.split('=', 1)
        except ValueError:
            k, v = i, None
        if not k:
            raise ValueError('Empty name')
        d[k] = v
    return d


def iC(minValue, maxValue=sys.maxsize):
    # Returns function that checks if a given int is in the given half-open interval
    assert isinstance(minValue, int) and isinstance(maxValue, int)
    return lambda x: minValue <= x < maxValue


def fC(minValue, maxValue=None):
    # Returns function that checks if a given float is in the given half-open interval
    assert isinstance(minValue, float)
    if maxValue is None:
        return lambda x: minValue <= x
    else:
        assert isinstance(maxValue, float)
        return lambda x: minValue <= x < maxValue


def cacheDirName(workflowID):
    """
    :return: Name of the cache directory.
    """
    return f'cache-{workflowID}'


def getDirSizeRecursively(dirPath: str) -> int:
    """
    This method will return the cumulative number of bytes occupied by the files
    on disk in the directory and its subdirectories.

    If the method is unable to access a file or directory (due to insufficient
    permissions, or due to the file or directory having been removed while this
    function was attempting to traverse it), the error will be handled
    internally, and a (possibly 0) lower bound on the size of the directory
    will be returned.

    The environment variable 'BLOCKSIZE'='512' is set instead of the much cleaner
    --block-size=1 because Apple can't handle it.

    :param str dirPath: A valid path to a directory or file.
    :return: Total size, in bytes, of the file or directory at dirPath.
    """

    # du is often faster than using os.lstat(), sometimes significantly so.

    # The call: 'du -s /some/path' should give the number of 512-byte blocks
    # allocated with the environment variable: BLOCKSIZE='512' set, and we
    # multiply this by 512 to return the filesize in bytes.

    try:
        return int(subprocess.check_output(['du', '-s', dirPath],
                                           env=dict(os.environ, BLOCKSIZE='512')).decode('utf-8').split()[0]) * 512
    except subprocess.CalledProcessError:
        # Something was inaccessible or went away
        return 0


def getFileSystemSize(dirPath: str) -> Tuple[int, int]:
    """
    Return the free space, and total size of the file system hosting `dirPath`.

    :param str dirPath: A valid path to a directory.
    :return: free space and total size of file system
    :rtype: tuple
    """
    assert os.path.exists(dirPath)
    diskStats = os.statvfs(dirPath)
    freeSpace = diskStats.f_frsize * diskStats.f_bavail
    diskSize = diskStats.f_frsize * diskStats.f_blocks
    return freeSpace, diskSize


def safeUnpickleFromStream(stream):
    string = stream.read()
    return pickle.loads(string)<|MERGE_RESOLUTION|>--- conflicted
+++ resolved
@@ -1070,11 +1070,7 @@
         """
         workDir = configWorkDir or os.getenv('TOIL_WORKDIR') or tempfile.gettempdir()
         if not os.path.exists(workDir):
-<<<<<<< HEAD
             raise RuntimeError(f'The directory specified by --workDir or TOIL_WORKDIR ({workDir}) does not exist.')
-=======
-            raise RuntimeError(f"The directory specified by --workDir or TOIL_WORKDIR ({workDir}) does not exist.")
->>>>>>> 46d4d911
         return workDir
 
     @classmethod
@@ -1095,11 +1091,7 @@
         # Create a directory unique to each host and workflow in case workDir
         # is on a shared FS. This prevents workers on different nodes from
         # erasing each other's directories.
-<<<<<<< HEAD
-        workflowDir = os.path.join(base, getNodeID())
-=======
-        workflowDir: str = os.path.join(base, f'{workflowID}{getNodeID()}'.replace('-', ''))
->>>>>>> 46d4d911
+        workflowDir: str = os.path.join(base, getNodeID())
         try:
             # Directory creation is atomic
             os.mkdir(workflowDir)
