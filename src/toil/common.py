# Copyright (C) 2015-2021 Regents of the University of California
#
# Licensed under the Apache License, Version 2.0 (the "License");
# you may not use this file except in compliance with the License.
# You may obtain a copy of the License at
#
#     http://www.apache.org/licenses/LICENSE-2.0
#
# Unless required by applicable law or agreed to in writing, software
# distributed under the License is distributed on an "AS IS" BASIS,
# WITHOUT WARRANTIES OR CONDITIONS OF ANY KIND, either express or implied.
# See the License for the specific language governing permissions and
# limitations under the License.
import logging
import os
import pickle
import re
import signal
import subprocess
import sys
import tempfile
import time
import uuid
import warnings
from argparse import (
    ArgumentDefaultsHelpFormatter,
    ArgumentParser,
    Namespace,
    _ArgumentGroup,
)
from typing import (
    IO,
    TYPE_CHECKING,
    Any,
    Callable,
    Dict,
    List,
    Optional,
    Tuple,
    TypeVar,
    Union,
)
from urllib.parse import urlparse
<<<<<<< HEAD
=======
from argparse import ArgumentDefaultsHelpFormatter, ArgumentParser, _ArgumentGroup
from typing import Any, Callable, Dict, List, Optional, Tuple, TypeVar, Union
>>>>>>> c4dc6132

import requests

from toil import logProcessContext, lookupEnvVar
from toil.batchSystems.options import (add_all_batchsystem_options,
                                       set_batchsystem_config_defaults,
                                       set_batchsystem_options)
from toil.fileStores import FileID
from toil.lib.aws import zone_to_region
from toil.lib.compatibility import deprecated
from toil.lib.conversions import bytes2human, human2bytes
from toil.lib.retry import retry
from toil.provisioners import add_provisioner_options, cluster_factory, parse_node_types
from toil.realtimeLogger import RealtimeLogger
from toil.statsAndLogging import (
    add_logging_options,
    root_logger,
    set_logging_from_options,
)
from toil.version import dockerRegistry, dockerTag, version

if TYPE_CHECKING:
    from toil.batchSystems.abstractBatchSystem import AbstractBatchSystem
    from toil.jobStores.abstractJobStore import AbstractJobStore

# aim to pack autoscaling jobs within a 30 minute block before provisioning a new node
defaultTargetTime = 1800
SYS_MAX_SIZE = 9223372036854775807
# sys.max_size on 64 bit systems is 9223372036854775807, so that 32-bit systems
# use the same number
UUID_LENGTH = 32
logger = logging.getLogger(__name__)


class Config:
    """Class to represent configuration operations for a toil workflow run."""

    logFile: Optional[str]
    logRotating: bool
    workDir: str
    cleanWorkDir: str
    maxLocalJobs: int
    runCwlInternalJobsOnWorkers: bool
    tes_endpoint: str
    tes_user: str
    tes_password: str
    tes_bearer_token: str
    jobStore: str

    def __init__(self) -> None:
        # Core options
        self.workflowID: Optional[str] = None
        """This attribute uniquely identifies the job store and therefore the workflow. It is
        necessary in order to distinguish between two consecutive workflows for which
        self.jobStore is the same, e.g. when a job store name is reused after a previous run has
        finished successfully and its job store has been clean up."""
        self.workflowAttemptNumber = None
        self.jobStore = None
        self.logLevel: str = logging.getLevelName(root_logger.getEffectiveLevel())
        self.workDir = None
        self.noStdOutErr: bool = False
        self.stats: bool = False

        # Because the stats option needs the jobStore to persist past the end of the run,
        # the clean default value depends the specified stats option and is determined in setOptions
        self.clean = None
        self.clusterStats = None

        # Restarting the workflow options
        self.restart: bool = False

        # Batch system options
        set_batchsystem_config_defaults(self)
        
        # File store options
        self.disableCaching: bool = False
        self.linkImports: bool = True
        self.moveExports: bool = False

        # Autoscaling options
        self.provisioner = None
        self.nodeTypes = []
        self.minNodes = None
        self.maxNodes = [10]
        self.targetTime = defaultTargetTime
        self.betaInertia = 0.1
        self.scaleInterval = 60
        self.preemptableCompensation = 0.0
        self.nodeStorage = 50
        self.nodeStorageOverrides = []
        self.metrics: bool = False

        # Parameters to limit service jobs, so preventing deadlock scheduling scenarios
        self.maxPreemptableServiceJobs: int = sys.maxsize
        self.maxServiceJobs: int = sys.maxsize
        self.deadlockWait: Union[float, int] = 60  # Number of seconds we must be stuck with all services before declaring a deadlock
        self.deadlockCheckInterval: Union[float, int] = 30  # Minimum polling delay for deadlocks

        # Resource requirements
        self.defaultMemory: int = 2147483648
        self.defaultCores: Union[float, int] = 1
        self.defaultDisk: int = 2147483648
        self.readGlobalFileMutableByDefault: bool = False
        self.defaultPreemptable: bool = False
        self.maxCores: int = SYS_MAX_SIZE
        self.maxMemory: int = SYS_MAX_SIZE
        self.maxDisk: int = SYS_MAX_SIZE

        # Retrying/rescuing jobs
        self.retryCount: int = 1
        self.enableUnlimitedPreemptableRetries: bool = False
        self.doubleMem: bool = False
        self.maxJobDuration: int = sys.maxsize
        self.rescueJobsFrequency: int = 3600

        # Misc
        self.environment: Dict[str, str] = {}
        self.disableChaining: bool = False
        self.disableJobStoreChecksumVerification: bool = False
        self.maxLogFileSize: int = 64000
        self.writeLogs = None
        self.writeLogsGzip = None
        self.writeLogsFromAllJobs: bool = False
        self.sseKey: str = None
        self.servicePollingInterval: int = 60
        self.useAsync: bool = True
        self.forceDockerAppliance: bool = False
        self.statusWait: int = 3600
        self.disableProgress: bool = False

        # Debug options
        self.debugWorker: bool = False
        self.disableWorkerOutputCapture: bool = False
        self.badWorker = 0.0
        self.badWorkerFailInterval = 0.01

        # CWL
        self.cwl: bool = False

    def setOptions(self, options) -> None:
        """Creates a config object from the options object."""
        OptionType = TypeVar('OptionType')
        def set_option(option_name: str,
                       parsing_function: Optional[Callable[[Any], OptionType]] = None,
                       check_function: Optional[Callable[[OptionType], None]] = None,
                       default: Optional[OptionType] = None,
                       env: Optional[List[str]] = None,
                       old_names: Optional[List[str]] = None) -> None:
            """
            Determine the correct value for the given option.

            Priority order is:

            1. options object under option_name
            2. options object under old_names
            3. environment variables in env
            4. provided default value

            Selected option value is run through parsing_funtion if it is set.
            Then the parsed value is run through check_function to check it for
            acceptability, which should raise AssertionError if the value is
            unacceptable.

            If the option gets a non-None value, sets it as an attribute in
            this Config.
            """

            option_value = getattr(options, option_name, default)

            if old_names is not None:
                for old_name in old_names:
                    # Try all the old names in case user code is setting them
                    # in an options object.
                    if option_value != default:
                        break
                    if hasattr(options, old_name):
                        warnings.warn(f'Using deprecated option field {old_name} to '
                                      f'provide value for config field {option_name}',
                                      DeprecationWarning)
                        option_value = getattr(options, old_name)

            if env is not None:
                for env_var in env:
                    # Try all the environment variables
                    if option_value != default:
                        break
                    option_value = os.environ.get(env_var, default)

            if option_value is not None or not hasattr(self, option_name):
                if parsing_function is not None:
                    # Parse whatever it is (string, argparse-made list, etc.)
                    option_value = parsing_function(option_value)
                if check_function is not None:
                    try:
                        check_function(option_value)
                    except AssertionError:
                        raise RuntimeError(f"The {option_name} option has an invalid value: {option_value}")
                setattr(self, option_name, option_value)

        # Function to parse integer from string expressed in different formats
        h2b = lambda x: human2bytes(str(x))

        def parse_jobstore(jobstore_uri: str):
            name, rest = Toil.parseLocator(jobstore_uri)
            if name == 'file':
                # We need to resolve relative paths early, on the leader, because the worker process
                # may have a different working directory than the leader, e.g. under Mesos.
                return Toil.buildLocator(name, os.path.abspath(rest))
            else:
                return jobstore_uri

        def parse_str_list(s: str):
            return [str(x) for x in s.split(",")]

        def parse_int_list(s: str):
            return [int(x) for x in s.split(",")]

        # Core options
        set_option("jobStore", parsing_function=parse_jobstore)
        # TODO: LOG LEVEL STRING
        set_option("workDir")
        if self.workDir is not None:
            self.workDir: Optional[str] = os.path.abspath(self.workDir)
            if not os.path.exists(self.workDir):
                raise RuntimeError(f"The path provided to --workDir ({self.workDir}) does not exist.")

            if len(self.workDir) > 80:
                logger.warning(f'Length of workDir path "{self.workDir}" is {len(self.workDir)} characters.  '
                               f'Consider setting a shorter path with --workPath or setting TMPDIR to something '
                               f'like "/tmp" to avoid overly long paths.')

        set_option("noStdOutErr")
        set_option("stats")
        set_option("cleanWorkDir")
        set_option("clean")
        if self.stats:
            if self.clean != "never" and self.clean is not None:
                raise RuntimeError("Contradicting options passed: Clean flag is set to %s "
                                   "despite the stats flag requiring "
                                   "the jobStore to be intact at the end of the run. "
                                   "Set clean to \'never\'" % self.clean)
            self.clean = "never"
        elif self.clean is None:
            self.clean = "onSuccess"
        set_option('clusterStats')
        set_option("restart")

        # Batch system options
        set_option("batchSystem")
        set_batchsystem_options(self.batchSystem, set_option)

        # File store options
        set_option("linkImports", bool, default=True)
        set_option("moveExports", bool, default=False)
        set_option("disableCaching", bool, default=False)

        # Autoscaling options
        set_option("provisioner")
        set_option("nodeTypes", parse_node_types)
        set_option("minNodes", parse_int_list)
        set_option("maxNodes", parse_int_list)
        set_option("targetTime", int)
        if self.targetTime <= 0:
            raise RuntimeError(f'targetTime ({self.targetTime}) must be a positive integer!')
        set_option("betaInertia", float)
        if not 0.0 <= self.betaInertia <= 0.9:
            raise RuntimeError(f'betaInertia ({self.betaInertia}) must be between 0.0 and 0.9!')
        set_option("scaleInterval", float)
        set_option("metrics")
        set_option("preemptableCompensation", float)
        if not 0.0 <= self.preemptableCompensation <= 1.0:
            raise RuntimeError(f'preemptableCompensation ({self.preemptableCompensation}) must be between 0.0 and 1.0!')
        set_option("nodeStorage", int)

        def check_nodestoreage_overrides(overrides: List[str]) -> None:
            for override in overrides:
                tokens = override.split(":")
                assert len(tokens) == 2, \
                    'Each component of --nodeStorageOverrides must be of the form <instance type>:<storage in GiB>'
                assert any(tokens[0] in n[0] for n in self.nodeTypes), \
                    'instance type in --nodeStorageOverrides must be used in --nodeTypes'
                assert tokens[1].isdigit(), \
                    'storage must be an integer in --nodeStorageOverrides'
        set_option("nodeStorageOverrides", parse_str_list, check_function=check_nodestoreage_overrides)

        # Parameters to limit service jobs / detect deadlocks
        set_option("maxServiceJobs", int)
        set_option("maxPreemptableServiceJobs", int)
        set_option("deadlockWait", int)
        set_option("deadlockCheckInterval", int)

        # Resource requirements
        set_option("defaultMemory", h2b, iC(1))
        set_option("defaultCores", float, fC(1.0))
        set_option("defaultDisk", h2b, iC(1))
        set_option("readGlobalFileMutableByDefault")
        set_option("maxCores", int, iC(1))
        set_option("maxMemory", h2b, iC(1))
        set_option("maxDisk", h2b, iC(1))
        set_option("defaultPreemptable")

        # Retrying/rescuing jobs
        set_option("retryCount", int, iC(1))
        set_option("enableUnlimitedPreemptableRetries")
        set_option("doubleMem")
        set_option("maxJobDuration", int, iC(1))
        set_option("rescueJobsFrequency", int, iC(1))

        # Misc
        set_option("environment", parseSetEnv)
        set_option("disableChaining")
        set_option("disableJobStoreChecksumVerification")
        set_option("maxLogFileSize", h2b, iC(1))
        set_option("writeLogs")
        set_option("writeLogsGzip")
        set_option("writeLogsFromAllJobs")
        set_option("runCwlInternalJobsOnWorkers")
        set_option("disableProgress")

        assert not (self.writeLogs and self.writeLogsGzip), \
            "Cannot use both --writeLogs and --writeLogsGzip at the same time."
        assert not self.writeLogsFromAllJobs or self.writeLogs or self.writeLogsGzip, \
            "To enable --writeLogsFromAllJobs, either --writeLogs or --writeLogsGzip must be set."

        def check_sse_key(sse_key: str) -> None:
            with open(sse_key) as f:
                assert len(f.readline().rstrip()) == 32, 'SSE key appears to be invalid.'

        set_option("sseKey", check_function=check_sse_key)
        set_option("servicePollingInterval", float, fC(0.0))
        set_option("forceDockerAppliance")

        # Debug options
        set_option("debugWorker")
        set_option("disableWorkerOutputCapture")
        set_option("badWorker", float, fC(0.0, 1.0))
        set_option("badWorkerFailInterval", float, fC(0.0))

    def __eq__(self, other):
        return self.__dict__ == other.__dict__

    def __hash__(self):
        return self.__dict__.__hash__()


JOBSTORE_HELP = ("The location of the job store for the workflow.  "
                 "A job store holds persistent information about the jobs, stats, and files in a "
                 "workflow. If the workflow is run with a distributed batch system, the job "
                 "store must be accessible by all worker nodes. Depending on the desired "
                 "job store implementation, the location should be formatted according to "
                 "one of the following schemes:\n\n"
                 "file:<path> where <path> points to a directory on the file systen\n\n"
                 "aws:<region>:<prefix> where <region> is the name of an AWS region like "
                 "us-west-2 and <prefix> will be prepended to the names of any top-level "
                 "AWS resources in use by job store, e.g. S3 buckets.\n\n "
                 "google:<project_id>:<prefix> TODO: explain\n\n"
                 "For backwards compatibility, you may also specify ./foo (equivalent to "
                 "file:./foo or just file:foo) or /bar (equivalent to file:/bar).")


def parser_with_common_options(
    provisioner_options: bool = False, jobstore_option: bool = True
) -> ArgumentParser:
    parser = ArgumentParser(prog="Toil", formatter_class=ArgumentDefaultsHelpFormatter)

    if provisioner_options:
        add_provisioner_options(parser)

    if jobstore_option:
        parser.add_argument('jobStore', type=str, help=JOBSTORE_HELP)

    # always add these
    add_logging_options(parser)
    parser.add_argument("--version", action='version', version=version)
    parser.add_argument("--tempDirRoot", dest="tempDirRoot", type=str, default=tempfile.gettempdir(),
                        help="Path to where temporary directory containing all temp files are created, "
                             "by default generates a fresh tmp dir with 'tempfile.gettempdir()'.")
    return parser


def addOptions(parser: ArgumentParser, config: Config = Config()):
    if not (isinstance(parser, ArgumentParser) or isinstance(parser, _ArgumentGroup)):
        raise ValueError(f"Unanticipated class: {parser.__class__}.  Must be: argparse.ArgumentParser or ArgumentGroup.")

    add_logging_options(parser)
    parser.register("type", "bool", parseBool)  # Custom type for arg=True/False.

    # Core options
    core_options = parser.add_argument_group(
        title="Toil core options.",
        description="Options to specify the location of the Toil workflow and "
                    "turn on stats collation about the performance of jobs."
    )
    core_options.add_argument('jobStore', type=str, help=JOBSTORE_HELP)
    core_options.add_argument("--workDir", dest="workDir", default=None,
                              help="Absolute path to directory where temporary files generated during the Toil "
                                   "run should be placed. Standard output and error from batch system jobs "
                                   "(unless --noStdOutErr) will be placed in this directory. A cache directory "
                                   "may be placed in this directory. Temp files and folders will be placed in a "
                                   "directory toil-<workflowID> within workDir. The workflowID is generated by "
                                   "Toil and will be reported in the workflow logs. Default is determined by the "
                                   "variables (TMPDIR, TEMP, TMP) via mkdtemp. This directory needs to exist on "
                                   "all machines running jobs; if capturing standard output and error from batch "
                                   "system jobs is desired, it will generally need to be on a shared file system. "
                                   "When sharing a cache between containers on a host, this directory must be "
                                   "shared between the containers.")
    core_options.add_argument("--noStdOutErr", dest="noStdOutErr", action="store_true", default=None,
                              help="Do not capture standard output and error from batch system jobs.")
    core_options.add_argument("--stats", dest="stats", action="store_true", default=None,
                              help="Records statistics about the toil workflow to be used by 'toil stats'.")
    clean_choices = ['always', 'onError', 'never', 'onSuccess']
    core_options.add_argument("--clean", dest="clean", choices=clean_choices, default=None,
                              help=f"Determines the deletion of the jobStore upon completion of the program.  "
                                   f"Choices: {clean_choices}.  The --stats option requires information from the "
                                   f"jobStore upon completion so the jobStore will never be deleted with that flag.  "
                                   f"If you wish to be able to restart the run, choose \'never\' or \'onSuccess\'.  "
                                   f"Default is \'never\' if stats is enabled, and \'onSuccess\' otherwise.")
    core_options.add_argument("--cleanWorkDir", dest="cleanWorkDir", choices=clean_choices, default='always',
                              help=f"Determines deletion of temporary worker directory upon completion of a job.  "
                                   f"Choices: {clean_choices}.  Default = always.  WARNING: This option should be "
                                   f"changed for debugging only.  Running a full pipeline with this option could "
                                   f"fill your disk with excessive intermediate data.")
    core_options.add_argument("--clusterStats", dest="clusterStats", nargs='?', action='store', default=None,
                              const=os.getcwd(),
                              help="If enabled, writes out JSON resource usage statistics to a file.  "
                                   "The default location for this file is the current working directory, but an "
                                   "absolute path can also be passed to specify where this file should be written. "
                                   "This options only applies when using scalable batch systems.")

    # Restarting the workflow options
    restart_options = parser.add_argument_group(
        title="Toil options for restarting an existing workflow.",
        description="Allows the restart of an existing workflow"
    )
    restart_options.add_argument("--restart", dest="restart", default=None, action="store_true",
                                 help="If --restart is specified then will attempt to restart existing workflow "
                                      "at the location pointed to by the --jobStore option. Will raise an exception "
                                      "if the workflow does not exist")

    # Batch system options
    batchsystem_options = parser.add_argument_group(
        title="Toil options for specifying the batch system.",
        description="Allows the specification of the batch system."
    )
    add_all_batchsystem_options(batchsystem_options)
    
    # File store options
    file_store_options = parser.add_argument_group(
        title="Toil options for configuring storage.",
        description="Allows configuring Toil's data storage."
    )
    link_imports = file_store_options.add_mutually_exclusive_group()
    link_imports_help = ("When using a filesystem based job store, CWL input files are by default symlinked in.  "
                         "Specifying this option instead copies the files into the job store, which may protect "
                         "them from being modified externally.  When not specified and as long as caching is enabled, "
                         "Toil will protect the file automatically by changing the permissions to read-only.")
    link_imports.add_argument("--linkImports", dest="linkImports", action='store_true', help=link_imports_help)
    link_imports.add_argument("--noLinkImports", dest="linkImports", action='store_false', help=link_imports_help)
    link_imports.set_defaults(linkImports=True)

    move_exports = file_store_options.add_mutually_exclusive_group()
    move_exports_help = ('When using a filesystem based job store, output files are by default moved to the '
                         'output directory, and a symlink to the moved exported file is created at the initial '
                         'location.  Specifying this option instead copies the files into the output directory.  '
                         'Applies to filesystem-based job stores only.')
    move_exports.add_argument("--moveExports", dest="moveExports", action='store_true', help=move_exports_help)
    move_exports.add_argument("--noMoveExports", dest="moveExports", action='store_false', help=move_exports_help)
    move_exports.set_defaults(moveExports=False)
    file_store_options.add_argument('--disableCaching', dest='disableCaching', action='store_true',
                                    default=False,
                                    help='Disables caching in the file store. This flag must be set to use '
                                         'a batch system that does not support cleanup, such as Parasol.')

    # Auto scaling options
    autoscaling_options = parser.add_argument_group(
        title="Toil options for autoscaling the cluster of worker nodes.",
        description="Allows the specification of the minimum and maximum number of nodes in an autoscaled cluster, "
                    "as well as parameters to control the level of provisioning."
    )
    provisioner_choices = ['aws', 'gce', None]
    # TODO: Better consolidate this provisioner arg and the one in provisioners/__init__.py?
    autoscaling_options.add_argument('--provisioner', '-p', dest="provisioner", choices=provisioner_choices,
                                     help=f"The provisioner for cluster auto-scaling.  This is the main Toil "
                                          f"'--provisioner' option, and defaults to None for running on single "
                                          f"machine and non-auto-scaling batch systems.  The currently supported "
                                          f"choices are {provisioner_choices}.  The default is {config.provisioner}.")
    autoscaling_options.add_argument('--nodeTypes', default=None,
                                     help="Specifies a list of comma-separated node types, each of which is "
                                          "composed of slash-separated instance types, and an optional spot "
                                          "bid set off by a colon, making the node type preemptable. Instance "
                                          "types may appear in multiple node types, and the same node type "
                                          "may appear as both preemptable and non-preemptable.\n"
                                          "Valid argument specifying two node types:\n"
                                          "\tc5.4xlarge/c5a.4xlarge:0.42,t2.large\n"
                                          "Node types:\n"
                                          "\tc5.4xlarge/c5a.4xlarge:0.42 and t2.large\n"
                                          "Instance types:\n"
                                          "\tc5.4xlarge, c5a.4xlarge, and t2.large\n"
                                          "Semantics:\n"
                                          "\tBid $0.42/hour for either c5.4xlarge or c5a.4xlarge instances,\n"
                                          "\ttreated interchangeably, while they are available at that price,\n"
                                          "\tand buy t2.large instances at full price")
    autoscaling_options.add_argument('--minNodes', default=None,
                                     help="Mininum number of nodes of each type in the cluster, if using "
                                          "auto-scaling.  This should be provided as a comma-separated list of the "
                                          "same length as the list of node types. default=0")
    autoscaling_options.add_argument('--maxNodes', default=None,
                                     help=f"Maximum number of nodes of each type in the cluster, if using autoscaling, "
                                          f"provided as a comma-separated list.  The first value is used as a default "
                                          f"if the list length is less than the number of nodeTypes.  "
                                          f"default={config.maxNodes[0]}")
    autoscaling_options.add_argument("--targetTime", dest="targetTime", default=None,
                                     help=f"Sets how rapidly you aim to complete jobs in seconds. Shorter times mean "
                                          f"more aggressive parallelization. The autoscaler attempts to scale up/down "
                                          f"so that it expects all queued jobs will complete within targetTime "
                                          f"seconds.  default={config.targetTime}")
    autoscaling_options.add_argument("--betaInertia", dest="betaInertia", default=None,
                                     help=f"A smoothing parameter to prevent unnecessary oscillations in the number "
                                          f"of provisioned nodes. This controls an exponentially weighted moving "
                                          f"average of the estimated number of nodes. A value of 0.0 disables any "
                                          f"smoothing, and a value of 0.9 will smooth so much that few changes will "
                                          f"ever be made.  Must be between 0.0 and 0.9.  default={config.betaInertia}")
    autoscaling_options.add_argument("--scaleInterval", dest="scaleInterval", default=None,
                                     help=f"The interval (seconds) between assessing if the scale of "
                                          f"the cluster needs to change. default={config.scaleInterval}")
    autoscaling_options.add_argument("--preemptableCompensation", dest="preemptableCompensation", default=None,
                                     help=f"The preference of the autoscaler to replace preemptable nodes with "
                                          f"non-preemptable nodes, when preemptable nodes cannot be started for some "
                                          f"reason. Defaults to {config.preemptableCompensation}. This value must be "
                                          f"between 0.0 and 1.0, inclusive.  A value of 0.0 disables such "
                                          f"compensation, a value of 0.5 compensates two missing preemptable nodes "
                                          f"with a non-preemptable one. A value of 1.0 replaces every missing "
                                          f"pre-emptable node with a non-preemptable one.")
    autoscaling_options.add_argument("--nodeStorage", dest="nodeStorage", default=50,
                                     help="Specify the size of the root volume of worker nodes when they are launched "
                                          "in gigabytes. You may want to set this if your jobs require a lot of disk "
                                          "space.  (default: %(default)s).")
    autoscaling_options.add_argument('--nodeStorageOverrides', default=None,
                                     help="Comma-separated list of nodeType:nodeStorage that are used to override "
                                          "the default value from --nodeStorage for the specified nodeType(s).  "
                                          "This is useful for heterogeneous jobs where some tasks require much more "
                                          "disk than others.")
    autoscaling_options.add_argument("--metrics", dest="metrics", default=False, action="store_true",
                                     help="Enable the prometheus/grafana dashboard for monitoring CPU/RAM usage, "
                                          "queue size, and issued jobs.")

    # Parameters to limit service jobs / detect service deadlocks
    if not config.cwl:
        service_options = parser.add_argument_group(
            title="Toil options for limiting the number of service jobs and detecting service deadlocks",
            description="Allows the specification of the maximum number of service jobs in a cluster.  By keeping "
                        "this limited we can avoid nodes occupied with services causing deadlocks."
        )
        service_options.add_argument("--maxServiceJobs", dest="maxServiceJobs", default=None, type=int,
                                     help=f"The maximum number of service jobs that can be run concurrently, "
                                          f"excluding service jobs running on preemptable nodes.  "
                                          f"default={config.maxServiceJobs}")
        service_options.add_argument("--maxPreemptableServiceJobs", dest="maxPreemptableServiceJobs", default=None,
                                     type=int,
                                     help=f"The maximum number of service jobs that can run concurrently on "
                                          f"preemptable nodes.  default={config.maxPreemptableServiceJobs}")
        service_options.add_argument("--deadlockWait", dest="deadlockWait", default=None, type=int,
                                     help=f"Time, in seconds, to tolerate the workflow running only the same service "
                                          f"jobs, with no jobs to use them, before declaring the workflow to be "
                                          f"deadlocked and stopping.  default={config.deadlockWait}")
        service_options.add_argument("--deadlockCheckInterval", dest="deadlockCheckInterval", default=None, type=int,
                                     help="Time, in seconds, to wait between checks to see if the workflow is stuck "
                                          "running only service jobs, with no jobs to use them. Should be shorter "
                                          "than --deadlockWait. May need to be increased if the batch system cannot "
                                          "enumerate running jobs quickly enough, or if polling for running jobs is "
                                          "placing an unacceptable load on a shared cluster.  "
                                          "default={config.deadlockCheckInterval}")

    # Resource requirements
    resource_options = parser.add_argument_group(
        title="Toil options for cores/memory requirements.",
        description="The options to specify default cores/memory requirements (if not specified by the jobs "
                    "themselves), and to limit the total amount of memory/cores requested from the batch system."
    )
    resource_help_msg = ('The {} amount of {} to request for a job.  '
                         'Only applicable to jobs that do not specify an explicit value for this requirement.  '
                         '{}.  '
                         'Default is {}.')
    cpu_note = 'Fractions of a core (for example 0.1) are supported on some batch systems [mesos, single_machine]'
    disk_mem_note = 'Standard suffixes like K, Ki, M, Mi, G or Gi are supported'
    resource_options.add_argument('--defaultMemory', dest='defaultMemory', default=None, metavar='INT',
                                  help=resource_help_msg.format('default', 'memory', disk_mem_note,
                                                                bytes2human(config.defaultMemory)))
    resource_options.add_argument('--defaultCores', dest='defaultCores', default=None, metavar='FLOAT',
                                  help=resource_help_msg.format('default', 'cpu', cpu_note, str(config.defaultCores)))
    resource_options.add_argument('--defaultDisk', dest='defaultDisk', default=None, metavar='INT',
                                  help=resource_help_msg.format('default', 'disk', disk_mem_note,
                                                                bytes2human(config.defaultDisk)))
    resource_options.add_argument('--defaultPreemptable', dest='defaultPreemptable', metavar='BOOL',
                                  type='bool', nargs='?', const=True, default=False,
                                  help='Make all jobs able to run on preemptable (spot) nodes by default.')
    resource_options.add_argument('--maxCores', dest='maxCores', default=None, metavar='INT',
                                  help=resource_help_msg.format('max', 'cpu', cpu_note, str(config.maxCores)))
    resource_options.add_argument('--maxMemory', dest='maxMemory', default=None, metavar='INT',
                                  help=resource_help_msg.format('max', 'memory', disk_mem_note,
                                                                bytes2human(config.maxMemory)))
    resource_options.add_argument('--maxDisk', dest='maxDisk', default=None, metavar='INT',
                                  help=resource_help_msg.format('max', 'disk', disk_mem_note,
                                                                bytes2human(config.maxDisk)))

    # Retrying/rescuing jobs
    job_options = parser.add_argument_group(
        title="Toil options for rescuing/killing/restarting jobs.",
        description="The options for jobs that either run too long/fail or get lost (some batch systems have issues!)."
    )
    job_options.add_argument("--retryCount", dest="retryCount", default=None,
                             help=f"Number of times to retry a failing job before giving up and "
                                  f"labeling job failed. default={config.retryCount}")
    job_options.add_argument("--enableUnlimitedPreemptableRetries", dest="enableUnlimitedPreemptableRetries",
                             action='store_true', default=False,
                             help="If set, preemptable failures (or any failure due to an instance getting "
                                  "unexpectedly terminated) will not count towards job failures and --retryCount.")
    job_options.add_argument("--doubleMem", dest="doubleMem", action='store_true', default=False,
                             help="If set, batch jobs which die to reaching memory limit on batch schedulers "
                                  "will have their memory doubled and they will be retried. The remaining "
                                  "retry count will be reduced by 1. Currently supported by LSF.")
    job_options.add_argument("--maxJobDuration", dest="maxJobDuration", default=None,
                             help=f"Maximum runtime of a job (in seconds) before we kill it (this is a lower bound, "
                                  f"and the actual time before killing the job may be longer).  "
                                  f"default={config.maxJobDuration}")
    job_options.add_argument("--rescueJobsFrequency", dest="rescueJobsFrequency", default=None,
                             help=f"Period of time to wait (in seconds) between checking for missing/overlong jobs, "
                                  f"that is jobs which get lost by the batch system. Expert parameter.  "
                                  f"default={config.rescueJobsFrequency}")

    # Debug options
    debug_options = parser.add_argument_group(
        title="Toil debug options.",
        description="Debug options for finding problems or helping with testing."
    )
    debug_options.add_argument("--debugWorker", default=False, action="store_true",
                               help="Experimental no forking mode for local debugging.  Specifically, workers "
                                    "are not forked and stderr/stdout are not redirected to the log.")
    debug_options.add_argument("--disableWorkerOutputCapture", default=False, action="store_true",
                               help="Let worker output go to worker's standard out/error instead of per-job logs.")
    debug_options.add_argument("--badWorker", dest="badWorker", default=None,
                               help=f"For testing purposes randomly kill --badWorker proportion of jobs using "
                                    f"SIGKILL.  default={config.badWorker}")
    debug_options.add_argument("--badWorkerFailInterval", dest="badWorkerFailInterval", default=None,
                               help=f"When killing the job pick uniformly within the interval from 0.0 to "
                                    f"--badWorkerFailInterval seconds after the worker starts.  "
                                    f"default={config.badWorkerFailInterval}")

    # Misc options
    misc_options = parser.add_argument_group(
        title="Toil miscellaneous options.",
        description="Everything else."
    )
    misc_options.add_argument('--disableChaining', dest='disableChaining', action='store_true', default=False,
                              help="Disables chaining of jobs (chaining uses one job's resource allocation "
                                   "for its successor job if possible).")
    misc_options.add_argument("--disableJobStoreChecksumVerification", dest="disableJobStoreChecksumVerification",
                              default=False, action="store_true",
                              help="Disables checksum verification for files transferred to/from the job store.  "
                                   "Checksum verification is a safety check to ensure the data is not corrupted "
                                   "during transfer. Currently only supported for non-streaming AWS files.")
    misc_options.add_argument("--maxLogFileSize", dest="maxLogFileSize", default=None,
                              help=f"The maximum size of a job log file to keep (in bytes), log files larger than "
                                   f"this will be truncated to the last X bytes. Setting this option to zero will "
                                   f"prevent any truncation. Setting this option to a negative value will truncate "
                                   f"from the beginning.  Default={bytes2human(config.maxLogFileSize)}")
    misc_options.add_argument("--writeLogs", dest="writeLogs", nargs='?', action='store', default=None,
                              const=os.getcwd(),
                              help="Write worker logs received by the leader into their own files at the specified "
                                   "path. Any non-empty standard output and error from failed batch system jobs will "
                                   "also be written into files at this path.  The current working directory will be "
                                   "used if a path is not specified explicitly. Note: By default only the logs of "
                                   "failed jobs are returned to leader. Set log level to 'debug' or enable "
                                   "'--writeLogsFromAllJobs' to get logs back from successful jobs, and adjust "
                                   "'maxLogFileSize' to control the truncation limit for worker logs.")
    misc_options.add_argument("--writeLogsGzip", dest="writeLogsGzip", nargs='?', action='store', default=None,
                              const=os.getcwd(),
                              help="Identical to --writeLogs except the logs files are gzipped on the leader.")
    misc_options.add_argument("--writeLogsFromAllJobs", dest="writeLogsFromAllJobs", action='store_true',
                              default=False,
                              help="Whether to write logs from all jobs (including the successful ones) without "
                                   "necessarily setting the log level to 'debug'. Ensure that either --writeLogs "
                                   "or --writeLogsGzip is set if enabling this option.")
    misc_options.add_argument("--realTimeLogging", dest="realTimeLogging", action="store_true", default=False,
                              help="Enable real-time logging from workers to leader")
    misc_options.add_argument("--sseKey", dest="sseKey", default=None,
                              help="Path to file containing 32 character key to be used for server-side encryption on "
                                   "awsJobStore or googleJobStore. SSE will not be used if this flag is not passed.")
    misc_options.add_argument("--setEnv", '-e', metavar='NAME=VALUE or NAME', dest="environment", default=[],
                              action="append",
                              help="Set an environment variable early on in the worker. If VALUE is omitted, it will "
                                   "be looked up in the current environment. Independently of this option, the worker "
                                   "will try to emulate the leader's environment before running a job, except for "
                                   "some variables known to vary across systems.  Using this option, a variable can "
                                   "be injected into the worker process itself before it is started.")
    misc_options.add_argument("--servicePollingInterval", dest="servicePollingInterval", default=None,
                              help=f"Interval of time service jobs wait between polling for the existence of the "
                                   f"keep-alive flag.  Default: {config.servicePollingInterval}")
    misc_options.add_argument('--forceDockerAppliance', dest='forceDockerAppliance', action='store_true', default=False,
                              help='Disables sanity checking the existence of the docker image specified by '
                                   'TOIL_APPLIANCE_SELF, which Toil uses to provision mesos for autoscaling.')
    misc_options.add_argument('--disableProgress', dest='disableProgress', action='store_true', default=False,
                              help="Disables the progress bar shown when standard error is a terminal.")


def parseBool(val):
    if val.lower() in ['true', 't', 'yes', 'y', 'on', '1']:
        return True
    elif val.lower() in ['false', 'f', 'no', 'n', 'off', '0']:
        return False
    else:
        raise RuntimeError("Could not interpret \"%s\" as a boolean value" % val)


def getNodeID() -> str:
    """
    Return unique ID of the current node (host). The resulting string will be convertable to a uuid.UUID.

    Tries several methods until success. The returned ID should be identical across calls from different processes on
    the same node at least until the next OS reboot.

    The last resort method is uuid.getnode() that in some rare OS configurations may return a random ID each time it is
    called. However, this method should never be reached on a Linux system, because reading from
    /proc/sys/kernel/random/boot_id will be tried prior to that. If uuid.getnode() is reached, it will be called twice,
    and exception raised if the values are not identical.
    """
    for idSourceFile in ["/var/lib/dbus/machine-id", "/proc/sys/kernel/random/boot_id"]:
        if os.path.exists(idSourceFile):
            try:
                with open(idSourceFile) as inp:
                    nodeID = inp.readline().strip()
            except OSError:
                logger.warning(f"Exception when trying to read ID file {idSourceFile}.  "
                               f"Will try next method to get node ID.", exc_info=True)
            else:
                if len(nodeID.split()) == 1:
                    logger.debug(f"Obtained node ID {nodeID} from file {idSourceFile}")
                    break
                else:
                    logger.warning(f"Node ID {nodeID} from file {idSourceFile} contains spaces.  "
                                   f"Will try next method to get node ID.")
    else:
        nodeIDs = []
        for i_call in range(2):
            nodeID = str(uuid.getnode()).strip()
            if len(nodeID.split()) == 1:
                nodeIDs.append(nodeID)
            else:
                logger.warning(f"Node ID {nodeID} from uuid.getnode() contains spaces")
        nodeID = ""
        if len(nodeIDs) == 2:
            if nodeIDs[0] == nodeIDs[1]:
                nodeID = nodeIDs[0]
            else:
                logger.warning(f"Different node IDs {nodeIDs} received from repeated calls to uuid.getnode().  "
                               f"You should use another method to generate node ID.")

            logger.debug(f"Obtained node ID {nodeID} from uuid.getnode()")
    if not nodeID:
        logger.warning("Failed to generate stable node ID, returning empty string. If you see this message with a "
                       "work dir on a shared file system when using workers running on multiple nodes, you might "
                       "experience cryptic job failures")
    if len(nodeID.replace('-', '')) < UUID_LENGTH:
        # Some platforms (Mac) give us not enough actual hex characters.
        # Repeat them so the result is convertable to a uuid.UUID
        nodeID = nodeID.replace('-', '')
        num_repeats = UUID_LENGTH // len(nodeID) + 1
        nodeID = nodeID * num_repeats
        nodeID = nodeID[:UUID_LENGTH]
    return nodeID


class Toil:
    """
    A context manager that represents a Toil workflow, specifically the batch system, job store,
    and its configuration.
    """

    def __init__(self, options: Namespace) -> None:
        """
        Initialize a Toil object from the given options.

        Note that this is very light-weight and that the bulk of the work is
        done when the context is entered.

        :param options: command line options specified by the user
        """
        super().__init__()
        self.options = options
        self.config = None
        """
        :type: toil.common.Config
        """
        self._jobStore = None
        """
        :type: toil.jobStores.abstractJobStore.AbstractJobStore
        """
        self._batchSystem = None
        """
        :type: toil.batchSystems.abstractBatchSystem.AbstractBatchSystem
        """
        self._provisioner = None
        """
        :type: toil.provisioners.abstractProvisioner.AbstractProvisioner
        """
        self._jobCache = dict()
        self._inContextManager = False
        self._inRestart = False

    def __enter__(self):
        """
        Derive configuration from the command line options, load the job store and, on restart,
        consolidate the derived configuration with the one from the previous invocation of the
        workflow.
        """
        set_logging_from_options(self.options)
        config = Config()
        config.setOptions(self.options)
        jobStore = self.getJobStore(config.jobStore)
        if not config.restart:
            config.workflowAttemptNumber = 0
            jobStore.initialize(config)
        else:
            jobStore.resume()
            # Merge configuration from job store with command line options
            config = jobStore.config
            config.setOptions(self.options)
            config.workflowAttemptNumber += 1
            jobStore.write_config()
        self.config = config
        self._jobStore = jobStore
        self._inContextManager = True

        # This will make sure `self.__exit__()` is called when we get a SIGTERM signal.
        signal.signal(signal.SIGTERM, lambda *_: sys.exit(1))

        return self

    # noinspection PyUnusedLocal
    def __exit__(self, exc_type, exc_val, exc_tb):
        """
        Clean up after a workflow invocation. Depending on the configuration, delete the job store.
        """
        try:
            if (exc_type is not None and self.config.clean == "onError" or
                    exc_type is None and self.config.clean == "onSuccess" or
                    self.config.clean == "always"):

                try:
                    if self.config.restart and not self._inRestart:
                        pass
                    else:
                        self._jobStore.destroy()
                        logger.info("Successfully deleted the job store: %s" % str(self._jobStore))
                except:
                    logger.info("Failed to delete the job store: %s" % str(self._jobStore))
                    raise
        except Exception as e:
            if exc_type is None:
                raise
            else:
                logger.exception('The following error was raised during clean up:')
        self._inContextManager = False
        self._inRestart = False
        return False  # let exceptions through

    def start(self, rootJob):
        """
        Invoke a Toil workflow with the given job as the root for an initial run. This method
        must be called in the body of a ``with Toil(...) as toil:`` statement. This method should
        not be called more than once for a workflow that has not finished.

        :param toil.job.Job rootJob: The root job of the workflow
        :return: The root job's return value
        """
        self._assertContextManagerUsed()
        self.writePIDFile()
        if self.config.restart:
            raise ToilRestartException('A Toil workflow can only be started once. Use '
                                       'Toil.restart() to resume it.')

        self._batchSystem = self.createBatchSystem(self.config)
        self._setupAutoDeployment(rootJob.getUserScript())
        try:
            self._setBatchSystemEnvVars()
            self._serialiseEnv()
            self._cacheAllJobs()

            # Pickle the promised return value of the root job, then write the pickled promise to
            # a shared file, where we can find and unpickle it at the end of the workflow.
            # Unpickling the promise will automatically substitute the promise for the actual
            # return value.
            with self._jobStore.write_shared_file_stream('rootJobReturnValue') as fH:
                rootJob.prepareForPromiseRegistration(self._jobStore)
                promise = rootJob.rv()
                pickle.dump(promise, fH, protocol=pickle.HIGHEST_PROTOCOL)

            # Setup the first JobDescription and cache it
            rootJobDescription = rootJob.saveAsRootJob(self._jobStore)
            self._cacheJob(rootJobDescription)

            self._setProvisioner()
            return self._runMainLoop(rootJobDescription)
        finally:
            self._shutdownBatchSystem()

    def restart(self):
        """
        Restarts a workflow that has been interrupted.

        :return: The root job's return value
        """
        self._inRestart = True
        self._assertContextManagerUsed()
        self.writePIDFile()
        if not self.config.restart:
            raise ToilRestartException('A Toil workflow must be initiated with Toil.start(), '
                                       'not restart().')

        from toil.job import JobException
        try:
            self._jobStore.load_root_job()
        except JobException:
            logger.warning(
                'Requested restart but the workflow has already been completed; allowing exports to rerun.')
            return self._jobStore.get_root_job_return_value()

        self._batchSystem = self.createBatchSystem(self.config)
        self._setupAutoDeployment()
        try:
            self._setBatchSystemEnvVars()
            self._serialiseEnv()
            self._cacheAllJobs()
            self._setProvisioner()
            rootJobDescription = self._jobStore.clean(jobCache=self._jobCache)
            return self._runMainLoop(rootJobDescription)
        finally:
            self._shutdownBatchSystem()

    def _setProvisioner(self):
        if self.config.provisioner is None:
            self._provisioner = None
        else:
            self._provisioner = cluster_factory(provisioner=self.config.provisioner,
                                                clusterName=None,
                                                zone=None,  # read from instance meta-data
                                                nodeStorage=self.config.nodeStorage,
                                                nodeStorageOverrides=self.config.nodeStorageOverrides,
                                                sseKey=self.config.sseKey)
            self._provisioner.setAutoscaledNodeTypes(self.config.nodeTypes)

    @classmethod
    def getJobStore(cls, locator: str) -> "AbstractJobStore":
        """
        Create an instance of the concrete job store implementation that matches the given locator.

        :param str locator: The location of the job store to be represent by the instance

        :return: an instance of a concrete subclass of AbstractJobStore
        """
        name, rest = cls.parseLocator(locator)
        if name == 'file':
            from toil.jobStores.fileJobStore import FileJobStore
            return FileJobStore(rest)
        elif name == 'aws':
            from toil.jobStores.aws.jobStore import AWSJobStore
            return AWSJobStore(rest)
        elif name == 'google':
            from toil.jobStores.googleJobStore import GoogleJobStore
            return GoogleJobStore(rest)
        else:
            raise RuntimeError("Unknown job store implementation '%s'" % name)

    @staticmethod
    def parseLocator(locator: str) -> Tuple[str, str]:
        if locator[0] in '/.' or ':' not in locator:
            return 'file', locator
        else:
            try:
                name, rest = locator.split(':', 1)
            except ValueError:
                raise RuntimeError('Invalid job store locator syntax.')
            else:
                return name, rest

    @staticmethod
    def buildLocator(name, rest):
        assert ':' not in name
        return f'{name}:{rest}'

    @classmethod
    def resumeJobStore(cls, locator) -> "AbstractJobStore":
        jobStore = cls.getJobStore(locator)
        jobStore.resume()
        return jobStore

    @staticmethod
    def createBatchSystem(config: Config) -> "AbstractBatchSystem":
        """
        Creates an instance of the batch system specified in the given config.

        :param toil.common.Config config: the current configuration

        :rtype: batchSystems.abstractBatchSystem.AbstractBatchSystem

        :return: an instance of a concrete subclass of AbstractBatchSystem
        """
        kwargs = dict(config=config,
                      maxCores=config.maxCores,
                      maxMemory=config.maxMemory,
                      maxDisk=config.maxDisk)

        from toil.batchSystems.registry import BATCH_SYSTEM_FACTORY_REGISTRY

        try:
            batch_system = BATCH_SYSTEM_FACTORY_REGISTRY[config.batchSystem]()
        except:
            raise RuntimeError(f'Unrecognized batch system: {config.batchSystem}')

        if not config.disableCaching and not batch_system.supportsWorkerCleanup():
            raise RuntimeError(f'{config.batchSystem} currently does not support shared caching, because it '
                               'does not support cleaning up a worker after the last job '
                               'finishes. Set the --disableCaching flag if you want to '
                               'use this batch system.')
        logger.debug('Using the %s' % re.sub("([a-z])([A-Z])", r"\g<1> \g<2>", batch_system.__name__).lower())

        return batch_system(**kwargs)

    def _setupAutoDeployment(self, userScript=None):
        """
        Determine the user script, save it to the job store and inject a reference to the saved
        copy into the batch system such that it can auto-deploy the resource on the worker
        nodes.

        :param toil.resource.ModuleDescriptor userScript: the module descriptor referencing the
               user script. If None, it will be looked up in the job store.
        """
        if userScript is not None:
            # This branch is hit when a workflow is being started
            if userScript.belongsToToil:
                logger.debug('User script %s belongs to Toil. No need to auto-deploy it.', userScript)
                userScript = None
            else:
                if (self._batchSystem.supportsAutoDeployment() and
                        not self.config.disableAutoDeployment):
                    # Note that by saving the ModuleDescriptor, and not the Resource we allow for
                    # redeploying a potentially modified user script on workflow restarts.
                    with self._jobStore.write_shared_file_stream('userScript') as f:
                        pickle.dump(userScript, f, protocol=pickle.HIGHEST_PROTOCOL)
                else:
                    from toil.batchSystems.singleMachine import \
                        SingleMachineBatchSystem
                    if not isinstance(self._batchSystem, SingleMachineBatchSystem):
                        logger.warning('Batch system does not support auto-deployment. The user script '
                                       '%s will have to be present at the same location on every worker.', userScript)
                    userScript = None
        else:
            # This branch is hit on restarts
            if self._batchSystem.supportsAutoDeployment() and not self.config.disableAutoDeployment:
                # We could deploy a user script
                from toil.jobStores.abstractJobStore import NoSuchFileException
                try:
                    with self._jobStore.read_shared_file_stream('userScript') as f:
                        userScript = safeUnpickleFromStream(f)
                except NoSuchFileException:
                    logger.debug('User script neither set explicitly nor present in the job store.')
                    userScript = None
        if userScript is None:
            logger.debug('No user script to auto-deploy.')
        else:
            logger.debug('Saving user script %s as a resource', userScript)
            userScriptResource = userScript.saveAsResourceTo(self._jobStore)
            logger.debug('Injecting user script %s into batch system.', userScriptResource)
            self._batchSystem.setUserScript(userScriptResource)

    @deprecated(new_function_name='import_file')
    def importFile(self,
                   srcUrl: str,
                   sharedFileName: Optional[str] = None,
                   symlink: bool = False) -> Optional[Union[FileID, str]]:
        return self.import_file(srcUrl, sharedFileName, symlink)

    def import_file(self,
                    src_uri: str,
                    shared_file_name: Optional[str] = None,
                    symlink: bool = False) -> Optional[Union[FileID, str]]:
        """
        Imports the file at the given URL into job store.

        See :func:`toil.jobStores.abstractJobStore.AbstractJobStore.importFile` for a
        full description
        """
        self._assertContextManagerUsed()
        src_uri = self.normalize_uri(src_uri, check_existence=True)
        return self._jobStore.import_file(src_uri, shared_file_name=shared_file_name, symlink=symlink)

    @deprecated(new_function_name='export_file')
    def exportFile(self, jobStoreFileID: Union[FileID, str], dstUrl: str) -> None:
        return self.export_file(jobStoreFileID, dstUrl)

    def export_file(self, file_id: Union[FileID, str], dst_uri: str) -> None:
        """
        Exports file to destination pointed at by the destination URL.

        See :func:`toil.jobStores.abstractJobStore.AbstractJobStore.exportFile` for a
        full description
        """
        self._assertContextManagerUsed()
        dst_uri = self.normalize_uri(dst_uri)
        self._jobStore.export_file(file_id, dst_uri)

    @staticmethod
    def normalize_uri(uri: str, check_existence: bool = False) -> str:
        """
        Given a URI, if it has no scheme, prepend "file:".

        :param check_existence: If set, raise an error if a URI points to
               a local file that does not exist.
        """
        if urlparse(uri).scheme == 'file':
            uri = urlparse(uri).path  # this should strip off the local file scheme; it will be added back

        # account for the scheme-less case, which should be coerced to a local absolute path
        if urlparse(uri).scheme == '':
            abs_path = os.path.abspath(uri)
            if not os.path.exists(abs_path) and check_existence:
                raise FileNotFoundError(
                    f'Could not find local file "{abs_path}" when importing "{uri}".\n'
                    f'Make sure paths are relative to "{os.getcwd()}" or use absolute paths.\n'
                    f'If this is not a local file, please include the scheme (s3:/, gs:/, ftp://, etc.).')
            return f'file://{abs_path}'
        return uri

    def _setBatchSystemEnvVars(self):
        """
        Sets the environment variables required by the job store and those passed on command line.
        """
        for envDict in (self._jobStore.get_env(), self.config.environment):
            for k, v in envDict.items():
                self._batchSystem.setEnv(k, v)

    def _serialiseEnv(self):
        """
        Puts the environment in a globally accessible pickle file.
        """
        # Dump out the environment of this process in the environment pickle file.
        with self._jobStore.write_shared_file_stream("environment.pickle") as fileHandle:
            pickle.dump(dict(os.environ), fileHandle, pickle.HIGHEST_PROTOCOL)
        logger.debug("Written the environment for the jobs to the environment file")

    def _cacheAllJobs(self):
        """
        Downloads all jobs in the current job store into self.jobCache.
        """
        logger.debug('Caching all jobs in job store')
        self._jobCache = {jobDesc.jobStoreID: jobDesc for jobDesc in self._jobStore.jobs()}
        logger.debug('{} jobs downloaded.'.format(len(self._jobCache)))

    def _cacheJob(self, job):
        """
        Adds given job to current job cache.

        :param toil.job.JobDescription job: job to be added to current job cache
        """
        self._jobCache[job.jobStoreID] = job

    @staticmethod
    def getToilWorkDir(configWorkDir: Optional[str] = None) -> str:
        """
        Returns a path to a writable directory under which per-workflow
        directories exist.  This directory is always required to exist on a
        machine, even if the Toil worker has not run yet.  If your workers and
        leader have different temp directories, you may need to set
        TOIL_WORKDIR.

        :param str configWorkDir: Value passed to the program using the --workDir flag
        :return: Path to the Toil work directory, constant across all machines
        :rtype: str
        """
        workDir = os.getenv('TOIL_WORKDIR_OVERRIDE') or configWorkDir or os.getenv('TOIL_WORKDIR') or tempfile.gettempdir()
        if not os.path.exists(workDir):
            raise RuntimeError(f'The directory specified by --workDir or TOIL_WORKDIR ({workDir}) does not exist.')
        return workDir

    @classmethod
    def getLocalWorkflowDir(
        cls, workflowID: str, configWorkDir: Optional[str] = None
    ) -> str:
        """
        Returns a path to the directory where worker directories and the cache will be located
        for this workflow on this machine.

        :param configWorkDir: Value passed to the program using the --workDir flag
        :return: Path to the local workflow directory on this machine
        """
        # Get the global Toil work directory. This ensures that it exists.
        base = cls.getToilWorkDir(configWorkDir=configWorkDir)

        # Create a directory unique to each host in case workDir is on a shared FS.
        # This prevents workers on different nodes from erasing each other's directories.
        workflowDir: str = os.path.join(base, str(uuid.uuid5(uuid.UUID(getNodeID()), workflowID)).replace('-', ''))
        try:
            # Directory creation is atomic
            os.mkdir(workflowDir)
        except OSError as err:
            if err.errno != 17:
                # The directory exists if a previous worker set it up.
                raise
        else:
            logger.debug('Created the workflow directory for this machine at %s' % workflowDir)
        return workflowDir

    def _runMainLoop(self, rootJob):
        """
        Runs the main loop with the given job.
        :param toil.job.Job rootJob: The root job for the workflow.
        :rtype: Any
        """
        logProcessContext(self.config)

        with RealtimeLogger(self._batchSystem,
                            level=self.options.logLevel if self.options.realTimeLogging else None):
            # FIXME: common should not import from leader
            from toil.leader import Leader
            return Leader(config=self.config,
                          batchSystem=self._batchSystem,
                          provisioner=self._provisioner,
                          jobStore=self._jobStore,
                          rootJob=rootJob,
                          jobCache=self._jobCache).run()

    def _shutdownBatchSystem(self) -> None:
        """
        Shuts down current batch system if it has been created.
        """
        assert self._batchSystem is not None

        startTime = time.time()
        logger.debug('Shutting down batch system ...')
        self._batchSystem.shutdown()
        logger.debug('... finished shutting down the batch system in %s seconds.'
                     % (time.time() - startTime))

    def _assertContextManagerUsed(self):
        if not self._inContextManager:
            raise ToilContextManagerException()

    def writePIDFile(self):
        """
        Write a the pid of this process to a file in the jobstore.

        Overwriting the current contents of pid.log is a feature, not a bug of this method.
        Other methods will rely on always having the most current pid available.
        So far there is no reason to store any old pids.
        """
        with self._jobStore.write_shared_file_stream('pid.log') as f:
            f.write(str(os.getpid()).encode('utf-8'))


class ToilRestartException(Exception):
    def __init__(self, message):
        super().__init__(message)


class ToilContextManagerException(Exception):
    def __init__(self):
        super().__init__(
            'This method cannot be called outside the "with Toil(...)" context manager.')


class ToilMetrics:
    def __init__(self, provisioner=None):
        clusterName = 'none'
        region = 'us-west-2'
        if provisioner is not None:
            clusterName = provisioner.clusterName
            if provisioner._zone is not None:
                if provisioner.cloud == 'aws':
                    # Remove AZ name
                    region = zone_to_region(provisioner._zone)
                else:
                    region = provisioner._zone

        registry = lookupEnvVar(name='docker registry',
                                envName='TOIL_DOCKER_REGISTRY',
                                defaultValue=dockerRegistry)

        self.mtailImage = f"{registry}/toil-mtail:{dockerTag}"
        self.grafanaImage = f"{registry}/toil-grafana:{dockerTag}"
        self.prometheusImage = f"{registry}/toil-prometheus:{dockerTag}"

        self.startDashboard(clusterName=clusterName, zone=region)

        # Always restart the mtail container, because metrics should start from scratch
        # for each workflow
        try:
            subprocess.check_call(["docker", "rm", "-f", "toil_mtail"])
        except subprocess.CalledProcessError:
            pass

        try:
            self.mtailProc = subprocess.Popen(["docker", "run", "--rm", "--interactive",
                                               "--net=host",
                                               "--name", "toil_mtail",
                                               "-p", "3903:3903",
                                               self.mtailImage],
                                              stdin=subprocess.PIPE, stdout=subprocess.PIPE)
        except subprocess.CalledProcessError:
            logger.warning("Could not start toil metrics server.")
            self.mtailProc = None
        except KeyboardInterrupt:
            self.mtailProc.terminate()

        # On single machine, launch a node exporter instance to monitor CPU/RAM usage.
        # On AWS this is handled by the EC2 init script
        self.nodeExporterProc = None
        if not provisioner:
            try:
                self.nodeExporterProc = subprocess.Popen(["docker", "run", "--rm",
                                                          "--net=host",
                                                          "-p", "9100:9100",
                                                          "-v", "/proc:/host/proc",
                                                          "-v", "/sys:/host/sys",
                                                          "-v", "/:/rootfs",
                                                          "quay.io/prometheus/node-exporter:0.15.2",
                                                          "-collector.procfs", "/host/proc",
                                                          "-collector.sysfs", "/host/sys",
                                                          "-collector.filesystem.ignored-mount-points",
                                                          "^/(sys|proc|dev|host|etc)($|/)"])
            except subprocess.CalledProcessError:
                logger.warning(
                    "Couldn't start node exporter, won't get RAM and CPU usage for dashboard.")
                self.nodeExporterProc = None
            except KeyboardInterrupt:
                self.nodeExporterProc.terminate()

    @staticmethod
    def _containerRunning(containerName):
        try:
            result = subprocess.check_output(["docker", "inspect", "-f",
                                              "'{{.State.Running}}'", containerName]).decode('utf-8') == "true"
        except subprocess.CalledProcessError:
            result = False
        return result

    def startDashboard(self, clusterName, zone):
        try:
            if not self._containerRunning("toil_prometheus"):
                try:
                    subprocess.check_call(["docker", "rm", "-f", "toil_prometheus"])
                except subprocess.CalledProcessError:
                    pass
                subprocess.check_call(["docker", "run",
                                       "--name", "toil_prometheus",
                                       "--net=host",
                                       "-d",
                                       "-p", "9090:9090",
                                       self.prometheusImage,
                                       clusterName,
                                       zone])

            if not self._containerRunning("toil_grafana"):
                try:
                    subprocess.check_call(["docker", "rm", "-f", "toil_grafana"])
                except subprocess.CalledProcessError:
                    pass
                subprocess.check_call(["docker", "run",
                                       "--name", "toil_grafana",
                                       "-d", "-p=3000:3000",
                                       self.grafanaImage])
        except subprocess.CalledProcessError:
            logger.warning("Could not start prometheus/grafana dashboard.")
            return

        try:
            self.add_prometheus_data_source()
        except requests.exceptions.ConnectionError:
            logger.debug("Could not add data source to Grafana dashboard - no metrics will be displayed.")

    @retry(errors=[requests.exceptions.ConnectionError])
    def add_prometheus_data_source(self):
        requests.post(
            'http://localhost:3000/api/datasources',
            auth=('admin', 'admin'),
            data='{"name":"DS_PROMETHEUS","type":"prometheus", "url":"http://localhost:9090", "access":"direct"}',
            headers={'content-type': 'application/json', "access": "direct"}
        )

    def log(self, message):
        if self.mtailProc:
            self.mtailProc.stdin.write((message + "\n").encode("utf-8"))
            self.mtailProc.stdin.flush()

    # Note: The mtail configuration (dashboard/mtail/toil.mtail) depends on these messages
    # remaining intact

    def logMissingJob(self):
        self.log("missing_job")

    def logClusterSize(self, nodeType, currentSize, desiredSize):
        self.log("current_size '%s' %i" % (nodeType, currentSize))
        self.log("desired_size '%s' %i" % (nodeType, desiredSize))

    def logQueueSize(self, queueSize):
        self.log("queue_size %i" % queueSize)

    def logIssuedJob(self, jobType):
        self.log("issued_job %s" % jobType)

    def logFailedJob(self, jobType):
        self.log("failed_job %s" % jobType)

    def logCompletedJob(self, jobType):
        self.log("completed_job %s" % jobType)

    def shutdown(self) -> None:
        if self.mtailProc:
            self.mtailProc.kill()
        if self.nodeExporterProc:
            self.nodeExporterProc.kill()


def parseSetEnv(l):
    """
    Parses a list of strings of the form "NAME=VALUE" or just "NAME" into a dictionary. Strings
    of the latter from will result in dictionary entries whose value is None.

    :type l: list[str]
    :rtype: dict[str,str]

    >>> parseSetEnv([])
    {}
    >>> parseSetEnv(['a'])
    {'a': None}
    >>> parseSetEnv(['a='])
    {'a': ''}
    >>> parseSetEnv(['a=b'])
    {'a': 'b'}
    >>> parseSetEnv(['a=a', 'a=b'])
    {'a': 'b'}
    >>> parseSetEnv(['a=b', 'c=d'])
    {'a': 'b', 'c': 'd'}
    >>> parseSetEnv(['a=b=c'])
    {'a': 'b=c'}
    >>> parseSetEnv([''])
    Traceback (most recent call last):
    ...
    ValueError: Empty name
    >>> parseSetEnv(['=1'])
    Traceback (most recent call last):
    ...
    ValueError: Empty name
    """
    d = dict()
    for i in l:
        try:
            k, v = i.split('=', 1)
        except ValueError:
            k, v = i, None
        if not k:
            raise ValueError('Empty name')
        d[k] = v
    return d


def iC(minValue, maxValue=SYS_MAX_SIZE):
    # Returns function that checks if a given int is in the given half-open interval
    assert isinstance(minValue, int) and isinstance(maxValue, int)
    return lambda x: minValue <= x < maxValue


def fC(minValue, maxValue=None):
    # Returns function that checks if a given float is in the given half-open interval
    assert isinstance(minValue, float)
    if maxValue is None:
        return lambda x: minValue <= x
    else:
        assert isinstance(maxValue, float)
        return lambda x: minValue <= x < maxValue


def cacheDirName(workflowID: str) -> str:
    """
    :return: Name of the cache directory.
    """
    return f'cache-{workflowID}'


def getDirSizeRecursively(dirPath: str) -> int:
    """
    This method will return the cumulative number of bytes occupied by the files
    on disk in the directory and its subdirectories.

    If the method is unable to access a file or directory (due to insufficient
    permissions, or due to the file or directory having been removed while this
    function was attempting to traverse it), the error will be handled
    internally, and a (possibly 0) lower bound on the size of the directory
    will be returned.

    The environment variable 'BLOCKSIZE'='512' is set instead of the much cleaner
    --block-size=1 because Apple can't handle it.

    :param str dirPath: A valid path to a directory or file.
    :return: Total size, in bytes, of the file or directory at dirPath.
    """

    # du is often faster than using os.lstat(), sometimes significantly so.

    # The call: 'du -s /some/path' should give the number of 512-byte blocks
    # allocated with the environment variable: BLOCKSIZE='512' set, and we
    # multiply this by 512 to return the filesize in bytes.

    try:
        return int(subprocess.check_output(['du', '-s', dirPath],
                                           env=dict(os.environ, BLOCKSIZE='512')).decode('utf-8').split()[0]) * 512
    except subprocess.CalledProcessError:
        # Something was inaccessible or went away
        return 0


def getFileSystemSize(dirPath: str) -> Tuple[int, int]:
    """
    Return the free space, and total size of the file system hosting `dirPath`.

    :param str dirPath: A valid path to a directory.
    :return: free space and total size of file system
    :rtype: tuple
    """
    assert os.path.exists(dirPath)
    diskStats = os.statvfs(dirPath)
    freeSpace = diskStats.f_frsize * diskStats.f_bavail
    diskSize = diskStats.f_frsize * diskStats.f_blocks
    return freeSpace, diskSize


def safeUnpickleFromStream(stream: IO[Any]) -> Any:
    string = stream.read()
    return pickle.loads(string)<|MERGE_RESOLUTION|>--- conflicted
+++ resolved
@@ -41,11 +41,8 @@
     Union,
 )
 from urllib.parse import urlparse
-<<<<<<< HEAD
-=======
 from argparse import ArgumentDefaultsHelpFormatter, ArgumentParser, _ArgumentGroup
 from typing import Any, Callable, Dict, List, Optional, Tuple, TypeVar, Union
->>>>>>> c4dc6132
 
 import requests
 
