# Copyright (C) 2015-2021 Regents of the University of California
#
# Licensed under the Apache License, Version 2.0 (the "License");
# you may not use this file except in compliance with the License.
# You may obtain a copy of the License at
#
#     http://www.apache.org/licenses/LICENSE-2.0
#
# Unless required by applicable law or agreed to in writing, software
# distributed under the License is distributed on an "AS IS" BASIS,
# WITHOUT WARRANTIES OR CONDITIONS OF ANY KIND, either express or implied.
# See the License for the specific language governing permissions and
# limitations under the License.
import logging
import os
import pickle
import re
import subprocess
import sys
import tempfile
import time
import uuid

from urllib.parse import urlparse
from argparse import ArgumentDefaultsHelpFormatter, ArgumentParser, _ArgumentGroup
from typing import Any, Callable, List, Optional, Tuple, Union

import requests

from toil import logProcessContext, lookupEnvVar
from toil.fileStores import FileID
from toil.batchSystems.options import (add_all_batchsystem_options,
                                       set_batchsystem_config_defaults,
                                       set_batchsystem_options)

from toil.lib.aws.util import zone_to_region
from toil.lib.conversions import bytes2human, human2bytes
from toil.lib.retry import retry
from toil.provisioners import add_provisioner_options, cluster_factory, parse_node_types
from toil.realtimeLogger import RealtimeLogger
from toil.statsAndLogging import (
    add_logging_options,
    root_logger,
    set_logging_from_options,
)
from toil.version import dockerRegistry, dockerTag, version

# aim to pack autoscaling jobs within a 30 minute block before provisioning a new node
defaultTargetTime = 1800
UUID_LENGTH = 32
logger = logging.getLogger(__name__)


class Config:
    """Class to represent configuration operations for a toil workflow run."""
    def __init__(self):
        # Core options
        self.workflowID: Optional[str] = None
        """This attribute uniquely identifies the job store and therefore the workflow. It is
        necessary in order to distinguish between two consecutive workflows for which
        self.jobStore is the same, e.g. when a job store name is reused after a previous run has
        finished successfully and its job store has been clean up."""
        self.workflowAttemptNumber = None
        self.jobStore = None
        self.logLevel: str = logging.getLevelName(root_logger.getEffectiveLevel())
        self.workDir: Optional[str] = None
        self.noStdOutErr: bool = False
        self.stats: bool = False

        # Because the stats option needs the jobStore to persist past the end of the run,
        # the clean default value depends the specified stats option and is determined in setOptions
        self.clean = None
        self.cleanWorkDir: Optional[bool] = None
        self.clusterStats = None

        # Restarting the workflow options
        self.restart: bool = False

        # Batch system options
        set_batchsystem_config_defaults(self)

        # Autoscaling options
        self.provisioner = None
        self.nodeTypes = []
        self.minNodes = None
        self.maxNodes = [10]
        self.targetTime = defaultTargetTime
        self.betaInertia = 0.1
        self.scaleInterval = 60
        self.preemptableCompensation = 0.0
        self.nodeStorage = 50
        self.nodeStorageOverrides = []
        self.metrics: bool = False

        # Parameters to limit service jobs, so preventing deadlock scheduling scenarios
        self.maxPreemptableServiceJobs: int = sys.maxsize
        self.maxServiceJobs: int = sys.maxsize
        self.deadlockWait: Union[float, int] = 60  # Number of seconds we must be stuck with all services before declaring a deadlock
        self.deadlockCheckInterval: Union[float, int] = 30  # Minimum polling delay for deadlocks
        self.statePollingWait: Optional[Union[float, int]] = None  # Number of seconds to wait before querying job state

        # Resource requirements
        self.defaultMemory: int = 2147483648
        self.defaultCores: Union[float, int] = 1
        self.defaultDisk: int = 2147483648
        self.readGlobalFileMutableByDefault: bool = False
        self.defaultPreemptable: bool = False
        self.maxCores: int = sys.maxsize
        self.maxMemory: int = sys.maxsize
        self.maxDisk: int = sys.maxsize

        # Retrying/rescuing jobs
        self.retryCount: int = 1
        self.enableUnlimitedPreemptableRetries: bool = False
        self.doubleMem: bool = False
        self.maxJobDuration: int = sys.maxsize
        self.rescueJobsFrequency: int = 3600

        # Misc
        self.disableCaching: bool = False
        self.disableChaining: bool = False
        self.disableJobStoreChecksumVerification: bool = False
        self.maxLogFileSize: int = 64000
        self.writeLogs = None
        self.writeLogsGzip = None
        self.writeLogsFromAllJobs: bool = False
        self.sseKey: str = None
        self.servicePollingInterval: int = 60
        self.useAsync: bool = True
        self.forceDockerAppliance: bool = False
        self.runCwlInternalJobsOnWorkers: bool = False
        self.statusWait: int = 3600
        self.disableProgress: bool = False

        # Debug options
        self.debugWorker: bool = False
        self.disableWorkerOutputCapture: bool = False
        self.badWorker = 0.0
        self.badWorkerFailInterval = 0.01

        # CWL
        self.cwl: bool = False

    def setOptions(self, options) -> None:
        """Creates a config object from the options object."""
        def set_option(option_name: str,
                       parsing_function: Optional[Callable] = None,
                       check_function: Optional[Callable] = None,
                       default: Any = None) -> None:
            option_value = getattr(options, option_name, default)

            if option_value is not None:
                if parsing_function is not None:
                    option_value = parsing_function(option_value)
                if check_function is not None:
                    try:
                        check_function(option_value)
                    except AssertionError:
                        raise RuntimeError(f"The {option_name} option has an invalid value: {option_value}")
                setattr(self, option_name, option_value)

        # Function to parse integer from string expressed in different formats
        h2b = lambda x: human2bytes(str(x))

        def parse_jobstore(jobstore_uri: str):
            name, rest = Toil.parseLocator(jobstore_uri)
            if name == 'file':
                # We need to resolve relative paths early, on the leader, because the worker process
                # may have a different working directory than the leader, e.g. under Mesos.
                return Toil.buildLocator(name, os.path.abspath(rest))
            else:
                return jobstore_uri

        def parse_str_list(s: str):
            return [str(x) for x in s.split(",")]

        def parse_int_list(s: str):
            return [int(x) for x in s.split(",")]

        # Core options
        set_option("jobStore", parsing_function=parse_jobstore)
        # TODO: LOG LEVEL STRING
        set_option("workDir")
        if self.workDir is not None:
            self.workDir: Optional[str] = os.path.abspath(self.workDir)
            if not os.path.exists(self.workDir):
                raise RuntimeError(f"The path provided to --workDir ({self.workDir}) does not exist.")

            if len(self.workDir) > 80:
                logger.warning(f'Length of workDir path "{self.workDir}" is {len(self.workDir)} characters.  '
                               f'Consider setting a shorter path with --workPath or setting TMPDIR to something '
                               f'like "/tmp" to avoid overly long paths.')

        set_option("noStdOutErr")
        set_option("stats")
        set_option("cleanWorkDir")
        set_option("clean")
        if self.stats:
            if self.clean != "never" and self.clean is not None:
                raise RuntimeError("Contradicting options passed: Clean flag is set to %s "
                                   "despite the stats flag requiring "
                                   "the jobStore to be intact at the end of the run. "
                                   "Set clean to \'never\'" % self.clean)
            self.clean = "never"
        elif self.clean is None:
            self.clean = "onSuccess"
        set_option('clusterStats')
        set_option("restart")

        # Batch system options
        set_option("batchSystem")
        set_batchsystem_options(self.batchSystem, set_option)
        set_option("disableAutoDeployment")
        set_option("coalesceStatusCalls")
        set_option("scale", float, fC(0.0))
        set_option("parasolCommand")
        set_option("parasolMaxBatches", int, iC(1))
        set_option("linkImports")
        set_option("moveExports")
        set_option("allocate_mem")
        set_option("mesosMasterAddress")
        set_option("kubernetesHostPath")
        set_option("environment", parseSetEnv)

        # Autoscaling options
        set_option("provisioner")
        set_option("nodeTypes", parse_node_types)
        set_option("minNodes", parse_int_list)
        set_option("maxNodes", parse_int_list)
        set_option("targetTime", int)
        if self.targetTime <= 0:
            raise RuntimeError(f'targetTime ({self.targetTime}) must be a positive integer!')
        set_option("betaInertia", float)
        if not 0.0 <= self.betaInertia <= 0.9:
            raise RuntimeError(f'betaInertia ({self.betaInertia}) must be between 0.0 and 0.9!')
        set_option("scaleInterval", float)
        set_option("metrics")
        set_option("preemptableCompensation", float)
        if not 0.0 <= self.preemptableCompensation <= 1.0:
            raise RuntimeError(f'preemptableCompensation ({self.preemptableCompensation}) must be between 0.0 and 1.0!')
        set_option("nodeStorage", int)

        def check_nodestoreage_overrides(overrides: List[str]) -> None:
            for override in overrides:
                tokens = override.split(":")
                assert len(tokens) == 2, \
                    'Each component of --nodeStorageOverrides must be of the form <instance type>:<storage in GiB>'
                assert any(tokens[0] in n[0] for n in self.nodeTypes), \
                    'instance type in --nodeStorageOverrides must be used in --nodeTypes'
                assert tokens[1].isdigit(), \
                    'storage must be an integer in --nodeStorageOverrides'
        set_option("nodeStorageOverrides", parse_str_list, check_function=check_nodestoreage_overrides)

        # Parameters to limit service jobs / detect deadlocks
        set_option("maxServiceJobs", int)
        set_option("maxPreemptableServiceJobs", int)
        set_option("deadlockWait", int)
        set_option("deadlockCheckInterval", int)
        set_option("statePollingWait", int)

        # Resource requirements
        set_option("defaultMemory", h2b, iC(1))
        set_option("defaultCores", float, fC(1.0))
        set_option("defaultDisk", h2b, iC(1))
        set_option("readGlobalFileMutableByDefault")
        set_option("maxCores", int, iC(1))
        set_option("maxMemory", h2b, iC(1))
        set_option("maxDisk", h2b, iC(1))
        set_option("defaultPreemptable")

        # Retrying/rescuing jobs
        set_option("retryCount", int, iC(1))
        set_option("enableUnlimitedPreemptableRetries")
        set_option("doubleMem")
        set_option("maxJobDuration", int, iC(1))
        set_option("rescueJobsFrequency", int, iC(1))

        # Misc
        set_option("maxLocalJobs", int)
        set_option("disableCaching")
        set_option("disableChaining")
        set_option("disableJobStoreChecksumVerification")
        set_option("maxLogFileSize", h2b, iC(1))
        set_option("writeLogs")
        set_option("writeLogsGzip")
        set_option("writeLogsFromAllJobs")
        set_option("runCwlInternalJobsOnWorkers")
        set_option("disableProgress")

        assert not (self.writeLogs and self.writeLogsGzip), \
            "Cannot use both --writeLogs and --writeLogsGzip at the same time."
        assert not self.writeLogsFromAllJobs or self.writeLogs or self.writeLogsGzip, \
            "To enable --writeLogsFromAllJobs, either --writeLogs or --writeLogsGzip must be set."

        def check_sse_key(sse_key: str) -> None:
            with open(sse_key) as f:
                assert len(f.readline().rstrip()) == 32, 'SSE key appears to be invalid.'

        set_option("sseKey", check_function=check_sse_key)
        set_option("servicePollingInterval", float, fC(0.0))
        set_option("forceDockerAppliance")

        # Debug options
        set_option("debugWorker")
        set_option("disableWorkerOutputCapture")
        set_option("badWorker", float, fC(0.0, 1.0))
        set_option("badWorkerFailInterval", float, fC(0.0))

    def __eq__(self, other):
        return self.__dict__ == other.__dict__

    def __hash__(self):
        return self.__dict__.__hash__()


JOBSTORE_HELP = ("The location of the job store for the workflow.  "
                 "A job store holds persistent information about the jobs, stats, and files in a "
                 "workflow. If the workflow is run with a distributed batch system, the job "
                 "store must be accessible by all worker nodes. Depending on the desired "
                 "job store implementation, the location should be formatted according to "
                 "one of the following schemes:\n\n"
                 "file:<path> where <path> points to a directory on the file systen\n\n"
                 "aws:<region>:<prefix> where <region> is the name of an AWS region like "
                 "us-west-2 and <prefix> will be prepended to the names of any top-level "
                 "AWS resources in use by job store, e.g. S3 buckets.\n\n "
                 "google:<project_id>:<prefix> TODO: explain\n\n"
                 "For backwards compatibility, you may also specify ./foo (equivalent to "
                 "file:./foo or just file:foo) or /bar (equivalent to file:/bar).")


def parser_with_common_options(provisioner_options=False, jobstore_option=True):
    parser = ArgumentParser(prog='Toil', formatter_class=ArgumentDefaultsHelpFormatter)

    if provisioner_options:
        add_provisioner_options(parser)

    if jobstore_option:
        parser.add_argument('jobStore', type=str, help=JOBSTORE_HELP)

    # always add these
    add_logging_options(parser)
    parser.add_argument("--version", action='version', version=version)
    parser.add_argument("--tempDirRoot", dest="tempDirRoot", type=str, default=tempfile.gettempdir(),
                        help="Path to where temporary directory containing all temp files are created, "
                             "by default generates a fresh tmp dir with 'tempfile.gettempdir()'.")
    return parser


def addOptions(parser: ArgumentParser, config: Config = Config()):
    if not (isinstance(parser, ArgumentParser) or isinstance(parser, _ArgumentGroup)):
        raise ValueError(f"Unanticipated class: {parser.__class__}.  Must be: argparse.ArgumentParser or ArgumentGroup.")

    add_logging_options(parser)
    parser.register("type", "bool", parseBool)  # Custom type for arg=True/False.

    # Core options
    core_options = parser.add_argument_group(
        title="Toil core options.",
        description="Options to specify the location of the Toil workflow and "
                    "turn on stats collation about the performance of jobs."
    )
    core_options.add_argument('jobStore', type=str, help=JOBSTORE_HELP)
    core_options.add_argument("--workDir", dest="workDir", default=None,
                              help="Absolute path to directory where temporary files generated during the Toil "
                                   "run should be placed. Standard output and error from batch system jobs "
                                   "(unless --noStdOutErr) will be placed in this directory. A cache directory "
                                   "may be placed in this directory. Temp files and folders will be placed in a "
                                   "directory toil-<workflowID> within workDir. The workflowID is generated by "
                                   "Toil and will be reported in the workflow logs. Default is determined by the "
                                   "variables (TMPDIR, TEMP, TMP) via mkdtemp. This directory needs to exist on "
                                   "all machines running jobs; if capturing standard output and error from batch "
                                   "system jobs is desired, it will generally need to be on a shared file system. "
                                   "When sharing a cache between containers on a host, this directory must be "
                                   "shared between the containers.")
    core_options.add_argument("--noStdOutErr", dest="noStdOutErr", action="store_true", default=None,
                              help="Do not capture standard output and error from batch system jobs.")
    core_options.add_argument("--stats", dest="stats", action="store_true", default=None,
                              help="Records statistics about the toil workflow to be used by 'toil stats'.")
    clean_choices = ['always', 'onError', 'never', 'onSuccess']
    core_options.add_argument("--clean", dest="clean", choices=clean_choices, default=None,
                              help=f"Determines the deletion of the jobStore upon completion of the program.  "
                                   f"Choices: {clean_choices}.  The --stats option requires information from the "
                                   f"jobStore upon completion so the jobStore will never be deleted with that flag.  "
                                   f"If you wish to be able to restart the run, choose \'never\' or \'onSuccess\'.  "
                                   f"Default is \'never\' if stats is enabled, and \'onSuccess\' otherwise.")
    core_options.add_argument("--cleanWorkDir", dest="cleanWorkDir", choices=clean_choices, default='always',
                              help=f"Determines deletion of temporary worker directory upon completion of a job.  "
                                   f"Choices: {clean_choices}.  Default = always.  WARNING: This option should be "
                                   f"changed for debugging only.  Running a full pipeline with this option could "
                                   f"fill your disk with excessive intermediate data.")
    core_options.add_argument("--clusterStats", dest="clusterStats", nargs='?', action='store', default=None,
                              const=os.getcwd(),
                              help="If enabled, writes out JSON resource usage statistics to a file.  "
                                   "The default location for this file is the current working directory, but an "
                                   "absolute path can also be passed to specify where this file should be written. "
                                   "This options only applies when using scalable batch systems.")

    # Restarting the workflow options
    restart_options = parser.add_argument_group(
        title="Toil options for restarting an existing workflow.",
        description="Allows the restart of an existing workflow"
    )
    restart_options.add_argument("--restart", dest="restart", default=None, action="store_true",
                                 help="If --restart is specified then will attempt to restart existing workflow "
                                      "at the location pointed to by the --jobStore option. Will raise an exception "
                                      "if the workflow does not exist")

    # Batch system options
    batchsystem_options = parser.add_argument_group(
        title="Toil options for specifying the batch system.",
        description="Allows the specification of the batch system."
    )
    batchsystem_options.add_argument("--statePollingWait", dest="statePollingWait", type=int,
                                     help="Time, in seconds, to wait before doing a scheduler query for job state.  "
                                          "Return cached results if within the waiting period.")
    add_all_batchsystem_options(batchsystem_options)

    # Auto scaling options
    autoscaling_options = parser.add_argument_group(
        title="Toil options for autoscaling the cluster of worker nodes.",
        description="Allows the specification of the minimum and maximum number of nodes in an autoscaled cluster, "
                    "as well as parameters to control the level of provisioning."
    )
    provisioner_choices = ['aws', 'gce', None]
    # TODO: Better consolidate this provisioner arg and the one in provisioners/__init__.py?
    autoscaling_options.add_argument('--provisioner', '-p', dest="provisioner", choices=provisioner_choices,
                                     help=f"The provisioner for cluster auto-scaling.  This is the main Toil "
                                          f"'--provisioner' option, and defaults to None for running on single "
                                          f"machine and non-auto-scaling batch systems.  The currently supported "
                                          f"choices are {provisioner_choices}.  The default is {config.provisioner}.")
    autoscaling_options.add_argument('--nodeTypes', default=None,
                                     help="Specifies a list of comma-separated node types, each of which is "
                                          "composed of slash-separated instance types, and an optional spot "
                                          "bid set off by a colon, making the node type preemptable. Instance "
                                          "types may appear in multiple node types, and the same node type "
                                          "may appear as both preemptable and non-preemptable.\n"
                                          "Valid argument specifying two node types:\n"
                                          "\tc5.4xlarge/c5a.4xlarge:0.42,t2.large\n"
                                          "Node types:\n"
                                          "\tc5.4xlarge/c5a.4xlarge:0.42 and t2.large\n"
                                          "Instance types:\n"
                                          "\tc5.4xlarge, c5a.4xlarge, and t2.large\n"
                                          "Semantics:\n"
                                          "\tBid $0.42/hour for either c5.4xlarge or c5a.4xlarge instances,\n"
                                          "\ttreated interchangeably, while they are available at that price,\n"
                                          "\tand buy t2.large instances at full price")
    autoscaling_options.add_argument('--minNodes', default=None,
                                     help="Mininum number of nodes of each type in the cluster, if using "
                                          "auto-scaling.  This should be provided as a comma-separated list of the "
                                          "same length as the list of node types. default=0")
    autoscaling_options.add_argument('--maxNodes', default=None,
                                     help=f"Maximum number of nodes of each type in the cluster, if using autoscaling, "
                                          f"provided as a comma-separated list.  The first value is used as a default "
                                          f"if the list length is less than the number of nodeTypes.  "
                                          f"default={config.maxNodes[0]}")
    autoscaling_options.add_argument("--targetTime", dest="targetTime", default=None,
                                     help=f"Sets how rapidly you aim to complete jobs in seconds. Shorter times mean "
                                          f"more aggressive parallelization. The autoscaler attempts to scale up/down "
                                          f"so that it expects all queued jobs will complete within targetTime "
                                          f"seconds.  default={config.targetTime}")
    autoscaling_options.add_argument("--betaInertia", dest="betaInertia", default=None,
                                     help=f"A smoothing parameter to prevent unnecessary oscillations in the number "
                                          f"of provisioned nodes. This controls an exponentially weighted moving "
                                          f"average of the estimated number of nodes. A value of 0.0 disables any "
                                          f"smoothing, and a value of 0.9 will smooth so much that few changes will "
                                          f"ever be made.  Must be between 0.0 and 0.9.  default={config.betaInertia}")
    autoscaling_options.add_argument("--scaleInterval", dest="scaleInterval", default=None,
                                     help=f"The interval (seconds) between assessing if the scale of "
                                          f"the cluster needs to change. default={config.scaleInterval}")
    autoscaling_options.add_argument("--preemptableCompensation", dest="preemptableCompensation", default=None,
                                     help=f"The preference of the autoscaler to replace preemptable nodes with "
                                          f"non-preemptable nodes, when preemptable nodes cannot be started for some "
                                          f"reason. Defaults to {config.preemptableCompensation}. This value must be "
                                          f"between 0.0 and 1.0, inclusive.  A value of 0.0 disables such "
                                          f"compensation, a value of 0.5 compensates two missing preemptable nodes "
                                          f"with a non-preemptable one. A value of 1.0 replaces every missing "
                                          f"pre-emptable node with a non-preemptable one.")
    autoscaling_options.add_argument("--nodeStorage", dest="nodeStorage", default=50,
                                     help="Specify the size of the root volume of worker nodes when they are launched "
                                          "in gigabytes. You may want to set this if your jobs require a lot of disk "
                                          "space.  (default: %(default)s).")
    autoscaling_options.add_argument('--nodeStorageOverrides', default=None,
                                     help="Comma-separated list of nodeType:nodeStorage that are used to override "
                                          "the default value from --nodeStorage for the specified nodeType(s).  "
                                          "This is useful for heterogeneous jobs where some tasks require much more "
                                          "disk than others.")
    autoscaling_options.add_argument("--metrics", dest="metrics", default=False, action="store_true",
                                     help="Enable the prometheus/grafana dashboard for monitoring CPU/RAM usage, "
                                          "queue size, and issued jobs.")

    # Parameters to limit service jobs / detect service deadlocks
    if not config.cwl:
        service_options = parser.add_argument_group(
            title="Toil options for limiting the number of service jobs and detecting service deadlocks",
            description="Allows the specification of the maximum number of service jobs in a cluster.  By keeping "
                        "this limited we can avoid nodes occupied with services causing deadlocks."
        )
        service_options.add_argument("--maxServiceJobs", dest="maxServiceJobs", default=None, type=int,
                                     help=f"The maximum number of service jobs that can be run concurrently, "
                                          f"excluding service jobs running on preemptable nodes.  "
                                          f"default={config.maxServiceJobs}")
        service_options.add_argument("--maxPreemptableServiceJobs", dest="maxPreemptableServiceJobs", default=None,
                                     type=int,
                                     help=f"The maximum number of service jobs that can run concurrently on "
                                          f"preemptable nodes.  default={config.maxPreemptableServiceJobs}")
        service_options.add_argument("--deadlockWait", dest="deadlockWait", default=None, type=int,
                                     help=f"Time, in seconds, to tolerate the workflow running only the same service "
                                          f"jobs, with no jobs to use them, before declaring the workflow to be "
                                          f"deadlocked and stopping.  default={config.deadlockWait}")
        service_options.add_argument("--deadlockCheckInterval", dest="deadlockCheckInterval", default=None, type=int,
                                     help="Time, in seconds, to wait between checks to see if the workflow is stuck "
                                          "running only service jobs, with no jobs to use them. Should be shorter "
                                          "than --deadlockWait. May need to be increased if the batch system cannot "
                                          "enumerate running jobs quickly enough, or if polling for running jobs is "
                                          "placing an unacceptable load on a shared cluster.  "
                                          "default={config.deadlockCheckInterval}")

    # Resource requirements
    resource_options = parser.add_argument_group(
        title="Toil options for cores/memory requirements.",
        description="The options to specify default cores/memory requirements (if not specified by the jobs "
                    "themselves), and to limit the total amount of memory/cores requested from the batch system."
    )
    resource_help_msg = ('The {} amount of {} to request for a job.  '
                         'Only applicable to jobs that do not specify an explicit value for this requirement.  '
                         '{}.  '
                         'Default is {}.')
    cpu_note = 'Fractions of a core (for example 0.1) are supported on some batch systems [mesos, single_machine]'
    disk_mem_note = 'Standard suffixes like K, Ki, M, Mi, G or Gi are supported'
    resource_options.add_argument('--defaultMemory', dest='defaultMemory', default=None, metavar='INT',
                                  help=resource_help_msg.format('default', 'memory', disk_mem_note,
                                                                bytes2human(config.defaultMemory)))
    resource_options.add_argument('--defaultCores', dest='defaultCores', default=None, metavar='FLOAT',
                                  help=resource_help_msg.format('default', 'cpu', cpu_note, str(config.defaultCores)))
    resource_options.add_argument('--defaultDisk', dest='defaultDisk', default=None, metavar='INT',
                                  help=resource_help_msg.format('default', 'disk', disk_mem_note,
                                                                bytes2human(config.defaultDisk)))
    resource_options.add_argument('--defaultPreemptable', dest='defaultPreemptable', metavar='BOOL',
                                  type='bool', nargs='?', const=True, default=False,
                                  help='Make all jobs able to run on preemptable (spot) nodes by default.')
    resource_options.add_argument('--maxCores', dest='maxCores', default=None, metavar='INT',
                                  help=resource_help_msg.format('max', 'cpu', cpu_note, str(config.maxCores)))
    resource_options.add_argument('--maxMemory', dest='maxMemory', default=None, metavar='INT',
                                  help=resource_help_msg.format('max', 'memory', disk_mem_note,
                                                                bytes2human(config.maxMemory)))
    resource_options.add_argument('--maxDisk', dest='maxDisk', default=None, metavar='INT',
                                  help=resource_help_msg.format('max', 'disk', disk_mem_note,
                                                                bytes2human(config.maxDisk)))

    # Retrying/rescuing jobs
    job_options = parser.add_argument_group(
        title="Toil options for rescuing/killing/restarting jobs.",
        description="The options for jobs that either run too long/fail or get lost (some batch systems have issues!)."
    )
    job_options.add_argument("--retryCount", dest="retryCount", default=None,
                             help=f"Number of times to retry a failing job before giving up and "
                                  f"labeling job failed. default={config.retryCount}")
    job_options.add_argument("--enableUnlimitedPreemptableRetries", dest="enableUnlimitedPreemptableRetries",
                             action='store_true', default=False,
                             help="If set, preemptable failures (or any failure due to an instance getting "
                                  "unexpectedly terminated) will not count towards job failures and --retryCount.")
    job_options.add_argument("--doubleMem", dest="doubleMem", action='store_true', default=False,
                             help="If set, batch jobs which die to reaching memory limit on batch schedulers "
                                  "will have their memory doubled and they will be retried. The remaining "
                                  "retry count will be reduced by 1. Currently supported by LSF.")
    job_options.add_argument("--maxJobDuration", dest="maxJobDuration", default=None,
                             help=f"Maximum runtime of a job (in seconds) before we kill it (this is a lower bound, "
                                  f"and the actual time before killing the job may be longer).  "
                                  f"default={config.maxJobDuration}")
    job_options.add_argument("--rescueJobsFrequency", dest="rescueJobsFrequency", default=None,
                             help=f"Period of time to wait (in seconds) between checking for missing/overlong jobs, "
                                  f"that is jobs which get lost by the batch system. Expert parameter.  "
                                  f"default={config.rescueJobsFrequency}")

    # Debug options
    debug_options = parser.add_argument_group(
        title="Toil debug options.",
        description="Debug options for finding problems or helping with testing."
    )
    debug_options.add_argument("--debugWorker", default=False, action="store_true",
                               help="Experimental no forking mode for local debugging.  Specifically, workers "
                                    "are not forked and stderr/stdout are not redirected to the log.")
    debug_options.add_argument("--disableWorkerOutputCapture", default=False, action="store_true",
                               help="Let worker output go to worker's standard out/error instead of per-job logs.")
    debug_options.add_argument("--badWorker", dest="badWorker", default=None,
                               help=f"For testing purposes randomly kill --badWorker proportion of jobs using "
                                    f"SIGKILL.  default={config.badWorker}")
    debug_options.add_argument("--badWorkerFailInterval", dest="badWorkerFailInterval", default=None,
                               help=f"When killing the job pick uniformly within the interval from 0.0 to "
                                    f"--badWorkerFailInterval seconds after the worker starts.  "
                                    f"default={config.badWorkerFailInterval}")

    # Misc options
    misc_options = parser.add_argument_group(
        title="Toil miscellaneous options.",
        description="Everything else."
    )
    misc_options.add_argument('--disableCaching', dest='disableCaching', type='bool', nargs='?', const=True,
                              default=False,
                              help='Disables caching in the file store. This flag must be set to use '
                                   'a batch system that does not support cleanup, such as Parasol.')
    misc_options.add_argument('--disableChaining', dest='disableChaining', action='store_true', default=False,
                              help="Disables chaining of jobs (chaining uses one job's resource allocation "
                                   "for its successor job if possible).")
    misc_options.add_argument("--disableJobStoreChecksumVerification", dest="disableJobStoreChecksumVerification",
                              default=False, action="store_true",
                              help="Disables checksum verification for files transferred to/from the job store.  "
                                   "Checksum verification is a safety check to ensure the data is not corrupted "
                                   "during transfer. Currently only supported for non-streaming AWS files.")
    misc_options.add_argument("--maxLogFileSize", dest="maxLogFileSize", default=None,
                              help=f"The maximum size of a job log file to keep (in bytes), log files larger than "
                                   f"this will be truncated to the last X bytes. Setting this option to zero will "
                                   f"prevent any truncation. Setting this option to a negative value will truncate "
                                   f"from the beginning.  Default={bytes2human(config.maxLogFileSize)}")
    misc_options.add_argument("--writeLogs", dest="writeLogs", nargs='?', action='store', default=None,
                              const=os.getcwd(),
                              help="Write worker logs received by the leader into their own files at the specified "
                                   "path. Any non-empty standard output and error from failed batch system jobs will "
                                   "also be written into files at this path.  The current working directory will be "
                                   "used if a path is not specified explicitly. Note: By default only the logs of "
                                   "failed jobs are returned to leader. Set log level to 'debug' or enable "
                                   "'--writeLogsFromAllJobs' to get logs back from successful jobs, and adjust "
                                   "'maxLogFileSize' to control the truncation limit for worker logs.")
    misc_options.add_argument("--writeLogsGzip", dest="writeLogsGzip", nargs='?', action='store', default=None,
                              const=os.getcwd(),
                              help="Identical to --writeLogs except the logs files are gzipped on the leader.")
    misc_options.add_argument("--writeLogsFromAllJobs", dest="writeLogsFromAllJobs", action='store_true',
                              default=False,
                              help="Whether to write logs from all jobs (including the successful ones) without "
                                   "necessarily setting the log level to 'debug'. Ensure that either --writeLogs "
                                   "or --writeLogsGzip is set if enabling this option.")
    misc_options.add_argument("--realTimeLogging", dest="realTimeLogging", action="store_true", default=False,
                              help="Enable real-time logging from workers to masters")
    misc_options.add_argument("--sseKey", dest="sseKey", default=None,
                              help="Path to file containing 32 character key to be used for server-side encryption on "
                                   "awsJobStore or googleJobStore. SSE will not be used if this flag is not passed.")
    misc_options.add_argument("--setEnv", '-e', metavar='NAME=VALUE or NAME', dest="environment", default=[],
                              action="append",
                              help="Set an environment variable early on in the worker. If VALUE is omitted, it will "
                                   "be looked up in the current environment. Independently of this option, the worker "
                                   "will try to emulate the leader's environment before running a job, except for "
                                   "some variables known to vary across systems.  Using this option, a variable can "
                                   "be injected into the worker process itself before it is started.")
    misc_options.add_argument("--servicePollingInterval", dest="servicePollingInterval", default=None,
                              help=f"Interval of time service jobs wait between polling for the existence of the "
                                   f"keep-alive flag.  Default: {config.servicePollingInterval}")
    misc_options.add_argument('--forceDockerAppliance', dest='forceDockerAppliance', action='store_true', default=False,
                              help='Disables sanity checking the existence of the docker image specified by '
                                   'TOIL_APPLIANCE_SELF, which Toil uses to provision mesos for autoscaling.')
    misc_options.add_argument('--disableProgress', dest='disableProgress', action='store_true', default=False,
                              help="Disables the progress bar shown when standard error is a terminal.")


def parseBool(val):
    if val.lower() in ['true', 't', 'yes', 'y', 'on', '1']:
        return True
    elif val.lower() in ['false', 'f', 'no', 'n', 'off', '0']:
        return False
    else:
        raise RuntimeError("Could not interpret \"%s\" as a boolean value" % val)


def getNodeID() -> str:
    """
    Return unique ID of the current node (host). The resulting string will be convertable to a uuid.UUID.

    Tries several methods until success. The returned ID should be identical across calls from different processes on
    the same node at least until the next OS reboot.

    The last resort method is uuid.getnode() that in some rare OS configurations may return a random ID each time it is
    called. However, this method should never be reached on a Linux system, because reading from
    /proc/sys/kernel/random/boot_id will be tried prior to that. If uuid.getnode() is reached, it will be called twice,
    and exception raised if the values are not identical.
    """
    for idSourceFile in ["/var/lib/dbus/machine-id", "/proc/sys/kernel/random/boot_id"]:
        if os.path.exists(idSourceFile):
            try:
                with open(idSourceFile, "r") as inp:
                    nodeID = inp.readline().strip()
            except EnvironmentError:
                logger.warning(f"Exception when trying to read ID file {idSourceFile}.  "
                               f"Will try next method to get node ID.", exc_info=True)
            else:
                if len(nodeID.split()) == 1:
                    logger.debug(f"Obtained node ID {nodeID} from file {idSourceFile}")
                    break
                else:
                    logger.warning(f"Node ID {nodeID} from file {idSourceFile} contains spaces.  "
                                   f"Will try next method to get node ID.")
    else:
        nodeIDs = []
        for i_call in range(2):
            nodeID = str(uuid.getnode()).strip()
            if len(nodeID.split()) == 1:
                nodeIDs.append(nodeID)
            else:
                logger.warning(f"Node ID {nodeID} from uuid.getnode() contains spaces")
        nodeID = ""
        if len(nodeIDs) == 2:
            if nodeIDs[0] == nodeIDs[1]:
                nodeID = nodeIDs[0]
            else:
                logger.warning(f"Different node IDs {nodeIDs} received from repeated calls to uuid.getnode().  "
                               f"You should use another method to generate node ID.")

            logger.debug(f"Obtained node ID {nodeID} from uuid.getnode()")
    if not nodeID:
        logger.warning("Failed to generate stable node ID, returning empty string. If you see this message with a "
                       "work dir on a shared file system when using workers running on multiple nodes, you might "
                       "experience cryptic job failures")
    if len(nodeID.replace('-', '')) < UUID_LENGTH:
        # Some platforms (Mac) give us not enough actual hex characters.
        # Repeat them so the result is convertable to a uuid.UUID
        nodeID = nodeID.replace('-', '')
        num_repeats = UUID_LENGTH // len(nodeID) + 1
        nodeID = nodeID * num_repeats
        nodeID = nodeID[:UUID_LENGTH]
    return nodeID


class Toil:
    """
    A context manager that represents a Toil workflow, specifically the batch system, job store,
    and its configuration.
    """

    def __init__(self, options):
        """
        Initialize a Toil object from the given options. Note that this is very light-weight and
        that the bulk of the work is done when the context is entered.

        :param argparse.Namespace options: command line options specified by the user
        """
        super(Toil, self).__init__()
        self.options = options
        self.config = None
        """
        :type: toil.common.Config
        """
        self._jobStore = None
        """
        :type: toil.jobStores.abstractJobStore.AbstractJobStore
        """
        self._batchSystem = None
        """
        :type: toil.batchSystems.abstractBatchSystem.AbstractBatchSystem
        """
        self._provisioner = None
        """
        :type: toil.provisioners.abstractProvisioner.AbstractProvisioner
        """
        self._jobCache = dict()
        self._inContextManager = False
        self._inRestart = False

    def __enter__(self):
        """
        Derive configuration from the command line options, load the job store and, on restart,
        consolidate the derived configuration with the one from the previous invocation of the
        workflow.
        """
        set_logging_from_options(self.options)
        config = Config()
        config.setOptions(self.options)
        jobStore = self.getJobStore(config.jobStore)
        if not config.restart:
            config.workflowAttemptNumber = 0
            jobStore.initialize(config)
        else:
            jobStore.resume()
            # Merge configuration from job store with command line options
            config = jobStore.config
            config.setOptions(self.options)
            config.workflowAttemptNumber += 1
            jobStore.writeConfig()
        self.config = config
        self._jobStore = jobStore
        self._inContextManager = True
        return self

    # noinspection PyUnusedLocal
    def __exit__(self, exc_type, exc_val, exc_tb):
        """
        Clean up after a workflow invocation. Depending on the configuration, delete the job store.
        """
        try:
            if (exc_type is not None and self.config.clean == "onError" or
                            exc_type is None and self.config.clean == "onSuccess" or
                        self.config.clean == "always"):

                try:
                    if self.config.restart and not self._inRestart:
                        pass
                    else:
                        self._jobStore.destroy()
                        logger.info("Successfully deleted the job store: %s" % str(self._jobStore))
                except:
                    logger.info("Failed to delete the job store: %s" % str(self._jobStore))
                    raise
        except Exception as e:
            if exc_type is None:
                raise
            else:
                logger.exception('The following error was raised during clean up:')
        self._inContextManager = False
        self._inRestart = False
        return False  # let exceptions through

    def start(self, rootJob):
        """
        Invoke a Toil workflow with the given job as the root for an initial run. This method
        must be called in the body of a ``with Toil(...) as toil:`` statement. This method should
        not be called more than once for a workflow that has not finished.

        :param toil.job.Job rootJob: The root job of the workflow
        :return: The root job's return value
        """
        self._assertContextManagerUsed()
        self.writePIDFile()
        if self.config.restart:
            raise ToilRestartException('A Toil workflow can only be started once. Use Toil.restart() to resume it.')

        self._batchSystem = self.createBatchSystem(self.config)
        self._setupAutoDeployment(rootJob.getUserScript())
        try:
            self._setBatchSystemEnvVars()
            self._serialiseEnv()
            self._cacheAllJobs()

            # Pickle the promised return value of the root job, then write the pickled promise to
            # a shared file, where we can find and unpickle it at the end of the workflow.
            # Unpickling the promise will automatically substitute the promise for the actual
            # return value.
            with self._jobStore.writeSharedFileStream('rootJobReturnValue') as fH:
                rootJob.prepareForPromiseRegistration(self._jobStore)
                promise = rootJob.rv()
                pickle.dump(promise, fH, protocol=pickle.HIGHEST_PROTOCOL)

            # Setup the first JobDescription and cache it
            rootJobDescription = rootJob.saveAsRootJob(self._jobStore)
            self._cacheJob(rootJobDescription)

            self._setProvisioner()
            return self._runMainLoop(rootJobDescription)
        finally:
            self._shutdownBatchSystem()

    def restart(self):
        """
        Restarts a workflow that has been interrupted.

        :return: The root job's return value
        """
        self._inRestart = True
        self._assertContextManagerUsed()
        self.writePIDFile()
        if not self.config.restart:
            raise ToilRestartException('A Toil workflow must be initiated with Toil.start(), '
                                       'not restart().')

        from toil.job import JobException
        try:
            self._jobStore.loadRootJob()
        except JobException:
            logger.warning(
                'Requested restart but the workflow has already been completed; allowing exports to rerun.')
            return self._jobStore.getRootJobReturnValue()

        self._batchSystem = self.createBatchSystem(self.config)
        self._setupAutoDeployment()
        try:
            self._setBatchSystemEnvVars()
            self._serialiseEnv()
            self._cacheAllJobs()
            self._setProvisioner()
            rootJobDescription = self._jobStore.clean(jobCache=self._jobCache)
            return self._runMainLoop(rootJobDescription)
        finally:
            self._shutdownBatchSystem()

    def _setProvisioner(self):
        if self.config.provisioner is None:
            self._provisioner = None
        else:
            self._provisioner = cluster_factory(provisioner=self.config.provisioner,
                                                clusterName=None,
                                                zone=None,  # read from instance meta-data
                                                nodeStorage=self.config.nodeStorage,
                                                nodeStorageOverrides=self.config.nodeStorageOverrides,
                                                sseKey=self.config.sseKey)
            self._provisioner.setAutoscaledNodeTypes(self.config.nodeTypes)

    @classmethod
    def getJobStore(cls, locator):
        """
        Create an instance of the concrete job store implementation that matches the given locator.

        :param str locator: The location of the job store to be represent by the instance

        :return: an instance of a concrete subclass of AbstractJobStore
        :rtype: toil.jobStores.abstractJobStore.AbstractJobStore
        """
        name, rest = cls.parseLocator(locator)
        if name == 'file':
            from toil.jobStores.fileJobStore import FileJobStore
            return FileJobStore(rest)
        elif name == 'aws':
            from toil.jobStores.aws.jobStore import AWSJobStore
            return AWSJobStore(rest)
        elif name == 'google':
            from toil.jobStores.googleJobStore import GoogleJobStore
            return GoogleJobStore(rest)
        else:
            raise RuntimeError("Unknown job store implementation '%s'" % name)

    @staticmethod
    def parseLocator(locator):
        if locator[0] in '/.' or ':' not in locator:
            return 'file', locator
        else:
            try:
                name, rest = locator.split(':', 1)
            except ValueError:
                raise RuntimeError('Invalid job store locator syntax.')
            else:
                return name, rest

    @staticmethod
    def buildLocator(name, rest):
        assert ':' not in name
        return f'{name}:{rest}'

    @classmethod
    def resumeJobStore(cls, locator):
        jobStore = cls.getJobStore(locator)
        jobStore.resume()
        return jobStore

    @staticmethod
    def createBatchSystem(config):
        """
        Creates an instance of the batch system specified in the given config.

        :param toil.common.Config config: the current configuration

        :rtype: batchSystems.abstractBatchSystem.AbstractBatchSystem

        :return: an instance of a concrete subclass of AbstractBatchSystem
        """
        kwargs = dict(config=config,
                      maxCores=config.maxCores,
                      maxMemory=config.maxMemory,
                      maxDisk=config.maxDisk)

        from toil.batchSystems.registry import BATCH_SYSTEM_FACTORY_REGISTRY

        try:
            batch_system = BATCH_SYSTEM_FACTORY_REGISTRY[config.batchSystem]()
        except:
            raise RuntimeError(f'Unrecognized batch system: {config.batchSystem}')

        if not config.disableCaching and not batch_system.supportsWorkerCleanup():
            raise RuntimeError(f'{config.batchSystem} currently does not support shared caching, because it '
                               'does not support cleaning up a worker after the last job '
                               'finishes. Set the --disableCaching flag if you want to '
                               'use this batch system.')
        logger.debug('Using the %s' % re.sub("([a-z])([A-Z])", r"\g<1> \g<2>", batch_system.__name__).lower())

        return batch_system(**kwargs)

    def _setupAutoDeployment(self, userScript=None):
        """
        Determine the user script, save it to the job store and inject a reference to the saved
        copy into the batch system such that it can auto-deploy the resource on the worker
        nodes.

        :param toil.resource.ModuleDescriptor userScript: the module descriptor referencing the
               user script. If None, it will be looked up in the job store.
        """
        if userScript is not None:
            # This branch is hit when a workflow is being started
            if userScript.belongsToToil:
                logger.debug('User script %s belongs to Toil. No need to auto-deploy it.', userScript)
                userScript = None
            else:
                if (self._batchSystem.supportsAutoDeployment() and
                        not self.config.disableAutoDeployment):
                    # Note that by saving the ModuleDescriptor, and not the Resource we allow for
                    # redeploying a potentially modified user script on workflow restarts.
                    with self._jobStore.writeSharedFileStream('userScript') as f:
                        pickle.dump(userScript, f, protocol=pickle.HIGHEST_PROTOCOL)
                else:
                    from toil.batchSystems.singleMachine import \
                        SingleMachineBatchSystem
                    if not isinstance(self._batchSystem, SingleMachineBatchSystem):
<<<<<<< HEAD
                        logger.warning('Batch system does not support auto-deployment.  '
                                       'The user script %s will have to be present at the '
                                       'same location on every worker.', userScript)
=======
                        logger.warning('Batch system does not support auto-deployment. The user script '
                                       '%s will have to be present at the same location on every worker.', userScript)
>>>>>>> aa50bbfd
                    userScript = None
        else:
            # This branch is hit on restarts
            if self._batchSystem.supportsAutoDeployment() and not self.config.disableAutoDeployment:
                # We could deploy a user script
                from toil.jobStores.abstractJobStore import NoSuchFileException
                try:
                    with self._jobStore.readSharedFileStream('userScript') as f:
                        userScript = safeUnpickleFromStream(f)
                except NoSuchFileException:
                    logger.debug('User script neither set explicitly nor present in the job store.')
                    userScript = None
        if userScript is None:
            logger.debug('No user script to auto-deploy.')
        else:
            logger.debug('Saving user script %s as a resource', userScript)
            userScriptResource = userScript.saveAsResourceTo(self._jobStore)
            logger.debug('Injecting user script %s into batch system.', userScriptResource)
            self._batchSystem.setUserScript(userScriptResource)

    def importFile(self,
                   srcUrl: str,
                   sharedFileName: Optional[str] = None,
                   symlink: bool = False) -> Optional[Union[FileID, str]]:
        """
        Imports the file at the given URL into job store.

        See :func:`toil.jobStores.abstractJobStore.AbstractJobStore.importFile` for a
        full description
        """
        self._assertContextManagerUsed()
        srcUrl = self.normalize_uri(srcUrl, check_existence=True)
        return self._jobStore.importFile(srcUrl, sharedFileName=sharedFileName, symlink=symlink)

    def exportFile(self, jobStoreFileID: Union[FileID, str], dstUrl: str) -> None:
        """
        Exports file to destination pointed at by the destination URL.

        See :func:`toil.jobStores.abstractJobStore.AbstractJobStore.exportFile` for a
        full description
        """
        self._assertContextManagerUsed()
        dstUrl = self.normalize_uri(dstUrl)
        self._jobStore.exportFile(jobStoreFileID, dstUrl)

    @staticmethod
    def normalize_uri(uri: str, check_existence: bool = False) -> str:
        """
        Given a URI, if it has no scheme, prepend "file:".

        :param check_existence: If set, raise an error if a URI points to
               a local file that does not exist.
        """
        if urlparse(uri).scheme == 'file':
            uri = urlparse(uri).path  # this should strip off the local file scheme; it will be added back

        # account for the scheme-less case, which should be coerced to a local absolute path
        if urlparse(uri).scheme == '':
            abs_path = os.path.abspath(uri)
            if not os.path.exists(abs_path) and check_existence:
                raise FileNotFoundError(
                    f'Could not find local file "{abs_path}" when importing "{uri}".\n'
                    f'Make sure paths are relative to "{os.getcwd()}" or use absolute paths.\n'
                    f'If this is not a local file, please include the scheme (s3:/, gs:/, ftp://, etc.).')
            return f'file://{abs_path}'
        return uri

    def _setBatchSystemEnvVars(self):
        """
        Sets the environment variables required by the job store and those passed on command line.
        """
        for envDict in (self._jobStore.getEnv(), self.config.environment):
            for k, v in envDict.items():
                self._batchSystem.setEnv(k, v)

    def _serialiseEnv(self):
        """
        Puts the environment in a globally accessible pickle file.
        """
        # Dump out the environment of this process in the environment pickle file.
        with self._jobStore.writeSharedFileStream("environment.pickle") as fileHandle:
            pickle.dump(dict(os.environ), fileHandle, pickle.HIGHEST_PROTOCOL)
        logger.debug("Written the environment for the jobs to the environment file")

    def _cacheAllJobs(self):
        """
        Downloads all jobs in the current job store into self.jobCache.
        """
        logger.debug('Caching all jobs in job store')
        self._jobCache = {jobDesc.jobStoreID: jobDesc for jobDesc in self._jobStore.jobs()}
        logger.debug('{} jobs downloaded.'.format(len(self._jobCache)))

    def _cacheJob(self, job):
        """
        Adds given job to current job cache.

        :param toil.job.JobDescription job: job to be added to current job cache
        """
        self._jobCache[job.jobStoreID] = job

    @staticmethod
    def getToilWorkDir(configWorkDir: Optional[str] = None) -> str:
        """
        Returns a path to a writable directory under which per-workflow
        directories exist.  This directory is always required to exist on a
        machine, even if the Toil worker has not run yet.  If your workers and
        leader have different temp directories, you may need to set
        TOIL_WORKDIR.

        :param str configWorkDir: Value passed to the program using the --workDir flag
        :return: Path to the Toil work directory, constant across all machines
        :rtype: str
        """
        workDir = os.getenv('TOIL_WORKDIR_OVERRIDE') or configWorkDir or os.getenv('TOIL_WORKDIR') or tempfile.gettempdir()
        if not os.path.exists(workDir):
            raise RuntimeError(f'The directory specified by --workDir or TOIL_WORKDIR ({workDir}) does not exist.')
        return workDir

    @classmethod
    def getLocalWorkflowDir(cls, workflowID, configWorkDir=None):
        """
        Returns a path to the directory where worker directories and the cache will be located
        for this workflow on this machine.

        :param str configWorkDir: Value passed to the program using the --workDir flag
        :return: Path to the local workflow directory on this machine
        :rtype: str
        """
        # Get the global Toil work directory. This ensures that it exists.
        base = cls.getToilWorkDir(configWorkDir=configWorkDir)

        # Create a directory unique to each host in case workDir is on a shared FS.
        # This prevents workers on different nodes from erasing each other's directories.
        workflowDir: str = os.path.join(base, str(uuid.uuid5(uuid.UUID(getNodeID()), workflowID)).replace('-', ''))
        try:
            # Directory creation is atomic
            os.mkdir(workflowDir)
        except OSError as err:
            if err.errno != 17:
                # The directory exists if a previous worker set it up.
                raise
        else:
            logger.debug('Created the workflow directory for this machine at %s' % workflowDir)
        return workflowDir

    def _runMainLoop(self, rootJob):
        """
        Runs the main loop with the given job.
        :param toil.job.Job rootJob: The root job for the workflow.
        :rtype: Any
        """
        logProcessContext(self.config)

        with RealtimeLogger(self._batchSystem,
                            level=self.options.logLevel if self.options.realTimeLogging else None):
            # FIXME: common should not import from leader
            from toil.leader import Leader
            return Leader(config=self.config,
                          batchSystem=self._batchSystem,
                          provisioner=self._provisioner,
                          jobStore=self._jobStore,
                          rootJob=rootJob,
                          jobCache=self._jobCache).run()

    def _shutdownBatchSystem(self):
        """
        Shuts down current batch system if it has been created.
        """
        assert self._batchSystem is not None

        startTime = time.time()
        logger.debug('Shutting down batch system ...')
        self._batchSystem.shutdown()
        logger.debug('... finished shutting down the batch system in %s seconds.'
                     % (time.time() - startTime))

    def _assertContextManagerUsed(self):
        if not self._inContextManager:
            raise ToilContextManagerException()

    def writePIDFile(self):
        """
        Write a the pid of this process to a file in the jobstore.

        Overwriting the current contents of pid.log is a feature, not a bug of this method.
        Other methods will rely on always having the most current pid available.
        So far there is no reason to store any old pids.
        """
        with self._jobStore.writeSharedFileStream('pid.log') as f:
            f.write(str(os.getpid()).encode('utf-8'))


class ToilRestartException(Exception):
    def __init__(self, message):
        super(ToilRestartException, self).__init__(message)


class ToilContextManagerException(Exception):
    def __init__(self):
        super(ToilContextManagerException, self).__init__(
            'This method cannot be called outside the "with Toil(...)" context manager.')


class ToilMetrics:
    def __init__(self, provisioner=None):
        clusterName = 'none'
        region = 'us-west-2'
        if provisioner is not None:
            clusterName = provisioner.clusterName
            if provisioner._zone is not None:
                if provisioner.cloud == 'aws':
                    # Remove AZ name
                    region = zone_to_region(provisioner._zone)
                else:
                    region = provisioner._zone

        registry = lookupEnvVar(name='docker registry',
                                envName='TOIL_DOCKER_REGISTRY',
                                defaultValue=dockerRegistry)

        self.mtailImage = "%s/toil-mtail:%s" % (registry, dockerTag)
        self.grafanaImage = "%s/toil-grafana:%s" % (registry, dockerTag)
        self.prometheusImage = "%s/toil-prometheus:%s" % (registry, dockerTag)

        self.startDashboard(clusterName=clusterName, zone=region)

        # Always restart the mtail container, because metrics should start from scratch
        # for each workflow
        try:
            subprocess.check_call(["docker", "rm", "-f", "toil_mtail"])
        except subprocess.CalledProcessError:
            pass

        try:
            self.mtailProc = subprocess.Popen(["docker", "run", "--rm", "--interactive",
                                               "--net=host",
                                               "--name", "toil_mtail",
                                               "-p", "3903:3903",
                                               self.mtailImage],
                                              stdin=subprocess.PIPE, stdout=subprocess.PIPE)
        except subprocess.CalledProcessError:
            logger.warning("Could not start toil metrics server.")
            self.mtailProc = None
        except KeyboardInterrupt:
            self.mtailProc.terminate()

        # On single machine, launch a node exporter instance to monitor CPU/RAM usage.
        # On AWS this is handled by the EC2 init script
        self.nodeExporterProc = None
        if not provisioner:
            try:
                self.nodeExporterProc = subprocess.Popen(["docker", "run", "--rm",
                                                          "--net=host",
                                                          "-p", "9100:9100",
                                                          "-v", "/proc:/host/proc",
                                                          "-v", "/sys:/host/sys",
                                                          "-v", "/:/rootfs",
                                                          "quay.io/prometheus/node-exporter:0.15.2",
                                                          "-collector.procfs", "/host/proc",
                                                          "-collector.sysfs", "/host/sys",
                                                          "-collector.filesystem.ignored-mount-points",
                                                          "^/(sys|proc|dev|host|etc)($|/)"])
            except subprocess.CalledProcessError:
                logger.warning(
                    "Couldn't start node exporter, won't get RAM and CPU usage for dashboard.")
                self.nodeExporterProc = None
            except KeyboardInterrupt:
                self.nodeExporterProc.terminate()

    @staticmethod
    def _containerRunning(containerName):
        try:
            result = subprocess.check_output(["docker", "inspect", "-f",
                                              "'{{.State.Running}}'", containerName]).decode('utf-8') == "true"
        except subprocess.CalledProcessError:
            result = False
        return result

    def startDashboard(self, clusterName, zone):
        try:
            if not self._containerRunning("toil_prometheus"):
                try:
                    subprocess.check_call(["docker", "rm", "-f", "toil_prometheus"])
                except subprocess.CalledProcessError:
                    pass
                subprocess.check_call(["docker", "run",
                                       "--name", "toil_prometheus",
                                       "--net=host",
                                       "-d",
                                       "-p", "9090:9090",
                                       self.prometheusImage,
                                       clusterName,
                                       zone])

            if not self._containerRunning("toil_grafana"):
                try:
                    subprocess.check_call(["docker", "rm", "-f", "toil_grafana"])
                except subprocess.CalledProcessError:
                    pass
                subprocess.check_call(["docker", "run",
                                       "--name", "toil_grafana",
                                       "-d", "-p=3000:3000",
                                       self.grafanaImage])
        except subprocess.CalledProcessError:
            logger.warning("Could not start prometheus/grafana dashboard.")
            return

        try:
            self.add_prometheus_data_source()
        except requests.exceptions.ConnectionError:
            logger.debug("Could not add data source to Grafana dashboard - no metrics will be displayed.")

    @retry(errors=[requests.exceptions.ConnectionError])
    def add_prometheus_data_source(self):
        requests.post(
            'http://localhost:3000/api/datasources',
            auth=('admin', 'admin'),
            data='{"name":"DS_PROMETHEUS","type":"prometheus", "url":"http://localhost:9090", "access":"direct"}',
            headers={'content-type': 'application/json', "access": "direct"}
        )

    def log(self, message):
        if self.mtailProc:
            self.mtailProc.stdin.write((message + "\n").encode("utf-8"))
            self.mtailProc.stdin.flush()

    # Note: The mtail configuration (dashboard/mtail/toil.mtail) depends on these messages
    # remaining intact

    def logMissingJob(self):
        self.log("missing_job")

    def logClusterSize(self, nodeType, currentSize, desiredSize):
        self.log("current_size '%s' %i" % (nodeType, currentSize))
        self.log("desired_size '%s' %i" % (nodeType, desiredSize))

    def logQueueSize(self, queueSize):
        self.log("queue_size %i" % queueSize)

    def logIssuedJob(self, jobType):
        self.log("issued_job %s" % jobType)

    def logFailedJob(self, jobType):
        self.log("failed_job %s" % jobType)

    def logCompletedJob(self, jobType):
        self.log("completed_job %s" % jobType)

    def shutdown(self):
        if self.mtailProc:
            self.mtailProc.kill()
        if self.nodeExporterProc:
            self.nodeExporterProc.kill()


def parseSetEnv(l):
    """
    Parses a list of strings of the form "NAME=VALUE" or just "NAME" into a dictionary. Strings
    of the latter from will result in dictionary entries whose value is None.

    :type l: list[str]
    :rtype: dict[str,str]

    >>> parseSetEnv([])
    {}
    >>> parseSetEnv(['a'])
    {'a': None}
    >>> parseSetEnv(['a='])
    {'a': ''}
    >>> parseSetEnv(['a=b'])
    {'a': 'b'}
    >>> parseSetEnv(['a=a', 'a=b'])
    {'a': 'b'}
    >>> parseSetEnv(['a=b', 'c=d'])
    {'a': 'b', 'c': 'd'}
    >>> parseSetEnv(['a=b=c'])
    {'a': 'b=c'}
    >>> parseSetEnv([''])
    Traceback (most recent call last):
    ...
    ValueError: Empty name
    >>> parseSetEnv(['=1'])
    Traceback (most recent call last):
    ...
    ValueError: Empty name
    """
    d = dict()
    for i in l:
        try:
            k, v = i.split('=', 1)
        except ValueError:
            k, v = i, None
        if not k:
            raise ValueError('Empty name')
        d[k] = v
    return d


def iC(minValue, maxValue=sys.maxsize):
    # Returns function that checks if a given int is in the given half-open interval
    assert isinstance(minValue, int) and isinstance(maxValue, int)
    return lambda x: minValue <= x < maxValue


def fC(minValue, maxValue=None):
    # Returns function that checks if a given float is in the given half-open interval
    assert isinstance(minValue, float)
    if maxValue is None:
        return lambda x: minValue <= x
    else:
        assert isinstance(maxValue, float)
        return lambda x: minValue <= x < maxValue


def cacheDirName(workflowID):
    """
    :return: Name of the cache directory.
    """
    return f'cache-{workflowID}'


def getDirSizeRecursively(dirPath: str) -> int:
    """
    This method will return the cumulative number of bytes occupied by the files
    on disk in the directory and its subdirectories.

    If the method is unable to access a file or directory (due to insufficient
    permissions, or due to the file or directory having been removed while this
    function was attempting to traverse it), the error will be handled
    internally, and a (possibly 0) lower bound on the size of the directory
    will be returned.

    The environment variable 'BLOCKSIZE'='512' is set instead of the much cleaner
    --block-size=1 because Apple can't handle it.

    :param str dirPath: A valid path to a directory or file.
    :return: Total size, in bytes, of the file or directory at dirPath.
    """
    # du is often faster than using os.lstat(), sometimes significantly so.

    # The call: 'du -s /some/path' should give the number of 512-byte blocks
    # allocated with the environment variable: BLOCKSIZE='512' set, and we
    # multiply this by 512 to return the filesize in bytes.

    try:
        return int(subprocess.check_output(['du', '-s', dirPath],
                                           env=dict(os.environ, BLOCKSIZE='512')).decode('utf-8').split()[0]) * 512
    except subprocess.CalledProcessError:
        # Something was inaccessible or went away
        return 0


def getFileSystemSize(dirPath: str) -> Tuple[int, int]:
    """
    Return the free space, and total size of the file system hosting `dirPath`.

    :param str dirPath: A valid path to a directory.
    :return: free space and total size of file system
    :rtype: tuple
    """
    assert os.path.exists(dirPath)
    diskStats = os.statvfs(dirPath)
    freeSpace = diskStats.f_frsize * diskStats.f_bavail
    diskSize = diskStats.f_frsize * diskStats.f_blocks
    return freeSpace, diskSize


def safeUnpickleFromStream(stream):
    string = stream.read()
    return pickle.loads(string)<|MERGE_RESOLUTION|>--- conflicted
+++ resolved
@@ -993,14 +993,8 @@
                     from toil.batchSystems.singleMachine import \
                         SingleMachineBatchSystem
                     if not isinstance(self._batchSystem, SingleMachineBatchSystem):
-<<<<<<< HEAD
-                        logger.warning('Batch system does not support auto-deployment.  '
-                                       'The user script %s will have to be present at the '
-                                       'same location on every worker.', userScript)
-=======
                         logger.warning('Batch system does not support auto-deployment. The user script '
                                        '%s will have to be present at the same location on every worker.', userScript)
->>>>>>> aa50bbfd
                     userScript = None
         else:
             # This branch is hit on restarts
