# Copyright (C) 2015 UCSC Computational Genomics Lab
#
# Licensed under the Apache License, Version 2.0 (the "License");
# you may not use this file except in compliance with the License.
# You may obtain a copy of the License at
#
#     http://www.apache.org/licenses/LICENSE-2.0
#
# Unless required by applicable law or agreed to in writing, software
# distributed under the License is distributed on an "AS IS" BASIS,
# WITHOUT WARRANTIES OR CONDITIONS OF ANY KIND, either express or implied.
# See the License for the specific language governing permissions and
# limitations under the License.
"""
SSHs into the toil appliance container running on the leader of the cluster
"""
import argparse
import logging
from toil.provisioners import Cluster
from toil.lib.bioio import parseBasicOptions, setLoggingFromOptions, getBasicOptionParser
from toil.utils import addBasicProvisionerOptions

logger = logging.getLogger( __name__ )


def main():
    parser = getBasicOptionParser()
    parser = addBasicProvisionerOptions(parser)
    parser.add_argument('args', nargs=argparse.REMAINDER)
    config = parseBasicOptions(parser)
    setLoggingFromOptions(config)
<<<<<<< HEAD
    cluster = Cluster(provisioner=config.provisioner, clusterName=config.clusterName)
    cluster.sshCluster()
=======
    if config.provisioner == 'aws':
        logger.info('Using aws provisioner.')
        try:
            from toil.provisioners.aws.awsProvisioner import AWSProvisioner
        except ImportError:
            raise RuntimeError('The aws extra must be installed to use this provisioner')
        provisioner = AWSProvisioner
    else:
        assert False

    provisioner.sshLeader(clusterName=config.clusterName, args=config.args)
>>>>>>> bbd537c6
<|MERGE_RESOLUTION|>--- conflicted
+++ resolved
@@ -29,19 +29,5 @@
     parser.add_argument('args', nargs=argparse.REMAINDER)
     config = parseBasicOptions(parser)
     setLoggingFromOptions(config)
-<<<<<<< HEAD
     cluster = Cluster(provisioner=config.provisioner, clusterName=config.clusterName)
-    cluster.sshCluster()
-=======
-    if config.provisioner == 'aws':
-        logger.info('Using aws provisioner.')
-        try:
-            from toil.provisioners.aws.awsProvisioner import AWSProvisioner
-        except ImportError:
-            raise RuntimeError('The aws extra must be installed to use this provisioner')
-        provisioner = AWSProvisioner
-    else:
-        assert False
-
-    provisioner.sshLeader(clusterName=config.clusterName, args=config.args)
->>>>>>> bbd537c6
+    cluster.sshCluster(args=config.args)