--- conflicted
+++ resolved
@@ -25,13 +25,9 @@
 from toil.jobStores.utils import generate_locator
 from toil.test import ToilTest, needs_aws_s3, needs_cwl
 
-<<<<<<< HEAD
-pkg_root = os.path.abspath(os.path.join(os.path.dirname(__file__), ".."))  # noqa
-=======
 logger = logging.getLogger(__name__)
 
-pkg_root = os.path.abspath(os.path.join(os.path.dirname(__file__), '..'))  # noqa
->>>>>>> 064ac835
+pkg_root = os.path.abspath(os.path.join(os.path.dirname(__file__), ".."))  # noqa
 sys.path.insert(0, pkg_root)  # noqa
 
 
