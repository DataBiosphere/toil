from __future__ import absolute_import
from six import iteritems
import unittest
import os
<<<<<<< HEAD
import subprocess
=======
from toil import subprocess
from toil.version import exactPython
>>>>>>> d07f003a
import toil.wdl.wdl_parser as wdl_parser
from toil.wdl.wdl_analysis import AnalyzeWDL
from toil.wdl.wdl_synthesis import SynthesizeWDL
from toil.wdl.wdl_functions import generate_docker_bashscript_file
from toil.wdl.wdl_functions import select_first
from toil.wdl.wdl_functions import sub
from toil.wdl.wdl_functions import size
from toil.wdl.wdl_functions import glob
from toil.wdl.wdl_functions import process_and_read_file
from toil.wdl.wdl_functions import process_infile
from toil.wdl.wdl_functions import process_outfile
from toil.wdl.wdl_functions import abspath_file
from toil.wdl.wdl_functions import combine_dicts
from toil.wdl.wdl_functions import parse_memory
from toil.wdl.wdl_functions import parse_cores
from toil.wdl.wdl_functions import parse_disk
from toil.wdl.wdl_functions import read_string
from toil.wdl.wdl_functions import read_int
from toil.wdl.wdl_functions import read_float
from toil.wdl.wdl_functions import defined
from toil.wdl.wdl_functions import read_tsv
from toil.wdl.wdl_functions import read_csv
from toil.wdl.wdl_functions import basename
from toil.test import ToilTest, slow, needs_docker
from toil import urlretrieve
import zipfile
import shutil
import uuid


class ToilWdlIntegrationTest(ToilTest):
    """A set of test cases for toilwdl.py"""

    def setUp(self):
        """Runs anew before each test to create farm fresh temp dirs."""
        self.output_dir = os.path.join('/tmp/', 'toil-wdl-test-' + str(uuid.uuid4()))
        os.makedirs(self.output_dir)

    @classmethod
    def setUpClass(cls):
        """Runs once for all tests."""
        cls.program = os.path.abspath("src/toil/wdl/toilwdl.py")

        cls.test_directory = os.path.abspath("src/toil/test/wdl/")

        cls.encode_data = os.path.join(cls.test_directory, "ENCODE_data.zip")
        cls.encode_data_dir = os.path.join(cls.test_directory, "ENCODE_data")

        cls.wdl_data = os.path.join(cls.test_directory, "wdl_templates.zip")
        cls.wdl_data_dir = os.path.join(cls.test_directory, "wdl_templates")

        cls.gatk_data = os.path.join(cls.test_directory, "GATK_data.zip")
        cls.gatk_data_dir = os.path.join(cls.test_directory, "GATK_data")

        # GATK tests will not run on jenkins b/c GATK.jar needs Java 7
        # and jenkins only has Java 6 (12-16-2017).
        # Set this to true to run the GATK integration tests locally.
        cls.manual_integration_tests = False

        # Delete the test datasets after running the tests.
        # Jenkins requires this to not error on "untracked files".
        # Set to true if running tests locally and you don't want to
        # redownload the data each time you run the test.
        cls.jenkins = True

        cls.fetch_and_unzip_from_s3(filename='ENCODE_data.zip',
                                    data=cls.encode_data,
                                    data_dir=cls.encode_data_dir)

        cls.fetch_and_unzip_from_s3(filename='wdl_templates.zip',
                                    data=cls.wdl_data,
                                    data_dir=cls.wdl_data_dir)

        # these tests require Java 7 (GATK.jar); jenkins has Java 6 and so must
        # be run manually as integration tests (12.16.2017)
        if cls.manual_integration_tests:
            cls.fetch_and_unzip_from_s3(filename='GATK_data.zip',
                                        data=cls.gatk_data,
                                        data_dir=cls.gatk_data_dir)

    def tearDown(self):
        """Clean up outputs."""
        remove_outputs(self.output_dir)

        jobstores = ['./toilWorkflowRun', '/mnt/ephemeral/workspace/toil-pull-requests/toilWorkflowRun']
        for jobstore in jobstores:
            if os.path.exists(jobstore):
                shutil.rmtree(jobstore)

        unittest.TestCase.tearDown(self)

    @classmethod
    def tearDownClass(cls):
        """Clean up (shared) inputs."""
        if cls.jenkins:
            if os.path.exists(cls.gatk_data):
                os.remove(cls.gatk_data)
            if os.path.exists(cls.gatk_data_dir):
                shutil.rmtree(cls.gatk_data_dir)

            if os.path.exists(cls.wdl_data):
                os.remove(cls.wdl_data)
            if os.path.exists(cls.wdl_data_dir):
                shutil.rmtree(cls.wdl_data_dir)

            if os.path.exists(cls.encode_data):
                os.remove(cls.encode_data)
            if os.path.exists(cls.encode_data_dir):
                shutil.rmtree(cls.encode_data_dir)

    @needs_docker
    def testMD5sum(self):
        '''Test if toilwdl produces the same outputs as known good outputs for WDL's
        GATK tutorial #1.'''
        wdl = os.path.abspath('src/toil/test/wdl/md5sum/md5sum.wdl')
        inputfile = os.path.abspath('src/toil/test/wdl/md5sum/md5sum.input')
        json = os.path.abspath('src/toil/test/wdl/md5sum/md5sum.json')

        subprocess.check_call([exactPython, self.program, wdl, json, '-o', self.output_dir])
        md5sum_output = os.path.join(self.output_dir, 'md5sum.txt')
        assert os.path.exists(md5sum_output)
        os.unlink(md5sum_output)

    # estimated run time <1 sec
    def testFn_SelectFirst(self):
        """Test the wdl built-in functional equivalent of 'select_first()',
        which returns the first value in a list that is not None."""
        assert select_first(['somestring', 'anotherstring', None, '', 1]) == 'somestring'
        assert select_first([None, '', 1, 'somestring']) == 1
        assert select_first([2, 1, '', 'somestring', None, '']) == 2
        assert select_first(['', 2, 1, 'somestring', None, '']) == 2

    # estimated run time <1 sec
    def testFn_Size(self):
        """Test the wdl built-in functional equivalent of 'size()',
        which returns a file's size based on the path."""
        from toil.job import Job
        from toil.common import Toil
        options = Job.Runner.getDefaultOptions('./toilWorkflowRun')
        options.clean = 'always'
        with Toil(options) as toil:
            small = process_infile(os.path.abspath('src/toil/test/wdl/testfiles/vocab.wdl'), toil)
            small_file = size(small)
            large = process_infile(self.encode_data, toil)
            larger_file = size(large)
            larger_file_in_mb = size(large, 'mb')
            assert small_file >= 1800, small_file
            assert larger_file >= 70000000, larger_file
            assert larger_file_in_mb >= 70, larger_file_in_mb

    # estimated run time <1 sec
    def testFn_Basename(self):
        assert basename('/home/quokka/git/delete/toil/src/toil/wdl/toilwdl.py', '.py') == 'toilwdl'
        assert basename('/home/quokka/git/delete/toil/src/toil/wdl/toilwdl.py') == 'toilwdl.py'
        assert basename('toilwdl.py', '.py') == 'toilwdl'
        assert basename('toilwdl.py') == 'toilwdl.py'

    # estimated run time <1 sec
    def testFn_Glob(self):
        """Test the wdl built-in functional equivalent of 'glob()',
        which finds all files with a pattern in a directory."""
        vocab_location = glob('vocab.wdl', os.path.abspath('src/toil'))
        assert vocab_location == [os.path.abspath('src/toil/test/wdl/testfiles/vocab.wdl')], str(vocab_location)
        wdl_locations = glob('wdl_*.py', os.path.abspath('src/toil'))
        wdl_that_should_exist = [os.path.abspath('src/toil/wdl/wdl_analysis.py'),
                                 os.path.abspath('src/toil/wdl/wdl_synthesis.py'),
                                 os.path.abspath('src/toil/wdl/wdl_functions.py'),
                                 os.path.abspath('src/toil/wdl/wdl_parser.py')]
        # make sure the files match the expected files
        for location in wdl_that_should_exist:
            assert location in wdl_locations, '{} not in {}!'.format(str(location), str(wdl_locations))
        # make sure the same number of files were found as expected
        assert len(wdl_that_should_exist) == len(wdl_locations), '{} != {}'.format(str(len(wdl_locations)), str(len(wdl_that_should_exist)))

    # estimated run time <1 sec
    def testFn_ParseMemory(self):
        """Test the wdl built-in functional equivalent of 'parse_memory()',
        which parses a specified memory input to an int output.

        The input can be a string or an int or a float and may include units
        such as 'Gb' or 'mib' as a separate argument."""
        assert parse_memory(2147483648) == 2147483648, str(parse_memory(2147483648))
        assert parse_memory('2147483648') == 2147483648, str(parse_memory(2147483648))
        assert parse_memory('2GB') == 2000000000, str(parse_memory('2GB'))
        assert parse_memory('2GiB') == 2147483648, str(parse_memory('2GiB'))
        assert parse_memory('1 GB') == 1000000000, str(parse_memory('1 GB'))
        assert parse_memory('1 GiB') == 1073741824, str(parse_memory('1 GiB'))

    # estimated run time <1 sec
    def testFn_ParseCores(self):
        """Test the wdl built-in functional equivalent of 'parse_cores()',
        which parses a specified disk input to an int output.

        The input can be a string or an int."""
        assert parse_cores(1) == 1
        assert parse_cores('1') == 1

    # estimated run time <1 sec
    def testFn_ParseDisk(self):
        """Test the wdl built-in functional equivalent of 'parse_disk()',
        which parses a specified disk input to an int output.

        The input can be a string or an int or a float and may include units
        such as 'Gb' or 'mib' as a separate argument.

        The minimum returned value is 2147483648 bytes."""
        # check minimum returned value
        assert parse_disk('1') == 2147483648, str(parse_disk('1'))
        assert parse_disk(1) == 2147483648, str(parse_disk(1))

        assert parse_disk(2200000001) == 2200000001, str(parse_disk(2200000001))
        assert parse_disk('2200000001') == 2200000001, str(parse_disk('2200000001'))
        assert parse_disk('/mnt/my_mnt 3 SSD, /mnt/my_mnt2 500 HDD') == 503000000000, str(parse_disk('/mnt/my_mnt 3 SSD, /mnt/my_mnt2 500 HDD'))
        assert parse_disk('local-disk 10 SSD') == 10000000000, str(parse_disk('local-disk 10 SSD'))
        assert parse_disk('/mnt/ 10 HDD') == 10000000000, str(parse_disk('/mnt/ 10 HDD'))
        assert parse_disk('/mnt/ 1000 HDD') == 1000000000000, str(parse_disk('/mnt/ 1000 HDD'))

    # estimated run time <1 sec
    def testPrimitives(self):
        '''Test if toilwdl correctly interprets some basic declarations.'''
        wdl = os.path.abspath('src/toil/test/wdl/testfiles/vocab.wdl')
        json = os.path.abspath('src/toil/test/wdl/testfiles/vocab.json')

        aWDL = AnalyzeWDL(wdl, json, self.output_dir)
        with open(wdl, 'r') as wdl:
            wdl_string = wdl.read()
            ast = wdl_parser.parse(wdl_string).ast()
            aWDL.create_tasks_dict(ast)
            aWDL.create_workflows_dict(ast)

        no_declaration = ['bool1', 'int1', 'float1', 'file1', 'string1']
        collection_counter = []
        for name, declaration in iteritems(aWDL.workflows_dictionary['vocabulary']['wf_declarations']):

            if name in no_declaration:
                collection_counter.append(name)
                assert not declaration['value']

            if name == 'bool2':
                collection_counter.append(name)
                assert declaration['value'] == 'True', declaration['value']
                assert declaration['type'] == 'Boolean', declaration['type']
            if name == 'int2':
                collection_counter.append(name)
                assert declaration['value'] == '1', declaration['value']
                assert declaration['type'] == 'Int', declaration['type']
            if name == 'float2':
                collection_counter.append(name)
                assert declaration['value'] == '1.1', declaration['value']
                assert declaration['type'] == 'Float', declaration['type']
            if name == 'file2':
                collection_counter.append(name)
                assert declaration['value'] == "'src/toil/test/wdl/test.tsv'", declaration['value']
                assert declaration['type'] == 'File', declaration['type']
            if name == 'string2':
                collection_counter.append(name)
                assert declaration['value'] == "'x'", declaration['value']
                assert declaration['type'] == 'String', declaration['type']
        assert collection_counter == ['bool1', 'int1', 'float1', 'file1', 'string1',
                                      'bool2', 'int2', 'float2', 'file2', 'string2']

    # estimated run time 27 sec
    @slow
    def testTut01(self):
        '''Test if toilwdl produces the same outputs as known good outputs for WDL's
        GATK tutorial #1.'''
        if self.manual_integration_tests:
            wdl = os.path.abspath("src/toil/test/wdl/wdl_templates/t01/helloHaplotypeCaller.wdl")
            json = os.path.abspath("src/toil/test/wdl/wdl_templates/t01/helloHaplotypeCaller_inputs.json")
            ref_dir = os.path.abspath("src/toil/test/wdl/wdl_templates/t01/output/")

            subprocess.check_call([exactPython, self.program, wdl, json, '-o', self.output_dir])

            compare_runs(self.output_dir, ref_dir)

    # estimated run time 28 sec
    @slow
    def testTut02(self):
        '''Test if toilwdl produces the same outputs as known good outputs for WDL's
        GATK tutorial #2.'''
        if self.manual_integration_tests:
            wdl = os.path.abspath("src/toil/test/wdl/wdl_templates/t02/simpleVariantSelection.wdl")
            json = os.path.abspath("src/toil/test/wdl/wdl_templates/t02/simpleVariantSelection_inputs.json")
            ref_dir = os.path.abspath("src/toil/test/wdl/wdl_templates/t02/output/")

            subprocess.check_call([exactPython, self.program, wdl, json, '-o', self.output_dir])

            compare_runs(self.output_dir, ref_dir)

    # estimated run time 60 sec
    @slow
    def testTut03(self):
        '''Test if toilwdl produces the same outputs as known good outputs for WDL's
        GATK tutorial #3.'''
        if self.manual_integration_tests:
            wdl = os.path.abspath("src/toil/test/wdl/wdl_templates/t03/simpleVariantDiscovery.wdl")
            json = os.path.abspath("src/toil/test/wdl/wdl_templates/t03/simpleVariantDiscovery_inputs.json")
            ref_dir = os.path.abspath("src/toil/test/wdl/wdl_templates/t03/output/")

            subprocess.check_call([exactPython, self.program, wdl, json, '-o', self.output_dir])

            compare_runs(self.output_dir, ref_dir)

    # estimated run time 175 sec
    @slow
    def testTut04(self):
        '''Test if toilwdl produces the same outputs as known good outputs for WDL's
        GATK tutorial #4.'''
        if self.manual_integration_tests:
            wdl = os.path.abspath("src/toil/test/wdl/wdl_templates/t04/jointCallingGenotypes.wdl")
            json = os.path.abspath("src/toil/test/wdl/wdl_templates/t04/jointCallingGenotypes_inputs.json")
            ref_dir = os.path.abspath("src/toil/test/wdl/wdl_templates/t04/output/")

            subprocess.check_call([exactPython, self.program, wdl, json, '-o', self.output_dir])

            compare_runs(self.output_dir, ref_dir)

    # estimated run time 80 sec
    @slow
    @needs_docker
    def testENCODE(self):
        '''Test if toilwdl produces the same outputs as known good outputs for
        a short ENCODE run.'''
        wdl = os.path.abspath(
            "src/toil/test/wdl/wdl_templates/testENCODE/encode_mapping_workflow.wdl")
        json = os.path.abspath(
            "src/toil/test/wdl/wdl_templates/testENCODE/encode_mapping_workflow.wdl.json")
        ref_dir = os.path.abspath(
            "src/toil/test/wdl/wdl_templates/testENCODE/output/")

        subprocess.check_call(
            [exactPython, self.program, wdl, json, '--docker_user=None', '--out_dir', self.output_dir])

        compare_runs(self.output_dir, ref_dir)

    # estimated run time 2 sec
    def testPipe(self):
        '''Test basic bash input functionality with a pipe.'''
        wdl = os.path.abspath(
            "src/toil/test/wdl/wdl_templates/testPipe/call.wdl")
        json = os.path.abspath(
            "src/toil/test/wdl/wdl_templates/testPipe/call.json")
        ref_dir = os.path.abspath(
            "src/toil/test/wdl/wdl_templates/testPipe/output/")

        subprocess.check_call(
            [exactPython, self.program, wdl, json, '--out_dir', self.output_dir])

        compare_runs(self.output_dir, ref_dir)

    # estimated run time <1 sec
    def testCSV(self):
        default_csv_output = [['1', '2', '3'],
                              ['4', '5', '6'],
                              ['7', '8', '9']]
        csv_array = read_csv(os.path.abspath('src/toil/test/wdl/test.csv'))
        assert csv_array == default_csv_output

    # estimated run time <1 sec
    def testTSV(self):
        default_tsv_output = [['1', '2', '3'],
                              ['4', '5', '6'],
                              ['7', '8', '9']]
        tsv_array = read_tsv(os.path.abspath('src/toil/test/wdl/test.tsv'))
        assert tsv_array == default_tsv_output

    # estimated run time <1 sec
    def testJSON(self):
        default_json_dict_output = {
            u'helloHaplotypeCaller.haplotypeCaller.RefIndex': u'"src/toil/test/wdl/GATK_data/ref/human_g1k_b37_20.fasta.fai"',
            u'helloHaplotypeCaller.haplotypeCaller.sampleName': u'"WDL_tut1_output"',
            u'helloHaplotypeCaller.haplotypeCaller.inputBAM': u'"src/toil/test/wdl/GATK_data/inputs/NA12878_wgs_20.bam"',
            u'helloHaplotypeCaller.haplotypeCaller.bamIndex': u'"src/toil/test/wdl/GATK_data/inputs/NA12878_wgs_20.bai"',
            u'helloHaplotypeCaller.haplotypeCaller.GATK': u'"src/toil/test/wdl/GATK_data/GenomeAnalysisTK.jar"',
            u'helloHaplotypeCaller.haplotypeCaller.RefDict': u'"src/toil/test/wdl/GATK_data/ref/human_g1k_b37_20.dict"',
            u'helloHaplotypeCaller.haplotypeCaller.RefFasta': u'"src/toil/test/wdl/GATK_data/ref/human_g1k_b37_20.fasta"'}

        t = AnalyzeWDL(
            "src/toil/test/wdl/wdl_templates/t01/helloHaplotypeCaller.wdl",
            "src/toil/test/wdl/wdl_templates/t01/helloHaplotypeCaller_inputs.json",
            self.output_dir)

        json_dict = t.dict_from_JSON("src/toil/test/wdl/wdl_templates/t01/helloHaplotypeCaller_inputs.json")
        assert json_dict == default_json_dict_output, (str(json_dict) + '\nAssertionError: ' + str(default_json_dict_output))

    @classmethod
    def fetch_and_unzip_from_s3(cls, filename, data, data_dir):
        if not os.path.exists(data):
            s3_loc = os.path.join('http://toil-datasets.s3.amazonaws.com/', filename)
            urlretrieve(s3_loc, data)
        # extract the compressed data if not already extracted
        if not os.path.exists(data_dir):
            with zipfile.ZipFile(data, 'r') as zip_ref:
                zip_ref.extractall(cls.test_directory)


def remove_outputs(output_dir):
    '''Remove the outputs generated by various unittests.

    These are created in the current working directory, which on jenkins is the
    main toil folder.  They must be removed so that jenkins does not think we
    have untracked files in our github repo.'''
    encode_outputs = ['ENCFF000VOL_chr21.fq.gz',
                      'ENCFF000VOL_chr21.raw.srt.bam',
                      'ENCFF000VOL_chr21.raw.srt.bam.flagstat.qc',
                      'ENCFF000VOL_chr21.raw.srt.dup.qc',
                      'ENCFF000VOL_chr21.raw.srt.filt.nodup.srt.final.bam',
                      'ENCFF000VOL_chr21.raw.srt.filt.nodup.srt.final.bam.bai',
                      'ENCFF000VOL_chr21.raw.srt.filt.nodup.srt.final.filt.nodup.sample.15.SE.tagAlign.gz',
                      'ENCFF000VOL_chr21.raw.srt.filt.nodup.srt.final.filt.nodup.sample.15.SE.tagAlign.gz.cc.plot.pdf',
                      'ENCFF000VOL_chr21.raw.srt.filt.nodup.srt.final.filt.nodup.sample.15.SE.tagAlign.gz.cc.qc',
                      'ENCFF000VOL_chr21.raw.srt.filt.nodup.srt.final.flagstat.qc',
                      'ENCFF000VOL_chr21.raw.srt.filt.nodup.srt.final.pbc.qc',
                      'ENCFF000VOL_chr21.raw.srt.filt.nodup.srt.final.SE.tagAlign.gz',
                      'ENCFF000VOL_chr21.sai',
                      'test.txt',
                      'filter_qc.json',
                      'filter_qc.log',
                      'GRCh38_chr21_bwa.tar.gz',
                      'mapping.json',
                      'mapping.log',
                      'post_mapping.json',
                      'post_mapping.log',
                      'wdl-stats.log',
                      'xcor.json',
                      'xcor.log',
                      'toilwdl_compiled.pyc',
                      'toilwdl_compiled.py']
    other_log_outputs = ['post_processing.log',
                         'md5.log']
    outputs = encode_outputs + other_log_outputs
    for output in outputs:
        output = os.path.abspath(output)
        if os.path.exists(output):
            os.remove(output)
    if os.path.exists(output_dir):
        shutil.rmtree(output_dir)


def compare_runs(output_dir, ref_dir):
    """
    Takes two directories and compares all of the files between those two
    directories, asserting that they match.

    - Ignores outputs.txt, which contains a list of the outputs in the folder.
    - Compares line by line, unless the file is a .vcf file.
    - Ignores potentially date-stamped comments (lines starting with '#').
    - Ignores quality scores in .vcf files and only checks that they found
      the same variants.  This is due to assumed small observed rounding
      differences between systems.

    :param ref_dir: The first directory to compare (with output_dir).
    :param output_dir: The second directory to compare (with ref_dir).
    """
    reference_output_files = os.listdir(ref_dir)
    for file in reference_output_files:
        if file != 'outputs.txt':
            test_output_files = os.listdir(output_dir)
            filepath = os.path.join(ref_dir, file)
            with open(filepath, 'r') as default_file:
                good_data = []
                for line in default_file:
                    if not line.startswith('#'):
                        good_data.append(line)
                for test_file in test_output_files:
                    if file == test_file:
                        test_filepath = os.path.join(output_dir, file)
                        if file.endswith(".vcf"):
                            compare_vcf_files(filepath1=filepath,
                                              filepath2=test_filepath)
                        else:
                            with open(test_filepath, 'r') as test_file:
                                test_data = []
                                for line in test_file:
                                    if not line.startswith('#'):
                                        test_data.append(line)
                            assert good_data == test_data, "File does not match: %r" % file


def compare_vcf_files(filepath1, filepath2):
    """
    Asserts that two .vcf files contain the same variant findings.

    - Ignores potentially date-stamped comments (lines starting with '#').
    - Ignores quality scores in .vcf files and only checks that they found
      the same variants.  This is due to assumed small observed rounding
      differences between systems.

    VCF File Column Contents:
    1: #CHROM
    2: POS
    3: ID
    4: REF
    5: ALT
    6: QUAL
    7: FILTER
    8: INFO

    :param filepath1: First .vcf file to compare.
    :param filepath2: Second .vcf file to compare.
    """
    with open(filepath1, 'r') as default_file:
        good_data = []
        for line in default_file:
            line = line.strip()
            if not line.startswith('#'):
                good_data.append(line.split('\t'))

    with open(filepath2, 'r') as test_file:
        test_data = []
        for line in test_file:
            line = line.strip()
            if not line.startswith('#'):
                test_data.append(line.split('\t'))

    for i in range(len(test_data)):
        if test_data[i] != good_data[i]:
            for j in range(len(test_data[i])):
                # Only compare chromosome, position, ID, reference, and alts.
                # Quality score may vary (<1%) between systems because of
                # (assumed) rounding differences.  Same for the "info" sect.
                if j < 5:
                    assert test_data[i][j] == good_data[i][j], "File does not match: %r" % filepath1


if __name__ == "__main__":
    unittest.main()  # run all tests<|MERGE_RESOLUTION|>--- conflicted
+++ resolved
@@ -2,12 +2,8 @@
 from six import iteritems
 import unittest
 import os
-<<<<<<< HEAD
 import subprocess
-=======
-from toil import subprocess
 from toil.version import exactPython
->>>>>>> d07f003a
 import toil.wdl.wdl_parser as wdl_parser
 from toil.wdl.wdl_analysis import AnalyzeWDL
 from toil.wdl.wdl_synthesis import SynthesizeWDL
