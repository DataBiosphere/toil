import json
import os
import shutil
import subprocess
import unittest
<<<<<<< HEAD
import uuid

from unittest.mock import patch
from typing import Any, Dict, List, Set

from toil.test import ToilTest, needs_docker_cuda, needs_google_storage, needs_singularity_or_docker, slow
=======
from typing import Any, Dict, Set
from unittest.mock import patch

# Don't import the test case directly or pytest will test it again.
import toil.test.wdl.toilwdlTest
from toil.test import (needs_docker_cuda,
                       needs_google_storage,
                       needs_singularity_or_docker,
                       slow)
>>>>>>> ff5bacc7
from toil.version import exactPython
from toil.wdl.wdltoil import WDLSectionJob, WDLWorkflowGraph


<<<<<<< HEAD
class BaseWDLTest(ToilTest):
    """Base test class for WDL tests."""
    def setUp(self) -> None:
        """Runs anew before each test to create farm fresh temp dirs."""
        self.output_dir = os.path.join('/tmp/', 'toil-wdl-test-' + str(uuid.uuid4()))
        os.makedirs(self.output_dir)

    def tearDown(self) -> None:
        if os.path.exists(self.output_dir):
            shutil.rmtree(self.output_dir)


class WDLConformanceTests(BaseWDLTest):
    """WDL conformance tests for Toil."""
=======
class ToilConformanceTests(toil.test.wdl.toilwdlTest.BaseToilWdlTest):
    """
    New WDL conformance tests for Toil
    """
>>>>>>> ff5bacc7
    wdl_dir = "wdl-conformance-tests"
    @classmethod
    def setUpClass(cls) -> None:

        url = "https://github.com/DataBiosphere/wdl-conformance-tests.git"
        commit = "032fb99a1458d456b6d5f17d27928469ec1a1c68"

        p = subprocess.Popen(
            f"git clone {url} {cls.wdl_dir} && cd {cls.wdl_dir} && git checkout {commit}",
            shell=True,
        )

        p.communicate()

        if p.returncode > 0:
            raise RuntimeError

        os.chdir(cls.wdl_dir)

        cls.base_command = [exactPython, "run.py", "--runner", "toil-wdl-runner"]

    # estimated running time: 2 minutes
    @slow
    def test_conformance_tests_v10(self):
        tests_to_run = "0,1,5-7,9-15,17,22-24,26,28-30,32-40,53,57-59,62,67-69"
        p = subprocess.run(self.base_command + ["-v", "1.0", "-n", tests_to_run], capture_output=True)

        if p.returncode != 0:
            print(p.stdout.decode('utf-8', errors='replace'))

        p.check_returncode()

    # estimated running time: 2 minutes
    @slow
    def test_conformance_tests_v11(self):
        tests_to_run = "2-11,13-15,17-20,22-24,26,29,30,32-40,53,57-59,62,67-69"
        p = subprocess.run(self.base_command + ["-v", "1.1", "-n", tests_to_run], capture_output=True)

        if p.returncode != 0:
            print(p.stdout.decode('utf-8', errors='replace'))

        p.check_returncode()

    @classmethod
    def tearDownClass(cls) -> None:
        upper_dir = os.path.dirname(os.getcwd())
        os.chdir(upper_dir)
        shutil.rmtree("wdl-conformance-tests")


class WDLTests(BaseWDLTest):
    """Tests for Toil's MiniWDL-based implementation."""
    @classmethod
    def setUpClass(cls) -> None:
        """Runs once for all tests."""
        cls.base_command = [exactPython, '-m', 'toil.wdl.wdltoil']

    # We inherit a testMD5sum but it is going to need Singularity or Docker
    # now. And also needs to have a WDL 1.0+ WDL file. So we replace it.
    @needs_singularity_or_docker
    def test_MD5sum(self):
        """Test if Toil produces the same outputs as known good outputs for WDL's
        GATK tutorial #1."""
        wdl = os.path.abspath('src/toil/test/wdl/md5sum/md5sum.1.0.wdl')
        json_file = os.path.abspath('src/toil/test/wdl/md5sum/md5sum.json')

        result_json = subprocess.check_output(self.base_command + [wdl, json_file, '-o', self.output_dir, '--logDebug', '--retryCount=0'])
        result = json.loads(result_json)

        assert 'ga4ghMd5.value' in result
        assert isinstance(result['ga4ghMd5.value'], str)
        assert os.path.exists(result['ga4ghMd5.value'])
        assert os.path.basename(result['ga4ghMd5.value']) == 'md5sum.txt'

    def test_empty_file_path(self):
        """Test if empty File type inputs are protected against"""
        wdl = os.path.abspath('src/toil/test/wdl/md5sum/md5sum.1.0.wdl')
        json_file = os.path.abspath('src/toil/test/wdl/md5sum/empty_file.json')

        p = subprocess.Popen(self.base_command + [wdl, json_file, '-o', self.output_dir, '--logDebug'], stdout=subprocess.PIPE, stderr=subprocess.PIPE)
        stdout, stderr = p.communicate()
        retval = p.wait()

        assert retval != 0
        assert b'Could not find' in stderr

    @needs_singularity_or_docker
    def test_miniwdl_self_test(self):
        """Test if the MiniWDL self test runs and produces the expected output."""
        wdl_file = os.path.abspath('src/toil/test/wdl/miniwdl_self_test/self_test.wdl')
        json_file = os.path.abspath('src/toil/test/wdl/miniwdl_self_test/inputs.json')

        result_json = subprocess.check_output(self.base_command + [wdl_file, json_file, '--logDebug', '-o', self.output_dir, '--outputDialect', 'miniwdl'])
        result = json.loads(result_json)

        # Expect MiniWDL-style output with a designated "dir"

        assert 'dir' in result
        assert isinstance(result['dir'], str)
        out_dir = result['dir']

        assert 'outputs' in result
        assert isinstance(result['outputs'], dict)
        outputs = result['outputs']

        assert 'hello_caller.message_files' in outputs
        assert isinstance(outputs['hello_caller.message_files'], list)
        assert len(outputs['hello_caller.message_files']) == 2
        for item in outputs['hello_caller.message_files']:
            # All the files should be strings in the "out" direcotry
            assert isinstance(item, str)
            assert item.startswith(out_dir)

        assert 'hello_caller.messages' in outputs
        assert outputs['hello_caller.messages'] == ["Hello, Alyssa P. Hacker!", "Hello, Ben Bitdiddle!"]

    @slow
    @needs_docker_cuda
    def test_giraffe_deepvariant(self):
        """Test if Giraffe and GPU DeepVariant run. This could take 25 minutes."""
        # TODO: enable test if nvidia-container-runtime and Singularity are installed but Docker isn't.

        json_dir = self._createTempDir()
        base_uri = 'https://raw.githubusercontent.com/vgteam/vg_wdl/65dd739aae765f5c4dedd14f2e42d5a263f9267a'

        wdl_file = f"{base_uri}/workflows/giraffe_and_deepvariant.wdl"
        json_file = os.path.abspath(os.path.join(json_dir, 'inputs.json'))
        with open(json_file, 'w') as fp:
            # Write some inputs. We need to override the example inputs to use a GPU container, but that means we need absolute input URLs.
            json.dump(fp, {
                "GiraffeDeepVariant.INPUT_READ_FILE_1": f"{base_uri}/tests/small_sim_graph/reads_1.fastq.gz",
                "GiraffeDeepVariant.INPUT_READ_FILE_2": f"{base_uri}/tests/small_sim_graph/reads_2.fastq.gz",
                "GiraffeDeepVariant.XG_FILE": f"{base_uri}/tests/small_sim_graph/graph.xg",
                "GiraffeDeepVariant.SAMPLE_NAME": "s0",
                "GiraffeDeepVariant.GBWT_FILE": f"{base_uri}/tests/small_sim_graph/graph.gbwt",
                "GiraffeDeepVariant.GGBWT_FILE": f"{base_uri}/tests/small_sim_graph/graph.gg",
                "GiraffeDeepVariant.MIN_FILE": f"{base_uri}/tests/small_sim_graph/graph.min",
                "GiraffeDeepVariant.DIST_FILE": f"{base_uri}/tests/small_sim_graph/graph.dist",
                "GiraffeDeepVariant.OUTPUT_GAF": True,
                "GiraffeDeepVariant.runDeepVariantCallVariants.in_dv_gpu_container": "google/deepvariant:1.3.0-gpu"
            })

        result_json = subprocess.check_output(self.base_command + [wdl_file, json_file, '-o', self.output_dir, '--outputDialect', 'miniwdl'])
        result = json.loads(result_json)

        # Expect MiniWDL-style output with a designated "dir"
        assert 'dir' in result
        assert isinstance(result['dir'], str)
        out_dir = result['dir']

        assert 'outputs' in result
        assert isinstance(result['outputs'], dict)
        outputs = result['outputs']

        # Expect a VCF file to have been written
        assert 'GiraffeDeepVariant.output_vcf' in outputs
        assert isinstance(outputs['GiraffeDeepVariant.output_vcf'], str)
        assert os.path.exists(outputs['GiraffeDeepVariant.output_vcf'])

    @slow
    @needs_singularity_or_docker
    def test_giraffe(self):
        """Test if Giraffe runs. This could take 12 minutes. Also we scale it down but it still demands lots of memory."""
        # TODO: enable test if nvidia-container-runtime and Singularity are installed but Docker isn't.

        json_dir = self._createTempDir()
        base_uri = 'https://raw.githubusercontent.com/vgteam/vg_wdl/65dd739aae765f5c4dedd14f2e42d5a263f9267a'
        wdl_file = f"{base_uri}/workflows/giraffe.wdl"
        json_file = f"{base_uri}/params/giraffe.json"

        result_json = subprocess.check_output(self.base_command + [wdl_file, json_file, '-o', self.output_dir, '--outputDialect', 'miniwdl', '--scale', '0.1'])
        result = json.loads(result_json)

        # Expect MiniWDL-style output with a designated "dir"
        assert 'dir' in result
        assert isinstance(result['dir'], str)
        out_dir = result['dir']

        assert 'outputs' in result
        assert isinstance(result['outputs'], dict)
        outputs = result['outputs']

        # Expect a BAM file to have been written
        assert 'Giraffe.output_bam' in outputs
        assert isinstance(outputs['Giraffe.output_bam'], str)
        assert os.path.exists(outputs['Giraffe.output_bam'])

    @needs_singularity_or_docker
    @needs_google_storage
    def test_gs_uri(self):
        """Test if Toil can access Google Storage URIs."""
        wdl = os.path.abspath('src/toil/test/wdl/md5sum/md5sum.1.0.wdl')
        json_file = os.path.abspath('src/toil/test/wdl/md5sum/md5sum-gs.json')

        result_json = subprocess.check_output(self.base_command + [wdl, json_file, '-o', self.output_dir, '--logDebug'])
        result = json.loads(result_json)

        assert 'ga4ghMd5.value' in result
        assert isinstance(result['ga4ghMd5.value'], str)
        assert os.path.exists(result['ga4ghMd5.value'])
        assert os.path.basename(result['ga4ghMd5.value']) == 'md5sum.txt'

    def test_coalesce(self):
        """
        Test if WDLSectionJob can coalesce WDL decls.

        White box test; will need to be changed or removed if the WDL interpreter changes.
        """

        # Set up data structures for our fake workflow graph to pull from.
        # This has all decl-type nodes
        all_decls: Set[str] = set()
        # And this has all transitive dependencies for all nodes.
        all_deps: Dict[str, Set[str]] = {}

        def mock_is_decl(self: Any, node_id: str) -> bool:
            """
            Replacement function to determine if a node is a decl or not.
            """
            return node_id in all_decls

        def mock_get_transitive_dependencies(self: Any, node_id: str) -> Set[str]:
            """
            Replacement function to get all the transitive dependencies of a node.
            """
            return all_deps[node_id]

        # These are the only two methods coalesce_nodes calls, so we can
        # replace them to ensure our graph is used without actually needing to
        # make any WDL objects for it.
        #
        # If that changes, the test will need to change! Maybe then it will be
        # worth extracting a base type for this interface.
        with patch.object(WDLWorkflowGraph, 'is_decl', mock_is_decl):
            with patch.object(WDLWorkflowGraph, 'get_transitive_dependencies', mock_get_transitive_dependencies):

                with self.subTest(msg="Two unrelated decls can coalesce"):
                    # Set up two unrelated decls
                    all_decls = {"decl1", "decl2"}
                    all_deps = {
                        "decl1": set(),
                        "decl2": set()
                    }

                    result = WDLSectionJob.coalesce_nodes(["decl1", "decl2"], WDLWorkflowGraph([]))
                    
                    # Make sure they coalesced
                    assert len(result) == 1
                    assert "decl1" in result[0]
                    assert "decl2" in result[0]

                with self.subTest(msg="A decl will not coalesce with a non-decl"):
                    all_decls = {"decl"}
                    all_deps = {
                        "decl": set(),
                        "nondecl": set()
                    }

                    result = WDLSectionJob.coalesce_nodes(["decl", "nondecl"], WDLWorkflowGraph([]))
                    
                    assert len(result) == 2
                    assert len(result[0]) == 1
                    assert len(result[1]) == 1


                with self.subTest(msg="Two adjacent decls with a common dependency can coalesce"):
                    all_decls = {"decl1", "decl2"}
                    all_deps = {
                        "decl1": {"base"},
                        "decl2": {"base"},
                        "base": set()
                    }

                    result = WDLSectionJob.coalesce_nodes(["base", "decl1", "decl2"], WDLWorkflowGraph([]))
                    
                    assert len(result) == 2
                    assert "base" in result[0]
                    assert "decl1" in result[1]
                    assert "decl2" in result[1]

                with self.subTest(msg="Two adjacent decls with different dependencies will not coalesce"):
                    all_decls = {"decl1", "decl2"}
                    all_deps = {
                        "decl1": {"base"},
                        "decl2": set(),
                        "base": set()
                    }

                    result = WDLSectionJob.coalesce_nodes(["base", "decl1", "decl2"], WDLWorkflowGraph([]))
                    
                    assert len(result) == 3
                    assert "base" in result[0]

                with self.subTest(msg="Two adjacent decls with different successors will coalesce"):
                    all_decls = {"decl1", "decl2"}
                    all_deps = {
                        "decl1": set(),
                        "decl2": set(),
                        "successor": {"decl2"}
                    }

                    result = WDLSectionJob.coalesce_nodes(["decl1", "decl2", "successor"], WDLWorkflowGraph([]))
                    
                    assert len(result) == 2
                    assert "decl1" in result[0]
                    assert "decl2" in result[0]
                    assert "successor" in result[1]


if __name__ == "__main__":
    unittest.main()  # run all tests<|MERGE_RESOLUTION|>--- conflicted
+++ resolved
@@ -3,29 +3,20 @@
 import shutil
 import subprocess
 import unittest
-<<<<<<< HEAD
 import uuid
 
 from unittest.mock import patch
 from typing import Any, Dict, List, Set
 
-from toil.test import ToilTest, needs_docker_cuda, needs_google_storage, needs_singularity_or_docker, slow
-=======
-from typing import Any, Dict, Set
-from unittest.mock import patch
-
-# Don't import the test case directly or pytest will test it again.
-import toil.test.wdl.toilwdlTest
-from toil.test import (needs_docker_cuda,
+from toil.test import (ToilTest,
+                       needs_docker_cuda,
                        needs_google_storage,
                        needs_singularity_or_docker,
                        slow)
->>>>>>> ff5bacc7
 from toil.version import exactPython
 from toil.wdl.wdltoil import WDLSectionJob, WDLWorkflowGraph
 
 
-<<<<<<< HEAD
 class BaseWDLTest(ToilTest):
     """Base test class for WDL tests."""
     def setUp(self) -> None:
@@ -39,13 +30,9 @@
 
 
 class WDLConformanceTests(BaseWDLTest):
-    """WDL conformance tests for Toil."""
-=======
-class ToilConformanceTests(toil.test.wdl.toilwdlTest.BaseToilWdlTest):
     """
-    New WDL conformance tests for Toil
+    WDL conformance tests for Toil.
     """
->>>>>>> ff5bacc7
     wdl_dir = "wdl-conformance-tests"
     @classmethod
     def setUpClass(cls) -> None:
