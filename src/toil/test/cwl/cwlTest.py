# Copyright (C) 2015-2021 Regents of the University of California
# Copyright (C) 2015 Curoverse, Inc
#
# Licensed under the Apache License, Version 2.0 (the "License");
# you may not use this file except in compliance with the License.
# You may obtain a copy of the License at
#
#     http://www.apache.org/licenses/LICENSE-2.0
#
# Unless required by applicable law or agreed to in writing, software
# distributed under the License is distributed on an "AS IS" BASIS,
# WITHOUT WARRANTIES OR CONDITIONS OF ANY KIND, either express or implied.
# See the License for the specific language governing permissions and
# limitations under the License.
import json
import logging
import os
import re
import shutil
import subprocess
import sys
import unittest
import uuid
import zipfile
from io import StringIO
from pathlib import Path
from typing import Dict, List, MutableMapping, Optional, Union
from unittest.mock import Mock, call
from urllib.request import urlretrieve

import pytest

pkg_root = os.path.abspath(os.path.join(os.path.dirname(__file__), '..'))  # noqa
sys.path.insert(0, pkg_root)  # noqa

from toil.cwl.utils import (download_structure,
                            visit_cwl_class_and_reduce,
                            visit_top_cwl_class)
from toil.fileStores import FileID
from toil.fileStores.abstractFileStore import AbstractFileStore
from toil.lib.aws import zone_to_region
from toil.lib.threading import cpu_count
from toil.provisioners import cluster_factory
from toil.provisioners.aws import get_best_aws_zone
from toil.test import (ToilTest,
                       needs_aws_ec2,
                       needs_aws_s3,
                       needs_cwl,
                       needs_docker,
                       needs_env_var,
                       needs_fetchable_appliance,
                       needs_gridengine,
                       needs_kubernetes,
                       needs_lsf,
                       needs_mesos,
                       needs_parasol,
                       needs_slurm,
                       needs_torque,
                       needs_wes_server,
                       slow)
from toil.test.provisioners.aws.awsProvisionerTest import \
    AbstractAWSAutoscaleTest
from toil.test.provisioners.clusterTest import AbstractClusterTest
<<<<<<< HEAD
from toil.test import (
    ToilTest,
    needs_aws_ec2,
    needs_aws_s3,
    needs_cwl,
    needs_docker,
    needs_docker_cuda,
    needs_env_var,
    needs_fetchable_appliance,
    needs_gridengine,
    needs_kubernetes,
    needs_lsf,
    needs_local_cuda,
    needs_mesos,
    needs_parasol,
    needs_slurm,
    needs_torque,
    needs_wes_server,
    slow,
)

=======
>>>>>>> 10c5c059

log = logging.getLogger(__name__)
CONFORMANCE_TEST_TIMEOUT = 3600


def run_conformance_tests(
    workDir: str,
    yml: str,
    runner: Optional[str] = None,
    caching: bool = False,
    batchSystem: str = None,
    selected_tests: str = None,
    selected_tags: str = None,
    skipped_tests: str = None,
    extra_args: Optional[List[str]] = None,
    must_support_all_features: bool = False,
    junit_file: Optional[str] = None,
):
    """
    Run the CWL conformance tests.

    :param workDir: Directory to run tests in.

    :param yml: CWL test list YML to run tests from.

    :param runner: If set, use this cwl runner instead of the default toil-cwl-runner.

    :param caching: If True, use Toil file store caching.

    :param batchSystem: If set, use this batch system instead of the default single_machine.

    :param selected_tests: If set, use this description of test numbers to run (comma-separated numbers or ranges)

    :param selected_tags: As an alternative to selected_tests, run tests with the given tags.

    :param skipped_tests: Comma-separated string labels of tests to skip.

    :param extra_args: Provide these extra arguments to runner for each test.

    :param must_support_all_features: If set, fail if some CWL optional features are unsupported.

    :param junit_file: JUnit XML file to write test info to.
    """
    try:
        if runner is None:
            runner = "toil-cwl-runner"
        cmd = [
            "cwltest",
            f"--tool={runner}",
            f"--test={yml}",
            "--timeout=2400",
            f"--basedir={workDir}",
        ]
        if selected_tests:
            cmd.append(f"-n={selected_tests}")
        if selected_tags:
            cmd.append(f"--tags={selected_tags}")
        if skipped_tests:
            cmd.append(f"-S{skipped_tests}")
        if junit_file:
            # Capture output for JUnit
            cmd.append("--junit-verbose")
            cmd.append(f"--junit-xml={junit_file}")
        else:
            # Otherwise dump all output to our output stream
            cmd.append("--verbose")

        args_passed_directly_to_runner = [
            "--clean=always",
            "--logDebug",
            "--statusWait=10",
        ]
        if not caching:
            # Turn off caching for the run
            args_passed_directly_to_runner.append("--disableCaching")
        if extra_args:
            args_passed_directly_to_runner += extra_args

        if "SINGULARITY_DOCKER_HUB_MIRROR" in os.environ:
            args_passed_directly_to_runner.append(
                "--setEnv=SINGULARITY_DOCKER_HUB_MIRROR"
            )

        job_store_override = None

        if batchSystem == "kubernetes":
            # Run tests in parallel on Kubernetes.
            # We can throw a bunch at it at once and let Kubernetes schedule.
            # But we still want a local core for each.
            parallel_tests = max(min(cpu_count(), 8), 1)
        else:
            # Run tests in parallel on the local machine. Don't run too many
            # tests at once; we want at least a couple cores for each.
            parallel_tests = max(int(cpu_count() / 2), 1)
        cmd.append(f"-j{parallel_tests}")

        if batchSystem:
            args_passed_directly_to_runner.append(f"--batchSystem={batchSystem}")
        cmd.extend(["--"] + args_passed_directly_to_runner)

        log.info("Running: '%s'", "' '".join(cmd))
        try:
            output = subprocess.check_output(cmd, cwd=workDir, stderr=subprocess.STDOUT)
        finally:
            if job_store_override:
                # Clean up the job store we used for all the tests, if it is still there.
                subprocess.run(["toil", "clean", job_store_override])

    except subprocess.CalledProcessError as e:
        only_unsupported = False
        # check output -- if we failed but only have unsupported features, we're okay
        p = re.compile(
            r"(?P<failures>\d+) failures, (?P<unsupported>\d+) unsupported features"
        )

        error_log = e.output.decode("utf-8")
        for line in error_log.split("\n"):
            m = p.search(line)
            if m:
                if int(m.group("failures")) == 0 and int(m.group("unsupported")) > 0:
                    only_unsupported = True
                    break
        if (not only_unsupported) or must_support_all_features:
            print(error_log)
            raise e

@needs_cwl
class CWLWorkflowTest(ToilTest):
    """
    CWL tests included in Toil that don't involve the whole CWL conformance
    test suite. Tests Toil-specific functions like URL types supported for
    inputs.
    """

    def setUp(self):
        """Runs anew before each test to create farm fresh temp dirs."""
        self.outDir = f"/tmp/toil-cwl-test-{str(uuid.uuid4())}"
        os.makedirs(self.outDir)
        self.rootDir = self._projectRootPath()

    def tearDown(self):
        """Clean up outputs."""
        if os.path.exists(self.outDir):
            shutil.rmtree(self.outDir)
        unittest.TestCase.tearDown(self)


    def _tester(self, cwlfile, jobfile, expect, main_args=[], out_name="output"):
        from toil.cwl import cwltoil

        st = StringIO()
        main_args = main_args[:]
        main_args.extend(
            [
                "--outdir",
                self.outDir,
                os.path.join(self.rootDir, cwlfile),
                os.path.join(self.rootDir, jobfile),
            ]
        )
        cwltoil.main(main_args, stdout=st)
        out = json.loads(st.getvalue())
        out.get(out_name, {}).pop("http://commonwl.org/cwltool#generation", None)
        out.get(out_name, {}).pop("nameext", None)
        out.get(out_name, {}).pop("nameroot", None)
        self.assertEqual(out, expect)

    def _debug_worker_tester(self, cwlfile, jobfile, expect):
        from toil.cwl import cwltoil

        st = StringIO()
        cwltoil.main(
            [
                "--debugWorker",
                "--outdir",
                self.outDir,
                os.path.join(self.rootDir, cwlfile),
                os.path.join(self.rootDir, jobfile),
            ],
            stdout=st,
        )
        out = json.loads(st.getvalue())
        out["output"].pop("http://commonwl.org/cwltool#generation", None)
        out["output"].pop("nameext", None)
        out["output"].pop("nameroot", None)
        self.assertEqual(out, expect)

    def revsort(self, cwl_filename, tester_fn):
        tester_fn(
            "src/toil/test/cwl/" + cwl_filename,
            "src/toil/test/cwl/revsort-job.json",
            self._expected_revsort_output(self.outDir),
        )

    def download(self, inputs, tester_fn):
        input_location = os.path.join("src/toil/test/cwl", inputs)
        tester_fn(
            "src/toil/test/cwl/download.cwl",
            input_location,
            self._expected_download_output(self.outDir),
        )


    def load_contents(self, inputs, tester_fn):
        input_location = os.path.join("src/toil/test/cwl", inputs)
        tester_fn(
            "src/toil/test/cwl/load_contents.cwl",
            input_location,
            self._expected_load_contents_output(self.outDir),
        )

    def download_directory(self, inputs, tester_fn):
        input_location = os.path.join("src/toil/test/cwl", inputs)
        tester_fn(
            "src/toil/test/cwl/download_directory.cwl",
            input_location,
            self._expected_download_output(self.outDir),
        )

    def download_subdirectory(self, inputs, tester_fn):
        input_location = os.path.join("src/toil/test/cwl", inputs)
        tester_fn(
            "src/toil/test/cwl/download_subdirectory.cwl",
            input_location,
            self._expected_download_output(self.outDir),
        )

    def test_mpi(self):
        from toil.cwl import cwltoil

        stdout = StringIO()
        main_args = [
            "--outdir",
            self.outDir,
            "--enable-dev",
            "--enable-ext",
            "--mpi-config-file",
            os.path.join(self.rootDir, "src/toil/test/cwl/mock_mpi/fake_mpi.yml"),
            os.path.join(self.rootDir, "src/toil/test/cwl/mpi_simple.cwl"),
        ]
        path = os.environ["PATH"]
        os.environ["PATH"] = f"{path}:{self.rootDir}/src/toil/test/cwl/mock_mpi/"
        cwltoil.main(main_args, stdout=stdout)
        os.environ["PATH"] = path
        out = json.loads(stdout.getvalue())
        with open(out.get("pids", {}).get("location")[len("file://") :]) as f:
            two_pids = [int(i) for i in f.read().split()]
        self.assertEqual(len(two_pids), 2)
        self.assertTrue(isinstance(two_pids[0], int))
        self.assertTrue(isinstance(two_pids[1], int))

    @needs_aws_s3
    def test_s3_as_secondary_file(self):
        from toil.cwl import cwltoil

        stdout = StringIO()
        main_args = [
            "--outdir",
            self.outDir,
            os.path.join(self.rootDir, "src/toil/test/cwl/s3_secondary_file.cwl"),
            os.path.join(self.rootDir, "src/toil/test/cwl/s3_secondary_file.json"),
        ]
        cwltoil.main(main_args, stdout=stdout)
        out = json.loads(stdout.getvalue())
        self.assertEqual(
            out["output"]["checksum"], "sha1$d14dd02e354918b4776b941d154c18ebc15b9b38"
        )
        self.assertEqual(out["output"]["size"], 24)
        with open(out["output"]["location"][len("file://") :]) as f:
            self.assertEqual(f.read().strip(), "When is s4 coming out?")

    def test_run_revsort(self):
        self.revsort("revsort.cwl", self._tester)

    def test_run_revsort2(self):
        self.revsort("revsort2.cwl", self._tester)

    def test_run_revsort_debug_worker(self):
        self.revsort("revsort.cwl", self._debug_worker_tester)

    def test_run_colon_output(self):
        self._tester(
            "src/toil/test/cwl/colon_test_output.cwl",
            "src/toil/test/cwl/colon_test_output_job.yaml",
            self._expected_colon_output(self.outDir),
            out_name="result",
        )

    @needs_aws_s3
    def test_download_s3(self):
        self.download("download_s3.json", self._tester)

    def test_download_http(self):
        self.download("download_http.json", self._tester)

    def test_download_https(self):
        self.download("download_https.json", self._tester)

    def test_download_file(self):
        self.download("download_file.json", self._tester)

    @needs_aws_s3
    def test_download_directory_s3(self):
        self.download_directory("download_directory_s3.json", self._tester)

    def test_download_directory_file(self):
        self.download_directory("download_directory_file.json", self._tester)

    @needs_aws_s3
    def test_download_subdirectory_s3(self):
        self.download_subdirectory("download_subdirectory_s3.json", self._tester)

    def test_download_subdirectory_file(self):
        self.download_subdirectory("download_subdirectory_file.json", self._tester)

    # We also want to make sure we can run a bare tool with loadContents on the inputs, which requires accessing the input data early in the leader.

    @needs_aws_s3
    def test_load_contents_s3(self):
        self.load_contents("download_s3.json", self._tester)

    def test_load_contents_http(self):
        self.load_contents("download_http.json", self._tester)

    def test_load_contents_https(self):
        self.load_contents("download_https.json", self._tester)

    def test_load_contents_file(self):
        self.load_contents("download_file.json", self._tester)

    @slow
    def test_bioconda(self):
        self._tester(
            "src/toil/test/cwl/seqtk_seq.cwl",
            "src/toil/test/cwl/seqtk_seq_job.json",
            self._expected_seqtk_output(self.outDir),
            main_args=["--beta-conda-dependencies"],
            out_name="output1",
        )

    @needs_docker
    def test_biocontainers(self):
        self._tester(
            "src/toil/test/cwl/seqtk_seq.cwl",
            "src/toil/test/cwl/seqtk_seq_job.json",
            self._expected_seqtk_output(self.outDir),
            main_args=["--beta-use-biocontainers"],
            out_name="output1",
        )
    
    @needs_docker
    @needs_docker_cuda
    @needs_local_cuda
    def test_cuda(self):
        self._tester(
            "src/toil/test/cwl/nvidia_smi.cwl",
            "src/toil/test/cwl/empty.json",
            {},
            out_name="result",
        )

    @slow
    def test_restart(self):
        """
        Enable restarts with toil-cwl-runner -- run failing test, re-run correct test.
        Only implemented for single machine.
        """
        log.info("Running CWL Test Restart.  Expecting failure, then success.")
        from toil.cwl import cwltoil
        from toil.jobStores.abstractJobStore import NoSuchJobStoreException
        from toil.leader import FailedJobsException

        outDir = self._createTempDir()
        cwlDir = os.path.join(self._projectRootPath(), "src", "toil", "test", "cwl")
        cmd = [
            "--outdir",
            outDir,
            "--jobStore",
            os.path.join(outDir, "jobStore"),
            "--no-container",
            os.path.join(cwlDir, "revsort.cwl"),
            os.path.join(cwlDir, "revsort-job.json"),
        ]

        # create a fake rev bin that actually points to the "date" binary
        cal_path = [
            d
            for d in os.environ["PATH"].split(":")
            if os.path.exists(os.path.join(d, "date"))
        ][-1]
        os.symlink(os.path.join(cal_path, "date"), f'{os.path.join(outDir, "rev")}')

        def path_with_bogus_rev():
            # append to the front of the PATH so that we check there first
            return f"{outDir}:" + os.environ["PATH"]

        orig_path = os.environ["PATH"]
        # Force a failure by trying to use an incorrect version of `rev` from the PATH
        os.environ["PATH"] = path_with_bogus_rev()
        try:
            cwltoil.main(cmd)
            self.fail("Expected problem job with incorrect PATH did not fail")
        except FailedJobsException:
            pass
        # Finish the job with a correct PATH
        os.environ["PATH"] = orig_path
        cwltoil.main(["--restart"] + cmd)
        # Should fail because previous job completed successfully
        try:
            cwltoil.main(["--restart"] + cmd)
            self.fail("Restart with missing directory did not fail")
        except NoSuchJobStoreException:
            pass

    @needs_aws_s3
    def test_streamable(self):
        """
        Test that a file with 'streamable'=True is a named pipe.
        This is a CWL1.2 feature.
        """
        cwlfile = "src/toil/test/cwl/stream.cwl"
        jobfile = "src/toil/test/cwl/stream.json"
        out_name = "output"
        jobstore = f"--jobStore=aws:us-west-1:toil-stream-{uuid.uuid4()}"
        from toil.cwl import cwltoil

        st = StringIO()
        args = [
            "--outdir",
            self.outDir,
            jobstore,
            os.path.join(self.rootDir, cwlfile),
            os.path.join(self.rootDir, jobfile),
        ]
        cwltoil.main(args, stdout=st)
        out = json.loads(st.getvalue())
        out[out_name].pop("http://commonwl.org/cwltool#generation", None)
        out[out_name].pop("nameext", None)
        out[out_name].pop("nameroot", None)
        self.assertEqual(out, self._expected_streaming_output(self.outDir))
        with open(out[out_name]["location"][len("file://") :]) as f:
            self.assertEqual(f.read().strip(), "When is s4 coming out?")

    @staticmethod
    def _expected_seqtk_output(outDir):
        loc = "file://" + os.path.join(outDir, "out")
        return {
            "output1": {
                "location": loc,
                "checksum": "sha1$322e001e5a99f19abdce9f02ad0f02a17b5066c2",
                "basename": "out",
                "class": "File",
                "size": 150,
            }
        }

    @staticmethod
    def _expected_revsort_output(outDir):
        loc = "file://" + os.path.join(outDir, "output.txt")
        return {
            "output": {
                "location": loc,
                "basename": "output.txt",
                "size": 1111,
                "class": "File",
                "checksum": "sha1$b9214658cc453331b62c2282b772a5c063dbd284",
            }
        }

    @staticmethod
    def _expected_download_output(outDir):
        loc = "file://" + os.path.join(outDir, "output.txt")
        return {
            "output": {
                "location": loc,
                "basename": "output.txt",
                "size": 0,
                "class": "File",
                "checksum": "sha1$da39a3ee5e6b4b0d3255bfef95601890afd80709",
            }
        }

    @classmethod
    def _expected_load_contents_output(cls, out_dir):
        """
        Generate the putput we expect from load_contents.cwl, when sending
        output files to the given directory.
        """
        expected = cls._expected_download_output(out_dir)
        expected['length'] = 146
        return expected

    @staticmethod
    def _expected_colon_output(outDir):
        loc = "file://" + os.path.join(outDir, "A%3AGln2Cys_result")
        return {
            "result": {
                "location": loc,
                "basename": "A:Gln2Cys_result",
                "class": "Directory",
                "listing": [
                    {
                        "class": "File",
                        "location": f"{loc}/whale.txt",
                        "basename": "whale.txt",
                        "checksum": "sha1$327fc7aedf4f6b69a42a7c8b808dc5a7aff61376",
                        "size": 1111,
                        "nameroot": "whale",
                        "nameext": ".txt",
                    }
                ],
            }
        }

    def _expected_streaming_output(self, outDir):
        loc = "file://" + os.path.join(outDir, "output.txt")
        return {
            "output": {
                "location": loc,
                "basename": "output.txt",
                "size": 24,
                "class": "File",
                "checksum": "sha1$d14dd02e354918b4776b941d154c18ebc15b9b38",
            }
        }


@needs_cwl
class CWLv10Test(ToilTest):
    """
    Run the CWL 1.0 conformance tests in various environments.
    """
    def setUp(self):
        """Runs anew before each test to create farm fresh temp dirs."""
        self.outDir = f"/tmp/toil-cwl-test-{str(uuid.uuid4())}"
        os.makedirs(self.outDir)
        self.rootDir = self._projectRootPath()
        self.cwlSpec = os.path.join(self.rootDir, "src/toil/test/cwl/spec")
        self.workDir = os.path.join(self.cwlSpec, "v1.0")
        # The latest cwl git commit hash from https://github.com/common-workflow-language/common-workflow-language.
        # Update it to get the latest tests.
        testhash = "6a955874ade22080b8ef962b4e0d6e408112c1ef"  # Date:   Tue Dec 16 2020 8:43pm PST
        url = (
            "https://github.com/common-workflow-language/common-workflow-language/archive/%s.zip"
            % testhash
        )
        if not os.path.exists(self.cwlSpec):
            urlretrieve(url, "spec.zip")
            with zipfile.ZipFile("spec.zip", "r") as z:
                z.extractall()
            shutil.move("common-workflow-language-%s" % testhash, self.cwlSpec)
            os.remove("spec.zip")

    def tearDown(self):
        """Clean up outputs."""
        if os.path.exists(self.outDir):
            shutil.rmtree(self.outDir)
        unittest.TestCase.tearDown(self)

    @slow
    @pytest.mark.timeout(CONFORMANCE_TEST_TIMEOUT)
    def test_run_conformance_with_caching(self):
        self.test_run_conformance(caching=True)

    @slow
    @pytest.mark.timeout(CONFORMANCE_TEST_TIMEOUT)
    def test_run_conformance(
        self, batchSystem=None, caching=False, selected_tests=None
    ):
        run_conformance_tests(
            workDir=self.workDir,
            yml="conformance_test_v1.0.yaml",
            caching=caching,
            batchSystem=batchSystem,
            selected_tests=selected_tests,
        )

    @slow
    @needs_lsf
    @unittest.skip
    def test_lsf_cwl_conformance(self, **kwargs):
        return self.test_run_conformance(batchSystem="lsf", **kwargs)

    @slow
    @needs_slurm
    @unittest.skip
    def test_slurm_cwl_conformance(self, **kwargs):
        return self.test_run_conformance(batchSystem="slurm", **kwargs)

    @slow
    @needs_torque
    @unittest.skip
    def test_torque_cwl_conformance(self, **kwargs):
        return self.test_run_conformance(batchSystem="torque", **kwargs)

    @slow
    @needs_gridengine
    @unittest.skip
    def test_gridengine_cwl_conformance(self, **kwargs):
        return self.test_run_conformance(batchSystem="grid_engine", **kwargs)

    @slow
    @needs_mesos
    @unittest.skip
    def test_mesos_cwl_conformance(self, **kwargs):
        return self.test_run_conformance(batchSystem="mesos", **kwargs)

    @slow
    @needs_parasol
    @unittest.skip
    def test_parasol_cwl_conformance(self, **kwargs):
        return self.test_run_conformance(batchSystem="parasol", **kwargs)

    @slow
    @needs_kubernetes
    def test_kubernetes_cwl_conformance(self, **kwargs):
        return self.test_run_conformance(
            batchSystem="kubernetes",
            # This test doesn't work with
            # Singularity; see
            # https://github.com/common-workflow-language/cwltool/blob/7094ede917c2d5b16d11f9231fe0c05260b51be6/conformance-test.sh#L99-L117
            skipped_tests="docker_entrypoint",
            **kwargs,
        )

    @slow
    @needs_lsf
    @unittest.skip
    def test_lsf_cwl_conformance_with_caching(self):
        return self.test_lsf_cwl_conformance(caching=True)

    @slow
    @needs_slurm
    @unittest.skip
    def test_slurm_cwl_conformance_with_caching(self):
        return self.test_slurm_cwl_conformance(caching=True)

    @slow
    @needs_torque
    @unittest.skip
    def test_torque_cwl_conformance_with_caching(self):
        return self.test_torque_cwl_conformance(caching=True)

    @slow
    @needs_gridengine
    @unittest.skip
    def test_gridengine_cwl_conformance_with_caching(self):
        return self.test_gridengine_cwl_conformance(caching=True)

    @slow
    @needs_mesos
    @unittest.skip
    def test_mesos_cwl_conformance_with_caching(self):
        return self.test_mesos_cwl_conformance(caching=True)

    @slow
    @needs_parasol
    @unittest.skip
    def test_parasol_cwl_conformance_with_caching(self):
        return self.test_parasol_cwl_conformance(caching=True)

    @slow
    @needs_kubernetes
    def test_kubernetes_cwl_conformance_with_caching(self):
        return self.test_kubernetes_cwl_conformance(caching=True)

@needs_cwl
class CWLv11Test(ToilTest):
    """
    Run the CWL 1.1 conformance tests in various environments.
    """

    @classmethod
    def setUpClass(cls):
        """Runs anew before each test."""
        cls.rootDir = cls._projectRootPath()
        cls.cwlSpec = os.path.join(cls.rootDir, "src/toil/test/cwl/spec_v11")
        cls.test_yaml = os.path.join(cls.cwlSpec, "conformance_tests.yaml")
        # TODO: Use a commit zip in case someone decides to rewrite master's history?
        url = "https://github.com/common-workflow-language/cwl-v1.1.git"
        commit = "664835e83eb5e57eee18a04ce7b05fb9d70d77b7"
        p = subprocess.Popen(
            f"git clone {url} {cls.cwlSpec} && cd {cls.cwlSpec} && git checkout {commit}",
            shell=True,
        )
        p.communicate()

    def tearDown(self):
        """Clean up outputs."""
        unittest.TestCase.tearDown(self)

    @slow
    @pytest.mark.timeout(CONFORMANCE_TEST_TIMEOUT)
    def test_run_conformance(self, **kwargs):
        run_conformance_tests(workDir=self.cwlSpec, yml=self.test_yaml, **kwargs)

    @slow
    @pytest.mark.timeout(CONFORMANCE_TEST_TIMEOUT)
    def test_run_conformance_with_caching(self):
        self.test_run_conformance(caching=True)

    @slow
    @needs_kubernetes
    def test_kubernetes_cwl_conformance(self, **kwargs):
        return self.test_run_conformance(
            batchSystem="kubernetes",
            # These tests don't work with
            # Singularity; see
            # https://github.com/common-workflow-language/cwltool/blob/7094ede917c2d5b16d11f9231fe0c05260b51be6/conformance-test.sh#L99-L117
            skipped_tests="docker_entrypoint,stdin_shorcut",
            **kwargs,
        )

    @slow
    @needs_kubernetes
    def test_kubernetes_cwl_conformance_with_caching(self):
        return self.test_kubernetes_cwl_conformance(caching=True)


@needs_cwl
class CWLv12Test(ToilTest):
    """
    Run the CWL 1.2 conformance tests in various environments.
    """

    @classmethod
    def setUpClass(cls):
        """Runs anew before each test."""
        cls.rootDir = cls._projectRootPath()
        cls.cwlSpec = os.path.join(cls.rootDir, "src/toil/test/cwl/spec_v12")
        cls.test_yaml = os.path.join(cls.cwlSpec, "conformance_tests.yaml")
        # TODO: Use a commit zip in case someone decides to rewrite master's history?
        url = "https://github.com/common-workflow-language/cwl-v1.2.git"
        commit = "8c3fd9d9f0209a51c5efacb1c7bc02a1164688d6"
        p = subprocess.Popen(
            f"git clone {url} {cls.cwlSpec} && cd {cls.cwlSpec} && git checkout {commit}",
            shell=True,
        )
        p.communicate()

    def tearDown(self):
        """Clean up outputs."""
        unittest.TestCase.tearDown(self)

    @slow
    @pytest.mark.timeout(CONFORMANCE_TEST_TIMEOUT)
    def test_run_conformance(self, **kwargs):
        run_conformance_tests(workDir=self.cwlSpec, yml=self.test_yaml, **kwargs)

    @slow
    @pytest.mark.timeout(CONFORMANCE_TEST_TIMEOUT)
    def test_run_conformance_with_caching(self):
        self.test_run_conformance(caching=True)

    @slow
    @pytest.mark.timeout(CONFORMANCE_TEST_TIMEOUT)
    def test_run_conformance_with_in_place_update(self):
        """
        Make sure that with --bypass-file-store we properly support in place
        update on a single node, and that this doesn't break any other
        features.
        """
        self.test_run_conformance(
            extra_args=["--bypass-file-store"], must_support_all_features=True
        )

    @slow
    @needs_kubernetes
    def test_kubernetes_cwl_conformance(self, **kwargs):
        if "junit_file" not in kwargs:
            kwargs["junit_file"] = os.path.join(
                self.rootDir, "kubernetes-conformance.junit.xml"
            )
        return self.test_run_conformance(
            batchSystem="kubernetes",
            # This test doesn't work with
            # Singularity; see
            # https://github.com/common-workflow-language/cwltool/blob/7094ede917c2d5b16d11f9231fe0c05260b51be6/conformance-test.sh#L99-L117
            # and
            # https://github.com/common-workflow-language/cwltool/issues/1441#issuecomment-826747975
            skipped_tests="docker_entrypoint",
            **kwargs,
        )

    @slow
    @needs_kubernetes
    def test_kubernetes_cwl_conformance_with_caching(self):
        return self.test_kubernetes_cwl_conformance(
            caching=True,
            junit_file=os.path.join(
                self.rootDir, "kubernetes-caching-conformance.junit.xml"
            ),
        )

    @slow
    @needs_wes_server
    def test_wes_server_cwl_conformance(self):
        """
        Run the CWL conformance tests via WES. TOIL_WES_ENDPOINT must be
        specified. If the WES server requires authentication, set TOIL_WES_USER
        and TOIL_WES_PASSWORD.

        To run manually:

        TOIL_WES_ENDPOINT=http://localhost:8080 \
        TOIL_WES_USER=test \
        TOIL_WES_PASSWORD=password \
        python -m pytest src/toil/test/cwl/cwlTest.py::CWLv12Test::test_wes_server_cwl_conformance -vv --log-level INFO --log-cli-level INFO
        """
        endpoint = os.environ.get("TOIL_WES_ENDPOINT")
        extra_args = [f"--wes_endpoint={endpoint}"]

        # These are the ones that currently fail:
        #   - 310: mixed_version_v10_wf
        #   - 311: mixed_version_v11_wf
        #   - 312: mixed_version_v12_wf

        # Main issues:
        # 1. `cwltool --print-deps` doesn't seem to include secondary files from the default
        #     e.g.: https://github.com/common-workflow-language/cwl-v1.2/blob/1.2.1_proposed/tests/mixed-versions/wf-v10.cwl#L4-L10

        return self.test_run_conformance(
            runner="toil-wes-cwl-runner",
            selected_tests="1-309,313-337",
            extra_args=extra_args
        )


@needs_aws_ec2
@needs_fetchable_appliance
@slow
class CWLOnARMTest(AbstractClusterTest):
    """
    Run the CWL 1.2 conformance tests on ARM specifically.
    """

    def __init__(self, methodName):
        super().__init__(methodName=methodName)
        self.clusterName = 'cwl-test-' + str(uuid.uuid4())
        self.leaderNodeType = 't4g.2xlarge'
        self.clusterType = 'kubernetes'
        # We need to be running in a directory which Flatcar and the Toil Appliance both have
        self.cwl_test_dir = '/tmp/toil/cwlTests'

    def setUp(self):
        super().setUp()
        self.jobStore = f'aws:{self.awsRegion()}:cluster-{uuid.uuid4()}'

    @needs_env_var('CI_COMMIT_SHA', 'a git commit sha')
    def test_cwl_on_arm(self):
        # Make a cluster
        self.launchCluster()
        # get the leader so we know the IP address - we don't need to wait since create cluster
        # already ensures the leader is running
        self.cluster = cluster_factory(provisioner='aws', zone=self.zone, clusterName=self.clusterName)
        self.leader = self.cluster.getLeader()

        commit = os.environ['CI_COMMIT_SHA']
        self.sshUtil(['bash', '-c', f'mkdir -p {self.cwl_test_dir} && cd {self.cwl_test_dir} && git clone https://github.com/DataBiosphere/toil.git'])

        # We use CI_COMMIT_SHA to retrieve the Toil version needed to run the CWL tests
        self.sshUtil(['bash', '-c', f'cd {self.cwl_test_dir}/toil && git checkout {commit}'])

        # --never-download prevents silent upgrades to pip, wheel and setuptools
        self.sshUtil(['bash', '-c', f'virtualenv --system-site-packages --never-download {self.venvDir}'])
        self.sshUtil(['bash', '-c', f'. .{self.venvDir}/bin/activate && cd {self.cwl_test_dir}/toil && make prepare && make develop extras=[all]'])

        # Runs the CWLv12Test on an ARM instance
        self.sshUtil(['bash', '-c', f'. .{self.venvDir}/bin/activate && cd {self.cwl_test_dir}/toil && pytest --log-cli-level DEBUG -r s src/toil/test/cwl/cwlTest.py::CWLv12Test::test_run_conformance'])


@needs_cwl
class CWLSmallLogDir(ToilTest):
    @classmethod
    def setUpClass(cls):
        """Runs anew before each test to create farm fresh temp dirs."""
        cls.out_dir = f"/tmp/cwl-out-dir-{str(uuid.uuid4())}"
        cls.log_dir = Path(os.path.join(os.path.dirname(__file__), "cwl-logs"))
        os.makedirs(cls.out_dir)
        os.makedirs(cls.log_dir)

    def tearDown(self):
        """Clean up outputs."""
        if os.path.exists(self.out_dir):
            shutil.rmtree(self.out_dir)
        if os.path.exists(self.log_dir):
            shutil.rmtree(self.log_dir)

        unittest.TestCase.tearDown(self)

    def test_workflow_echo_string_scatter_stderr_log_dir(self):
        job_store = 'test_workflow_echo_string_scatter_stderr_log_dir'
        toil = "toil-cwl-runner"
        jobstore = f"--jobStore={job_store}"
        option_1 = "--strict-memory-limit"
        option_2 = "--force-docker-pull"
        option_3 = "--clean=always"
        option_4 = f"--log-dir={self.log_dir}"
        cwl = os.path.join(
            os.path.dirname(__file__), "echo_string_scatter_capture_stdout.cwl"
        )
        cmd = [toil, jobstore, option_1, option_2, option_3, option_4, cwl]
        p = subprocess.Popen(cmd, stdout=subprocess.PIPE, stderr=subprocess.PIPE)
        stdout, stderr = p.communicate()
        outputs = json.loads(stdout)
        out_list = outputs["list_out"]
        assert len(out_list) == 2, f"outList shoud have two file elements {out_list}"
        out_base = outputs["list_out"][0]
        # This is a test on the scatter functionality and stdout.
        # Each value of scatter should generate a separate file in the output.
        for index, file in enumerate(out_list):
            if index > 0:
                new_file_loc = out_base["location"] + f"_{index + 1}"
            else:
                new_file_loc = out_base["location"]
            assert (
                new_file_loc == file["location"]
            ), f"Toil should have detected conflicts for these stdout files {new_file_loc} and {file}"

        assert b"Finished toil run successfully" in stderr
        assert p.returncode == 0

        assert os.path.exists(self.log_dir)
        scatter_0 = os.path.join(self.log_dir, "echo-test-scatter.0.scatter")
        scatter_1 = os.path.join(self.log_dir, "echo-test-scatter.1.scatter")
        list_0 = os.path.join(self.log_dir, "echo-test-scatter.0.list")
        list_1 = os.path.join(self.log_dir, "echo-test-scatter.1.list")
        assert os.path.exists(scatter_0)
        assert os.path.exists(scatter_1)
        assert os.path.exists(list_0)
        assert os.path.exists(list_1)

    def test_log_dir_echo_no_output(self) -> None:
        job_store  = 'test_log_dir_echo_no_output'
        toil = "toil-cwl-runner"
        jobstore = f"--jobStore={job_store}"
        option_1 = "--strict-memory-limit"
        option_2 = "--force-docker-pull"
        option_3 = "--clean=always"
        option_4 = f"--log-dir={self.log_dir}"
        cwl = os.path.join(os.path.dirname(__file__), "echo-stdout-log-dir.cwl")
        cmd = [toil, jobstore, option_1, option_2, option_3, option_4, cwl]
        p = subprocess.Popen(cmd, stdout=subprocess.PIPE, stderr=subprocess.PIPE)
        stdout, stderr = p.communicate()

        tmp_path = self.log_dir

        assert os.path.exists(self.log_dir)
        assert len(list(tmp_path.iterdir())) == 1

        subdir = next(tmp_path.iterdir())
        assert subdir.name == "echo"
        assert subdir.is_dir()
        assert len(list(subdir.iterdir())) == 1
        result = next(subdir.iterdir())
        assert result.name == "out.txt"
        output = open(result).read()
        assert "hello" in output
    def test_log_dir_echo_stderr(self) -> None:

        job_store  = 'test_log_dir_echo_stderr'
        toil = "toil-cwl-runner"
        jobstore = f"--jobStore={job_store}"
        option_1 = "--strict-memory-limit"
        option_2 = "--force-docker-pull"
        option_3 = "--clean=always"
        option_4 = f"--log-dir={self.log_dir}"
        cwl = os.path.join(os.path.dirname(__file__), "echo-stderr.cwl")
        cmd = [toil, jobstore, option_1, option_2, option_3, option_4, cwl]
        p = subprocess.Popen(cmd, stdout=subprocess.PIPE, stderr=subprocess.PIPE)
        stdout, stderr = p.communicate()
        tmp_path = self.log_dir

        assert len(list(tmp_path.iterdir())) == 1

        subdir = next(tmp_path.iterdir())
        assert subdir.name == "echo-stderr.cwl"
        assert subdir.is_dir()
        assert len(list(subdir.iterdir())) == 1
        result = next(subdir.iterdir())
        assert result.name == "out.txt"
        output = open(result).read()
        assert output == "hello\n"

    def test_filename_conflict_resolution(self):
        toil = "toil-cwl-runner"
        options = [
            f"--outdir={self.out_dir}",
            "--clean=always",
        ]
        cwl = os.path.join(
            os.path.dirname(__file__), "test_filename_conflict_resolution.cwl"
        )
        input = os.path.join(os.path.dirname(__file__), "test_filename_conflict_resolution.ms")
        output = input + '.sector_*'
        cwl_inputs = [
            "--msin", input
        ]
        cmd = [toil] + options + [cwl] + cwl_inputs
        p = subprocess.Popen(cmd, stdout=subprocess.PIPE, stderr=subprocess.PIPE)
        stdout, stderr = p.communicate()
        assert b"Finished toil run successfully" in stderr
        assert p.returncode == 0

@needs_cwl
class CWLSmallTests(ToilTest):
    def test_usage_message(self):
        """
        This is purely to ensure a (more) helpful error message is printed if a user does
        not order their positional args correctly [cwl, cwl-job (json/yml/yaml), jobstore].
        """
        toil = "toil-cwl-runner"
        cwl = "test/cwl/revsort.cwl"
        cwl_job_json = "test/cwl/revsort-job.json"
        jobstore = "delete-test-toil"
        random_option_1 = "--logInfo"
        random_option_2 = "--disableChaining"
        cmd_wrong_ordering_1 = [
            toil,
            cwl,
            cwl_job_json,
            jobstore,
            random_option_1,
            random_option_2,
        ]
        cmd_wrong_ordering_2 = [
            toil,
            cwl,
            jobstore,
            random_option_1,
            random_option_2,
            cwl_job_json,
        ]
        cmd_wrong_ordering_3 = [
            toil,
            jobstore,
            random_option_1,
            random_option_2,
            cwl,
            cwl_job_json,
        ]

        for cmd in [cmd_wrong_ordering_1, cmd_wrong_ordering_2, cmd_wrong_ordering_3]:
            p = subprocess.Popen(cmd, stdout=subprocess.PIPE, stderr=subprocess.PIPE)
            stdout, stderr = p.communicate()
            self.assertIn(
                b"Usage: toil-cwl-runner [options] example.cwl example-job.yaml", stderr
            )
            self.assertIn(
                b"All positional arguments [cwl, yml_or_json] "
                b"must always be specified last for toil-cwl-runner.",
                stderr,
            )

    def test_workflow_echo_string(self):
        toil = "toil-cwl-runner"
        jobstore = f"--jobStore=file:explicit-local-jobstore-{uuid.uuid4()}"
        option_1 = "--strict-memory-limit"
        option_2 = "--force-docker-pull"
        option_3 = "--clean=always"
        cwl = os.path.join(os.path.dirname(__file__), "echo_string.cwl")
        cmd = [toil, jobstore, option_1, option_2, option_3, cwl]
        p = subprocess.Popen(cmd, stdout=subprocess.PIPE, stderr=subprocess.PIPE)
        stdout, stderr = p.communicate()
        assert stdout == b"{}", f"Got wrong output: {stdout}\nWith error: {stderr}"
        assert b"Finished toil run successfully" in stderr
        assert p.returncode == 0

    def test_workflow_echo_string_scatter_capture_stdout(self):
        toil = "toil-cwl-runner"
        jobstore = f"--jobStore=file:explicit-local-jobstore-{uuid.uuid4()}"
        option_1 = "--strict-memory-limit"
        option_2 = "--force-docker-pull"
        option_3 = "--clean=always"
        cwl = os.path.join(
            os.path.dirname(__file__), "echo_string_scatter_capture_stdout.cwl"
        )
        cmd = [toil, jobstore, option_1, option_2, option_3, cwl]
        p = subprocess.Popen(cmd, stdout=subprocess.PIPE, stderr=subprocess.PIPE)
        stdout, stderr = p.communicate()
        outputs = json.loads(stdout)
        out_list = outputs["list_out"]
        assert len(out_list) == 2, f"outList shoud have two file elements {out_list}"
        out_base = outputs["list_out"][0]
        # This is a test on the scatter functionality and stdout.
        # Each value of scatter should generate a separate file in the output.
        for index, file in enumerate(out_list):
            if index > 0:
                new_file_loc = out_base["location"] + f"_{index + 1}"
            else:
                new_file_loc = out_base["location"]
            assert (
                new_file_loc == file["location"]
            ), f"Toil should have detected conflicts for these stdout files {new_file_loc} and {file}"

        assert b"Finished toil run successfully" in stderr
        assert p.returncode == 0

    def test_visit_top_cwl_class(self):
        structure = {
            "class": "Directory",
            "listing": [
                {
                    "class": "Directory",
                    "listing": [
                        {"class": "File"},
                        {
                            "class": "File",
                            "secondaryFiles": [
                                {"class": "Directory"},
                                {"class": "File"},
                                {"cruft"},
                            ],
                        },
                    ],
                },
                {"some garbage": "yep"},
                [],
                None,
            ],
        }

        self.counter = 0

        def increment(thing: Dict) -> None:
            """
            Make sure we are at something CWL object like, and count it.
            """
            self.assertIn("class", thing)
            self.counter += 1

        # We should stop at the root when looking for a Directory
        visit_top_cwl_class(structure, ("Directory",), increment)
        self.assertEqual(self.counter, 1)

        # We should see the top-level files when looking for a file
        self.counter = 0
        visit_top_cwl_class(structure, ("File",), increment)
        self.assertEqual(self.counter, 2)

        # When looking for a file or a directory we should stop at the first match to either.
        self.counter = 0
        visit_top_cwl_class(structure, ("File", "Directory"), increment)
        self.assertEqual(self.counter, 1)

    def test_visit_cwl_class_and_reduce(self):
        structure = {
            "class": "Directory",
            "listing": [
                {
                    "class": "Directory",
                    "listing": [
                        {"class": "File"},
                        {
                            "class": "File",
                            "secondaryFiles": [
                                {"class": "Directory"},
                                {"class": "File"},
                                {"cruft"},
                            ],
                        },
                    ],
                },
                {"some garbage": "yep"},
                [],
                None,
            ],
        }

        self.down_count = 0

        def op_down(thing: MutableMapping) -> int:
            """
            Grab the ID of the thing we are at, and count what we visit going
            down.
            """
            self.down_count += 1
            return id(thing)

        self.up_count = 0
        self.up_child_count = 0

        def op_up(
            thing: MutableMapping, down_value: int, child_results: List[str]
        ) -> str:
            """
            Check the down return value and the up return values, and count
            what we visit going up and what child relationships we have.
            """
            self.assertEqual(down_value, id(thing))
            for res in child_results:
                self.assertEqual(res, "Sentinel value!")
                self.up_child_count += 1
            self.up_count += 1
            return "Sentinel value!"

        visit_cwl_class_and_reduce(structure, ("Directory",), op_down, op_up)
        self.assertEqual(self.down_count, 3)
        self.assertEqual(self.up_count, 3)
        # Only 2 child relationships
        self.assertEqual(self.up_child_count, 2)

    def test_download_structure(self) -> None:
        """
        Make sure that download_structure makes the right calls to what it thinks is the file store.
        """

        # Define what we would download
        fid1 = FileID("afile", 10, False)
        fid2 = FileID("adifferentfile", 1000, True)

        # And what directory structure it would be in
        structure = {
            "dir1": {
                "dir2": {
                    "f1": "toilfile:" + fid1.pack(),
                    "f1again": "toilfile:" + fid1.pack(),
                    "dir2sub": {},
                },
                "dir3": {},
            },
            "anotherfile": "toilfile:" + fid2.pack(),
        }

        # Say where to put it on the filesystem
        to_dir = self._createTempDir()

        # Make a fake file store
        file_store = Mock(AbstractFileStore)

        # These will be populated.
        # TODO: This cache seems unused. Remove it?
        # This maps filesystem path to CWL URI
        index = {}
        # This maps CWL URI to filesystem path
        existing = {}

        # Do the download
        download_structure(file_store, index, existing, structure, to_dir)

        # Check the results
        # 3 files should be made
        self.assertEqual(len(index), 3)
        # From 2 unique URIs
        self.assertEqual(len(existing), 2)

        # Make sure that the index contents (path to URI) are correct
        self.assertIn(os.path.join(to_dir, "dir1/dir2/f1"), index)
        self.assertIn(os.path.join(to_dir, "dir1/dir2/f1again"), index)
        self.assertIn(os.path.join(to_dir, "anotherfile"), index)
        self.assertEqual(
            index[os.path.join(to_dir, "dir1/dir2/f1")], structure["dir1"]["dir2"]["f1"]
        )
        self.assertEqual(
            index[os.path.join(to_dir, "dir1/dir2/f1again")],
            structure["dir1"]["dir2"]["f1again"],
        )
        self.assertEqual(
            index[os.path.join(to_dir, "anotherfile")], structure["anotherfile"]
        )

        # And the existing contents (URI to path)
        self.assertIn("toilfile:" + fid1.pack(), existing)
        self.assertIn("toilfile:" + fid2.pack(), existing)
        self.assertIn(
            existing["toilfile:" + fid1.pack()],
            [
                os.path.join(to_dir, "dir1/dir2/f1"),
                os.path.join(to_dir, "dir1/dir2/f1again"),
            ],
        )
        self.assertEqual(
            existing["toilfile:" + fid2.pack()], os.path.join(to_dir, "anotherfile")
        )

        # The directory structure should be created for real
        self.assertTrue(os.path.isdir(os.path.join(to_dir, "dir1")))
        self.assertTrue(os.path.isdir(os.path.join(to_dir, "dir1/dir2")))
        self.assertTrue(os.path.isdir(os.path.join(to_dir, "dir1/dir2/dir2sub")))
        self.assertTrue(os.path.isdir(os.path.join(to_dir, "dir1/dir3")))

        # The file store should have been asked to do the download
        file_store.readGlobalFile.assert_has_calls(
            [
                call(fid1, os.path.join(to_dir, "dir1/dir2/f1"), symlink=True),
                call(fid1, os.path.join(to_dir, "dir1/dir2/f1again"), symlink=True),
                call(fid2, os.path.join(to_dir, "anotherfile"), symlink=True),
            ],
            any_order=True,
        )<|MERGE_RESOLUTION|>--- conflicted
+++ resolved
@@ -47,11 +47,13 @@
                        needs_aws_s3,
                        needs_cwl,
                        needs_docker,
+                       needs_docker_cuda,
                        needs_env_var,
                        needs_fetchable_appliance,
                        needs_gridengine,
                        needs_kubernetes,
                        needs_lsf,
+                       needs_local_cuda,
                        needs_mesos,
                        needs_parasol,
                        needs_slurm,
@@ -61,30 +63,6 @@
 from toil.test.provisioners.aws.awsProvisionerTest import \
     AbstractAWSAutoscaleTest
 from toil.test.provisioners.clusterTest import AbstractClusterTest
-<<<<<<< HEAD
-from toil.test import (
-    ToilTest,
-    needs_aws_ec2,
-    needs_aws_s3,
-    needs_cwl,
-    needs_docker,
-    needs_docker_cuda,
-    needs_env_var,
-    needs_fetchable_appliance,
-    needs_gridengine,
-    needs_kubernetes,
-    needs_lsf,
-    needs_local_cuda,
-    needs_mesos,
-    needs_parasol,
-    needs_slurm,
-    needs_torque,
-    needs_wes_server,
-    slow,
-)
-
-=======
->>>>>>> 10c5c059
 
 log = logging.getLogger(__name__)
 CONFORMANCE_TEST_TIMEOUT = 3600
