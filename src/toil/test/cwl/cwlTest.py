# Copyright (C) 2015-2021 Regents of the University of California
# Copyright (C) 2015 Curoverse, Inc
#
# Licensed under the Apache License, Version 2.0 (the "License");
# you may not use this file except in compliance with the License.
# You may obtain a copy of the License at
#
#     http://www.apache.org/licenses/LICENSE-2.0
#
# Unless required by applicable law or agreed to in writing, software
# distributed under the License is distributed on an "AS IS" BASIS,
# WITHOUT WARRANTIES OR CONDITIONS OF ANY KIND, either express or implied.
# See the License for the specific language governing permissions and
# limitations under the License.
import json
import logging
import os
from pathlib import Path
import re
import shutil
import subprocess
import sys
import unittest
import uuid
import zipfile
from io import StringIO
from typing import Dict, List, MutableMapping, Optional, Union
from unittest.mock import Mock, call
from urllib.request import urlretrieve

import pytest

pkg_root = os.path.abspath(os.path.join(os.path.dirname(__file__), '..'))  # noqa
sys.path.insert(0, pkg_root)  # noqa

from toil.cwl.utils import (
    download_structure,
    visit_cwl_class_and_reduce,
    visit_top_cwl_class,
)
from toil.fileStores import FileID
from toil.fileStores.abstractFileStore import AbstractFileStore
from toil.lib.threading import cpu_count
from toil.lib.aws import zone_to_region
from toil.provisioners import cluster_factory
from toil.provisioners.aws import get_best_aws_zone
from toil.test.provisioners.aws.awsProvisionerTest import AbstractAWSAutoscaleTest
from toil.test.provisioners.clusterTest import AbstractClusterTest
from toil.test import (
    ToilTest, 
    needs_aws_ec2,
    needs_aws_s3,
    needs_cwl,
    needs_docker,
    needs_env_var,
    needs_fetchable_appliance,
    needs_gridengine,
    needs_kubernetes,
    needs_lsf,
    needs_mesos,
    needs_parasol,
    needs_slurm,
    needs_torque,
    needs_wes_server,
    slow,
)


log = logging.getLogger(__name__)
CONFORMANCE_TEST_TIMEOUT = 3600


def run_conformance_tests(
    workDir: str,
    yml: str,
    runner: Optional[str] = None,
    caching: bool = False,
    batchSystem: str = None,
    selected_tests: str = None,
    selected_tags: str = None,
    skipped_tests: str = None,
    extra_args: Optional[List[str]] = None,
    must_support_all_features: bool = False,
    junit_file: Optional[str] = None,
):
    """
    Run the CWL conformance tests.

    :param workDir: Directory to run tests in.

    :param yml: CWL test list YML to run tests from.

    :param runner: If set, use this cwl runner instead of the default toil-cwl-runner.

    :param caching: If True, use Toil file store caching.

    :param batchSystem: If set, use this batch system instead of the default single_machine.

    :param selected_tests: If set, use this description of test numbers to run (comma-separated numbers or ranges)

    :param selected_tags: As an alternative to selected_tests, run tests with the given tags.

    :param skipped_tests: Comma-separated string labels of tests to skip.

    :param extra_args: Provide these extra arguments to runner for each test.

    :param must_support_all_features: If set, fail if some CWL optional features are unsupported.

    :param junit_file: JUnit XML file to write test info to.
    """
    try:
        if runner is None:
            runner = "toil-cwl-runner"
        cmd = [
            "cwltest",
            f"--tool={runner}",
            f"--test={yml}",
            "--timeout=2400",
            f"--basedir={workDir}",
        ]
        if selected_tests:
            cmd.append(f"-n={selected_tests}")
        if selected_tags:
            cmd.append(f"--tags={selected_tags}")
        if skipped_tests:
            cmd.append(f"-S{skipped_tests}")
        if junit_file:
            # Capture output for JUnit
            cmd.append("--junit-verbose")
            cmd.append(f"--junit-xml={junit_file}")
        else:
            # Otherwise dump all output to our output stream
            cmd.append("--verbose")

        args_passed_directly_to_toil = [
            "--clean=always",
            "--logDebug",
            "--statusWait=10",
        ]
        if not caching:
            # Turn off caching for the run
            args_passed_directly_to_toil.append("--disableCaching")
        if extra_args:
            args_passed_directly_to_toil += extra_args

        if "SINGULARITY_DOCKER_HUB_MIRROR" in os.environ:
            args_passed_directly_to_toil.append(
                "--setEnv=SINGULARITY_DOCKER_HUB_MIRROR"
            )

        job_store_override = None

        if batchSystem == "kubernetes":
            # Run tests in parallel on Kubernetes.
            # We can throw a bunch at it at once and let Kubernetes schedule.
            # But we still want a local core for each.
            parallel_tests = max(min(cpu_count(), 8), 1)
        else:
            # Run tests in parallel on the local machine. Don't run too many
            # tests at once; we want at least a couple cores for each.
            parallel_tests = max(int(cpu_count() / 2), 1)
        cmd.append(f"-j{parallel_tests}")

        if batchSystem:
            args_passed_directly_to_toil.append(f"--batchSystem={batchSystem}")
        cmd.extend(["--"] + args_passed_directly_to_toil)

        log.info("Running: '%s'", "' '".join(cmd))
        try:
            output = subprocess.check_output(cmd, cwd=workDir, stderr=subprocess.STDOUT)
        finally:
            if job_store_override:
                # Clean up the job store we used for all the tests, if it is still there.
                subprocess.run(["toil", "clean", job_store_override])

    except subprocess.CalledProcessError as e:
        only_unsupported = False
        # check output -- if we failed but only have unsupported features, we're okay
        p = re.compile(
            r"(?P<failures>\d+) failures, (?P<unsupported>\d+) unsupported features"
        )

        error_log = e.output.decode("utf-8")
        for line in error_log.split("\n"):
            m = p.search(line)
            if m:
                if int(m.group("failures")) == 0 and int(m.group("unsupported")) > 0:
                    only_unsupported = True
                    break
        if (not only_unsupported) or must_support_all_features:
            print(error_log)
            raise e

@needs_cwl
class CWLWorkflowTest(ToilTest):
    """
    CWL tests included in Toil that don't involve the whole CWL conformance
    test suite. Tests Toil-specific functions like URL types supported for
    inputs.
    """
    
    def setUp(self):
        """Runs anew before each test to create farm fresh temp dirs."""
        self.outDir = f"/tmp/toil-cwl-test-{str(uuid.uuid4())}"
        os.makedirs(self.outDir)
        self.rootDir = self._projectRootPath()

    def tearDown(self):
        """Clean up outputs."""
        if os.path.exists(self.outDir):
            shutil.rmtree(self.outDir)
        unittest.TestCase.tearDown(self)

    
    def _tester(self, cwlfile, jobfile, expect, main_args=[], out_name="output"):
        from toil.cwl import cwltoil

        st = StringIO()
        main_args = main_args[:]
        main_args.extend(
            [
                "--outdir",
                self.outDir,
                os.path.join(self.rootDir, cwlfile),
                os.path.join(self.rootDir, jobfile),
            ]
        )
        cwltoil.main(main_args, stdout=st)
        out = json.loads(st.getvalue())
        out[out_name].pop("http://commonwl.org/cwltool#generation", None)
        out[out_name].pop("nameext", None)
        out[out_name].pop("nameroot", None)
        self.assertEqual(out, expect)

    def _debug_worker_tester(self, cwlfile, jobfile, expect):
        from toil.cwl import cwltoil

        st = StringIO()
        cwltoil.main(
            [
                "--debugWorker",
                "--outdir",
                self.outDir,
                os.path.join(self.rootDir, cwlfile),
                os.path.join(self.rootDir, jobfile),
            ],
            stdout=st,
        )
        out = json.loads(st.getvalue())
        out["output"].pop("http://commonwl.org/cwltool#generation", None)
        out["output"].pop("nameext", None)
        out["output"].pop("nameroot", None)
        self.assertEqual(out, expect)

    def revsort(self, cwl_filename, tester_fn):
        tester_fn(
            "src/toil/test/cwl/" + cwl_filename,
            "src/toil/test/cwl/revsort-job.json",
            self._expected_revsort_output(self.outDir),
        )

    def download(self, inputs, tester_fn):
        input_location = os.path.join("src/toil/test/cwl", inputs)
        tester_fn(
            "src/toil/test/cwl/download.cwl",
            input_location,
            self._expected_download_output(self.outDir),
        )
    
    def download_directory(self, inputs, tester_fn):
        input_location = os.path.join("src/toil/test/cwl", inputs)
        tester_fn(
            "src/toil/test/cwl/download_directory.cwl",
            input_location,
            self._expected_download_output(self.outDir),
        )

    def download_subdirectory(self, inputs, tester_fn):
        input_location = os.path.join("src/toil/test/cwl", inputs)
        tester_fn(
            "src/toil/test/cwl/download_subdirectory.cwl",
            input_location,
            self._expected_download_output(self.outDir),
        )

    def test_mpi(self):
        from toil.cwl import cwltoil

        stdout = StringIO()
        main_args = [
            "--outdir",
            self.outDir,
            "--enable-dev",
            "--enable-ext",
            "--mpi-config-file",
            os.path.join(self.rootDir, "src/toil/test/cwl/mock_mpi/fake_mpi.yml"),
            os.path.join(self.rootDir, "src/toil/test/cwl/mpi_simple.cwl"),
        ]
        path = os.environ["PATH"]
        os.environ["PATH"] = f"{path}:{self.rootDir}/src/toil/test/cwl/mock_mpi/"
        cwltoil.main(main_args, stdout=stdout)
        os.environ["PATH"] = path
        out = json.loads(stdout.getvalue())
        with open(out.get("pids", {}).get("location")[len("file://") :]) as f:
            two_pids = [int(i) for i in f.read().split()]
        self.assertEqual(len(two_pids), 2)
        self.assertTrue(isinstance(two_pids[0], int))
        self.assertTrue(isinstance(two_pids[1], int))

    @needs_aws_s3
    def test_s3_as_secondary_file(self):
        from toil.cwl import cwltoil

        stdout = StringIO()
        main_args = [
            "--outdir",
            self.outDir,
            os.path.join(self.rootDir, "src/toil/test/cwl/s3_secondary_file.cwl"),
            os.path.join(self.rootDir, "src/toil/test/cwl/s3_secondary_file.json"),
        ]
        cwltoil.main(main_args, stdout=stdout)
        out = json.loads(stdout.getvalue())
        self.assertEqual(
            out["output"]["checksum"], "sha1$d14dd02e354918b4776b941d154c18ebc15b9b38"
        )
        self.assertEqual(out["output"]["size"], 24)
        with open(out["output"]["location"][len("file://") :]) as f:
            self.assertEqual(f.read().strip(), "When is s4 coming out?")

    def test_run_revsort(self):
        self.revsort("revsort.cwl", self._tester)

    def test_run_revsort2(self):
        self.revsort("revsort2.cwl", self._tester)

    def test_run_revsort_debug_worker(self):
        self.revsort("revsort.cwl", self._debug_worker_tester)

    def test_run_colon_output(self):
        self._tester(
            "src/toil/test/cwl/colon_test_output.cwl",
            "src/toil/test/cwl/colon_test_output_job.yaml",
            self._expected_colon_output(self.outDir),
            out_name="result",
        )

    @needs_aws_s3
    def test_download_s3(self):
        self.download("download_s3.json", self._tester)

    def test_download_http(self):
        self.download("download_http.json", self._tester)

    def test_download_https(self):
        self.download("download_https.json", self._tester)
        
    def test_download_file(self):
        self.download("download_file.json", self._tester)
        
    @needs_aws_s3
    def test_download_directory_s3(self):
        self.download_directory("download_directory_s3.json", self._tester)
        
    def test_download_directory_file(self):
        self.download_directory("download_directory_file.json", self._tester)
        
    @needs_aws_s3
    def test_download_subdirectory_s3(self):
        self.download_subdirectory("download_subdirectory_s3.json", self._tester)
        
    def test_download_subdirectory_file(self):
        self.download_subdirectory("download_subdirectory_file.json", self._tester)

    @slow
    def test_bioconda(self):
        self._tester(
            "src/toil/test/cwl/seqtk_seq.cwl",
            "src/toil/test/cwl/seqtk_seq_job.json",
            self._expected_seqtk_output(self.outDir),
            main_args=["--beta-conda-dependencies"],
            out_name="output1",
        )

    @needs_docker
    def test_biocontainers(self):
        self._tester(
            "src/toil/test/cwl/seqtk_seq.cwl",
            "src/toil/test/cwl/seqtk_seq_job.json",
            self._expected_seqtk_output(self.outDir),
            main_args=["--beta-use-biocontainers"],
            out_name="output1",
        )

    @slow
    def test_restart(self):
        """
        Enable restarts with toil-cwl-runner -- run failing test, re-run correct test.
        Only implemented for single machine.
        """
        log.info("Running CWL Test Restart.  Expecting failure, then success.")
        from toil.cwl import cwltoil
        from toil.jobStores.abstractJobStore import NoSuchJobStoreException
        from toil.leader import FailedJobsException

        outDir = self._createTempDir()
        cwlDir = os.path.join(self._projectRootPath(), "src", "toil", "test", "cwl")
        cmd = [
            "--outdir",
            outDir,
            "--jobStore",
            os.path.join(outDir, "jobStore"),
            "--no-container",
            os.path.join(cwlDir, "revsort.cwl"),
            os.path.join(cwlDir, "revsort-job.json"),
        ]

        # create a fake rev bin that actually points to the "date" binary
        cal_path = [
            d
            for d in os.environ["PATH"].split(":")
            if os.path.exists(os.path.join(d, "date"))
        ][-1]
        os.symlink(os.path.join(cal_path, "date"), f'{os.path.join(outDir, "rev")}')

        def path_with_bogus_rev():
            # append to the front of the PATH so that we check there first
            return f"{outDir}:" + os.environ["PATH"]

        orig_path = os.environ["PATH"]
        # Force a failure by trying to use an incorrect version of `rev` from the PATH
        os.environ["PATH"] = path_with_bogus_rev()
        try:
            cwltoil.main(cmd)
            self.fail("Expected problem job with incorrect PATH did not fail")
        except FailedJobsException:
            pass
        # Finish the job with a correct PATH
        os.environ["PATH"] = orig_path
        cwltoil.main(["--restart"] + cmd)
        # Should fail because previous job completed successfully
        try:
            cwltoil.main(["--restart"] + cmd)
            self.fail("Restart with missing directory did not fail")
        except NoSuchJobStoreException:
            pass
   
    @needs_aws_s3
    def test_streamable(self):
        """
        Test that a file with 'streamable'=True is a named pipe.
        This is a CWL1.2 feature.
        """
        cwlfile = "src/toil/test/cwl/stream.cwl"
        jobfile = "src/toil/test/cwl/stream.json"
        out_name = "output"
        jobstore = f"--jobStore=aws:us-west-1:toil-stream-{uuid.uuid4()}"
        from toil.cwl import cwltoil

        st = StringIO()
        args = [
            "--outdir",
            self.outDir,
            jobstore,
            os.path.join(self.rootDir, cwlfile),
            os.path.join(self.rootDir, jobfile),
        ]
        cwltoil.main(args, stdout=st)
        out = json.loads(st.getvalue())
        out[out_name].pop("http://commonwl.org/cwltool#generation", None)
        out[out_name].pop("nameext", None)
        out[out_name].pop("nameroot", None)
        self.assertEqual(out, self._expected_streaming_output(self.outDir))
        with open(out[out_name]["location"][len("file://") :]) as f:
            self.assertEqual(f.read().strip(), "When is s4 coming out?")
   
    @staticmethod
    def _expected_seqtk_output(outDir):
        loc = "file://" + os.path.join(outDir, "out")
        return {
            "output1": {
                "location": loc,
                "checksum": "sha1$322e001e5a99f19abdce9f02ad0f02a17b5066c2",
                "basename": "out",
                "class": "File",
                "size": 150,
            }
        }

    @staticmethod
    def _expected_revsort_output(outDir):
        loc = "file://" + os.path.join(outDir, "output.txt")
        return {
            "output": {
                "location": loc,
                "basename": "output.txt",
                "size": 1111,
                "class": "File",
                "checksum": "sha1$b9214658cc453331b62c2282b772a5c063dbd284",
            }
        }

    @staticmethod
    def _expected_download_output(outDir):
        loc = "file://" + os.path.join(outDir, "output.txt")
        return {
            "output": {
                "location": loc,
                "basename": "output.txt",
                "size": 0,
                "class": "File",
                "checksum": "sha1$da39a3ee5e6b4b0d3255bfef95601890afd80709",
            }
        }

    @staticmethod
    def _expected_colon_output(outDir):
        loc = "file://" + os.path.join(outDir, "A%3AGln2Cys_result")
        return {
            "result": {
                "location": loc,
                "basename": "A:Gln2Cys_result",
                "class": "Directory",
                "listing": [
                    {
                        "class": "File",
                        "location": f"{loc}/whale.txt",
                        "basename": "whale.txt",
                        "checksum": "sha1$327fc7aedf4f6b69a42a7c8b808dc5a7aff61376",
                        "size": 1111,
                        "nameroot": "whale",
                        "nameext": ".txt",
                    }
                ],
            }
        }
    
    def _expected_streaming_output(self, outDir):
        loc = "file://" + os.path.join(outDir, "output.txt")
        return {
            "output": {
                "location": loc,
                "basename": "output.txt",
                "size": 24,
                "class": "File",
                "checksum": "sha1$d14dd02e354918b4776b941d154c18ebc15b9b38",
            }
        }


@needs_cwl
class CWLv10Test(ToilTest):
    """
    Run the CWL 1.0 conformance tests in various environments.
    """
    def setUp(self):
        """Runs anew before each test to create farm fresh temp dirs."""
        self.outDir = f"/tmp/toil-cwl-test-{str(uuid.uuid4())}"
        os.makedirs(self.outDir)
        self.rootDir = self._projectRootPath()
        self.cwlSpec = os.path.join(self.rootDir, "src/toil/test/cwl/spec")
        self.workDir = os.path.join(self.cwlSpec, "v1.0")
        # The latest cwl git commit hash from https://github.com/common-workflow-language/common-workflow-language.
        # Update it to get the latest tests.
        testhash = "6a955874ade22080b8ef962b4e0d6e408112c1ef"  # Date:   Tue Dec 16 2020 8:43pm PST
        url = (
            "https://github.com/common-workflow-language/common-workflow-language/archive/%s.zip"
            % testhash
        )
        if not os.path.exists(self.cwlSpec):
            urlretrieve(url, "spec.zip")
            with zipfile.ZipFile("spec.zip", "r") as z:
                z.extractall()
            shutil.move("common-workflow-language-%s" % testhash, self.cwlSpec)
            os.remove("spec.zip")

    def tearDown(self):
        """Clean up outputs."""
        if os.path.exists(self.outDir):
            shutil.rmtree(self.outDir)
        unittest.TestCase.tearDown(self)

    @slow
    @pytest.mark.timeout(CONFORMANCE_TEST_TIMEOUT)
    def test_run_conformance_with_caching(self):
        self.test_run_conformance(caching=True)

    @slow
    @pytest.mark.timeout(CONFORMANCE_TEST_TIMEOUT)
    def test_run_conformance(
        self, batchSystem=None, caching=False, selected_tests=None
    ):
        run_conformance_tests(
            workDir=self.workDir,
            yml="conformance_test_v1.0.yaml",
            caching=caching,
            batchSystem=batchSystem,
            selected_tests=selected_tests,
        )

    @slow
    @needs_lsf
    @unittest.skip
    def test_lsf_cwl_conformance(self, **kwargs):
        return self.test_run_conformance(batchSystem="lsf", **kwargs)

    @slow
    @needs_slurm
    @unittest.skip
    def test_slurm_cwl_conformance(self, **kwargs):
        return self.test_run_conformance(batchSystem="slurm", **kwargs)

    @slow
    @needs_torque
    @unittest.skip
    def test_torque_cwl_conformance(self, **kwargs):
        return self.test_run_conformance(batchSystem="torque", **kwargs)

    @slow
    @needs_gridengine
    @unittest.skip
    def test_gridengine_cwl_conformance(self, **kwargs):
        return self.test_run_conformance(batchSystem="grid_engine", **kwargs)

    @slow
    @needs_mesos
    @unittest.skip
    def test_mesos_cwl_conformance(self, **kwargs):
        return self.test_run_conformance(batchSystem="mesos", **kwargs)

    @slow
    @needs_parasol
    @unittest.skip
    def test_parasol_cwl_conformance(self, **kwargs):
        return self.test_run_conformance(batchSystem="parasol", **kwargs)

    @slow
    @needs_kubernetes
    def test_kubernetes_cwl_conformance(self, **kwargs):
        return self.test_run_conformance(
            batchSystem="kubernetes",
            # This test doesn't work with
            # Singularity; see
            # https://github.com/common-workflow-language/cwltool/blob/7094ede917c2d5b16d11f9231fe0c05260b51be6/conformance-test.sh#L99-L117
            skipped_tests="docker_entrypoint",
            **kwargs,
        )

    @slow
    @needs_lsf
    @unittest.skip
    def test_lsf_cwl_conformance_with_caching(self):
        return self.test_lsf_cwl_conformance(caching=True)

    @slow
    @needs_slurm
    @unittest.skip
    def test_slurm_cwl_conformance_with_caching(self):
        return self.test_slurm_cwl_conformance(caching=True)

    @slow
    @needs_torque
    @unittest.skip
    def test_torque_cwl_conformance_with_caching(self):
        return self.test_torque_cwl_conformance(caching=True)

    @slow
    @needs_gridengine
    @unittest.skip
    def test_gridengine_cwl_conformance_with_caching(self):
        return self.test_gridengine_cwl_conformance(caching=True)

    @slow
    @needs_mesos
    @unittest.skip
    def test_mesos_cwl_conformance_with_caching(self):
        return self.test_mesos_cwl_conformance(caching=True)

    @slow
    @needs_parasol
    @unittest.skip
    def test_parasol_cwl_conformance_with_caching(self):
        return self.test_parasol_cwl_conformance(caching=True)

    @slow
    @needs_kubernetes
    def test_kubernetes_cwl_conformance_with_caching(self):
        return self.test_kubernetes_cwl_conformance(caching=True)

@needs_cwl
class CWLv11Test(ToilTest):
    """
    Run the CWL 1.1 conformance tests in various environments.
    """

    @classmethod
    def setUpClass(cls):
        """Runs anew before each test."""
        cls.rootDir = cls._projectRootPath()
        cls.cwlSpec = os.path.join(cls.rootDir, "src/toil/test/cwl/spec_v11")
        cls.test_yaml = os.path.join(cls.cwlSpec, "conformance_tests.yaml")
        # TODO: Use a commit zip in case someone decides to rewrite master's history?
        url = "https://github.com/common-workflow-language/cwl-v1.1.git"
        commit = "664835e83eb5e57eee18a04ce7b05fb9d70d77b7"
        p = subprocess.Popen(
            f"git clone {url} {cls.cwlSpec} && cd {cls.cwlSpec} && git checkout {commit}",
            shell=True,
        )
        p.communicate()

    def tearDown(self):
        """Clean up outputs."""
        unittest.TestCase.tearDown(self)

    @slow
    @pytest.mark.timeout(CONFORMANCE_TEST_TIMEOUT)
    def test_run_conformance(self, **kwargs):
        run_conformance_tests(workDir=self.cwlSpec, yml=self.test_yaml, **kwargs)

    @slow
    @pytest.mark.timeout(CONFORMANCE_TEST_TIMEOUT)
    def test_run_conformance_with_caching(self):
        self.test_run_conformance(caching=True)

    @slow
    @needs_kubernetes
    def test_kubernetes_cwl_conformance(self, **kwargs):
        return self.test_run_conformance(
            batchSystem="kubernetes",
            # These tests don't work with
            # Singularity; see
            # https://github.com/common-workflow-language/cwltool/blob/7094ede917c2d5b16d11f9231fe0c05260b51be6/conformance-test.sh#L99-L117
            skipped_tests="docker_entrypoint,stdin_shorcut",
            **kwargs,
        )

    @slow
    @needs_kubernetes
    def test_kubernetes_cwl_conformance_with_caching(self):
        return self.test_kubernetes_cwl_conformance(caching=True)


@needs_cwl
class CWLv12Test(ToilTest):
    """
    Run the CWL 1.2 conformance tests in various environments.
    """

    @classmethod
    def setUpClass(cls):
        """Runs anew before each test."""
        cls.rootDir = cls._projectRootPath()
        cls.cwlSpec = os.path.join(cls.rootDir, "src/toil/test/cwl/spec_v12")
        cls.test_yaml = os.path.join(cls.cwlSpec, "conformance_tests.yaml")
        # TODO: Use a commit zip in case someone decides to rewrite master's history?
        url = "https://github.com/common-workflow-language/cwl-v1.2.git"
        commit = "8c3fd9d9f0209a51c5efacb1c7bc02a1164688d6"
        p = subprocess.Popen(
            f"git clone {url} {cls.cwlSpec} && cd {cls.cwlSpec} && git checkout {commit}",
            shell=True,
        )
        p.communicate()

    def tearDown(self):
        """Clean up outputs."""
        unittest.TestCase.tearDown(self)

    @slow
    @pytest.mark.timeout(CONFORMANCE_TEST_TIMEOUT)
    def test_run_conformance(self, **kwargs):
        run_conformance_tests(workDir=self.cwlSpec, yml=self.test_yaml, **kwargs)

    @slow
    @pytest.mark.timeout(CONFORMANCE_TEST_TIMEOUT)
    def test_run_conformance_with_caching(self):
        self.test_run_conformance(caching=True)

    @slow
    @pytest.mark.timeout(CONFORMANCE_TEST_TIMEOUT)
    def test_run_conformance_with_in_place_update(self):
        """
        Make sure that with --bypass-file-store we properly support in place
        update on a single node, and that this doesn't break any other
        features.
        """
        self.test_run_conformance(
            extra_args=["--bypass-file-store"], must_support_all_features=True
        )

    @slow
    @needs_kubernetes
    def test_kubernetes_cwl_conformance(self, **kwargs):
        if "junit_file" not in kwargs:
            kwargs["junit_file"] = os.path.join(
                self.rootDir, "kubernetes-conformance.junit.xml"
            )
        return self.test_run_conformance(
            batchSystem="kubernetes",
            # This test doesn't work with
            # Singularity; see
            # https://github.com/common-workflow-language/cwltool/blob/7094ede917c2d5b16d11f9231fe0c05260b51be6/conformance-test.sh#L99-L117
            # and
            # https://github.com/common-workflow-language/cwltool/issues/1441#issuecomment-826747975
            skipped_tests="docker_entrypoint",
            **kwargs,
        )

    @slow
    @needs_kubernetes
    def test_kubernetes_cwl_conformance_with_caching(self):
        return self.test_kubernetes_cwl_conformance(
            caching=True,
            junit_file=os.path.join(
                self.rootDir, "kubernetes-caching-conformance.junit.xml"
            ),
        )

<<<<<<< HEAD
    @slow
    @needs_wes_server
    def test_wes_server_cwl_conformance(self):
        """
        Run the CWL conformance tests via WES. TOIL_WES_ENDPOINT must be
        specified. If the WES server requires authentication, set TOIL_WES_USER
        and TOIL_WES_PASSWORD.

        To run manually:

        TOIL_WES_ENDPOINT=http://localhost:8080 \
        TOIL_WES_USER=test \
        TOIL_WES_PASSWORD=password \
        python -m pytest src/toil/test/cwl/cwlTest.py::CWLv12Test::test_wes_server_cwl_conformance -vv --log-level INFO --log-cli-level INFO
        """
        endpoint = os.environ.get("TOIL_WES_ENDPOINT")
        extra_args = [f"--wes_endpoint={endpoint}"]

        # These are the ones that currently fail:
        #   - 310: mixed_version_v10_wf
        #   - 311: mixed_version_v11_wf
        #   - 312: mixed_version_v12_wf
        #   - 331: iwd-fileobjs1
        #   - 332: iwd-fileobjs2

        # Main issues:
        # 1. `cwltool --print-deps` doesn't seem to include secondary files from the default
        #     e.g.: https://github.com/common-workflow-language/cwl-v1.2/blob/1.2.1_proposed/tests/mixed-versions/wf-v10.cwl#L4-L10
        # 2. We need a way to reinterpret relative paths inside the workflow files
        #    e.g.: https://github.com/common-workflow-language/cwl-v1.2/blob/1.2.1_proposed/tests/iwd/iwd-fileobjs1.cwl#L7-L11

        return self.test_run_conformance(
            runner="toil-wes-cwl-runner",
            selected_tests="0-309,313-330,333-337",
            extra_args=extra_args
        )

    def _expected_streaming_output(self, outDir):
        # Having unicode string literals isn't necessary for the assertion but
        # makes for a less noisy diff in case the assertion fails.
        loc = "file://" + os.path.join(outDir, "output.txt")
        return {
            "output": {
                "location": loc,
                "basename": "output.txt",
                "size": 24,
                "class": "File",
                "checksum": "sha1$d14dd02e354918b4776b941d154c18ebc15b9b38",
            }
        }

    @needs_aws_s3
    def test_streamable(self):
        """
        Test that a file with 'streamable'=True is a named pipe
        """
        cwlfile = "src/toil/test/cwl/stream.cwl"
        jobfile = "src/toil/test/cwl/stream.json"
        out_name = "output"
        jobstore = f"--jobStore=aws:us-west-1:toil-stream-{uuid.uuid4()}"
        from toil.cwl import cwltoil

        st = StringIO()
        args = [
            "--outdir",
            self.outDir,
            jobstore,
            os.path.join(self.rootDir, cwlfile),
            os.path.join(self.rootDir, jobfile),
        ]
        cwltoil.main(args, stdout=st)
        out = json.loads(st.getvalue())
        out[out_name].pop("http://commonwl.org/cwltool#generation", None)
        out[out_name].pop("nameext", None)
        out[out_name].pop("nameroot", None)
        self.assertEqual(out, self._expected_streaming_output(self.outDir))
        with open(out[out_name]["location"][len("file://") :]) as f:
            self.assertEqual(f.read().strip(), "When is s4 coming out?")


=======
>>>>>>> 30b62dce
@needs_aws_ec2
@needs_fetchable_appliance
@slow
class CWLOnARMTest(AbstractClusterTest):
    """
    Run the CWL 1.2 conformance tests on ARM specifically.
    """
    
    def __init__(self, methodName):
        super().__init__(methodName=methodName)
        self.clusterName = 'cwl-test-' + str(uuid.uuid4())
        self.leaderNodeType = 't4g.2xlarge'
        self.clusterType = 'kubernetes'
        # We need to be running in a directory which Flatcar and the Toil Appliance both have
        self.cwl_test_dir = '/tmp/toil/cwlTests'

    def setUp(self):
        super().setUp()
        self.jobStore = f'aws:{self.awsRegion()}:cluster-{uuid.uuid4()}'

    @needs_env_var('CI_COMMIT_SHA', 'a git commit sha')
    def test_cwl_on_arm(self):
        # Make a cluster
        self.launchCluster()
        # get the leader so we know the IP address - we don't need to wait since create cluster
        # already ensures the leader is running
        self.cluster = cluster_factory(provisioner='aws', zone=self.zone, clusterName=self.clusterName)
        self.leader = self.cluster.getLeader()

        commit = os.environ['CI_COMMIT_SHA']
        self.sshUtil(['bash', '-c', f'mkdir -p {self.cwl_test_dir} && cd {self.cwl_test_dir} && git clone https://github.com/DataBiosphere/toil.git'])

        # We use CI_COMMIT_SHA to retrieve the Toil version needed to run the CWL tests
        self.sshUtil(['bash', '-c', f'cd {self.cwl_test_dir}/toil && git checkout {commit}'])

        # --never-download prevents silent upgrades to pip, wheel and setuptools
        self.sshUtil(['bash', '-c', f'virtualenv --system-site-packages --never-download {self.venvDir}'])
        self.sshUtil(['bash', '-c', f'. .{self.venvDir}/bin/activate && cd {self.cwl_test_dir}/toil && make prepare && make develop extras=[all]'])

        # Runs the CWLv12Test on an ARM instance
        self.sshUtil(['bash', '-c', f'. .{self.venvDir}/bin/activate && cd {self.cwl_test_dir}/toil && pytest --log-cli-level DEBUG -r s src/toil/test/cwl/cwlTest.py::CWLv12Test::test_run_conformance'])


@needs_cwl
class CWLSmallLogDir(ToilTest):
    @classmethod
    def setUpClass(cls):
        """Runs anew before each test to create farm fresh temp dirs."""
        cls.out_dir = f"/tmp/cwl-out-dir-{str(uuid.uuid4())}"
        cls.log_dir = Path(os.path.join(os.path.dirname(__file__), "cwl-logs"))
        os.makedirs(cls.out_dir)
        os.makedirs(cls.log_dir)

    def tearDown(self):
        """Clean up outputs."""
        if os.path.exists(self.out_dir):
            shutil.rmtree(self.out_dir)
        if os.path.exists(self.log_dir):
            shutil.rmtree(self.log_dir)

        unittest.TestCase.tearDown(self)

    def test_workflow_echo_string_scatter_stderr_log_dir(self):
        job_store = 'test_workflow_echo_string_scatter_stderr_log_dir'
        toil = "toil-cwl-runner"
        jobstore = f"--jobStore={job_store}"
        option_1 = "--strict-memory-limit"
        option_2 = "--force-docker-pull"
        option_3 = "--clean=always"
        option_4 = f"--log-dir={self.log_dir}"
        cwl = os.path.join(
            os.path.dirname(__file__), "echo_string_scatter_capture_stdout.cwl"
        )
        cmd = [toil, jobstore, option_1, option_2, option_3, option_4, cwl]
        p = subprocess.Popen(cmd, stdout=subprocess.PIPE, stderr=subprocess.PIPE)
        stdout, stderr = p.communicate()
        outputs = json.loads(stdout)
        out_list = outputs["list_out"]
        assert len(out_list) == 2, f"outList shoud have two file elements {out_list}"
        out_base = outputs["list_out"][0]
        # This is a test on the scatter functionality and stdout.
        # Each value of scatter should generate a separate file in the output.
        for index, file in enumerate(out_list):
            if index > 0:
                new_file_loc = out_base["location"] + f"_{index + 1}"
            else:
                new_file_loc = out_base["location"]
            assert (
                new_file_loc == file["location"]
            ), f"Toil should have detected conflicts for these stdout files {new_file_loc} and {file}"

        assert b"Finished toil run successfully" in stderr
        assert p.returncode == 0

        assert os.path.exists(self.log_dir)
        scatter_0 = os.path.join(self.log_dir, "echo-test-scatter.0.scatter")
        scatter_1 = os.path.join(self.log_dir, "echo-test-scatter.1.scatter")
        list_0 = os.path.join(self.log_dir, "echo-test-scatter.0.list")
        list_1 = os.path.join(self.log_dir, "echo-test-scatter.1.list")
        assert os.path.exists(scatter_0)
        assert os.path.exists(scatter_1)
        assert os.path.exists(list_0)
        assert os.path.exists(list_1)

    def test_log_dir_echo_no_output(self) -> None:
        job_store  = 'test_log_dir_echo_no_output'
        toil = "toil-cwl-runner"
        jobstore = f"--jobStore={job_store}"
        option_1 = "--strict-memory-limit"
        option_2 = "--force-docker-pull"
        option_3 = "--clean=always"
        option_4 = f"--log-dir={self.log_dir}"
        cwl = os.path.join(os.path.dirname(__file__), "echo-stdout-log-dir.cwl")
        cmd = [toil, jobstore, option_1, option_2, option_3, option_4, cwl]
        p = subprocess.Popen(cmd, stdout=subprocess.PIPE, stderr=subprocess.PIPE)
        stdout, stderr = p.communicate()

        tmp_path = self.log_dir

        assert os.path.exists(self.log_dir)
        assert len(list(tmp_path.iterdir())) == 1

        subdir = next(tmp_path.iterdir())
        assert subdir.name == "echo"
        assert subdir.is_dir()
        assert len(list(subdir.iterdir())) == 1
        result = next(subdir.iterdir())
        assert result.name == "out.txt"
        output = open(result).read()
        assert "hello" in output
    def test_log_dir_echo_stderr(self) -> None:

        job_store  = 'test_log_dir_echo_stderr'
        toil = "toil-cwl-runner"
        jobstore = f"--jobStore={job_store}"
        option_1 = "--strict-memory-limit"
        option_2 = "--force-docker-pull"
        option_3 = "--clean=always"
        option_4 = f"--log-dir={self.log_dir}"
        cwl = os.path.join(os.path.dirname(__file__), "echo-stderr.cwl")
        cmd = [toil, jobstore, option_1, option_2, option_3, option_4, cwl]
        p = subprocess.Popen(cmd, stdout=subprocess.PIPE, stderr=subprocess.PIPE)
        stdout, stderr = p.communicate()
        tmp_path = self.log_dir

        assert len(list(tmp_path.iterdir())) == 1

        subdir = next(tmp_path.iterdir())
        assert subdir.name == "echo-stderr.cwl"
        assert subdir.is_dir()
        assert len(list(subdir.iterdir())) == 1
        result = next(subdir.iterdir())
        assert result.name == "out.txt"
        output = open(result).read()
        assert output == "hello\n"


@needs_cwl
class CWLSmallTests(ToilTest):
    def test_usage_message(self):
        """
        This is purely to ensure a (more) helpful error message is printed if a user does
        not order their positional args correctly [cwl, cwl-job (json/yml/yaml), jobstore].
        """
        toil = "toil-cwl-runner"
        cwl = "test/cwl/revsort.cwl"
        cwl_job_json = "test/cwl/revsort-job.json"
        jobstore = "delete-test-toil"
        random_option_1 = "--logInfo"
        random_option_2 = "--disableChaining"
        cmd_wrong_ordering_1 = [
            toil,
            cwl,
            cwl_job_json,
            jobstore,
            random_option_1,
            random_option_2,
        ]
        cmd_wrong_ordering_2 = [
            toil,
            cwl,
            jobstore,
            random_option_1,
            random_option_2,
            cwl_job_json,
        ]
        cmd_wrong_ordering_3 = [
            toil,
            jobstore,
            random_option_1,
            random_option_2,
            cwl,
            cwl_job_json,
        ]

        for cmd in [cmd_wrong_ordering_1, cmd_wrong_ordering_2, cmd_wrong_ordering_3]:
            p = subprocess.Popen(cmd, stdout=subprocess.PIPE, stderr=subprocess.PIPE)
            stdout, stderr = p.communicate()
            self.assertIn(
                b"Usage: toil-cwl-runner [options] example.cwl example-job.yaml", stderr
            )
            self.assertIn(
                b"All positional arguments [cwl, yml_or_json] "
                b"must always be specified last for toil-cwl-runner.",
                stderr,
            )

    def test_workflow_echo_string(self):
        toil = "toil-cwl-runner"
        jobstore = f"--jobStore=file:explicit-local-jobstore-{uuid.uuid4()}"
        option_1 = "--strict-memory-limit"
        option_2 = "--force-docker-pull"
        option_3 = "--clean=always"
        cwl = os.path.join(os.path.dirname(__file__), "echo_string.cwl")
        cmd = [toil, jobstore, option_1, option_2, option_3, cwl]
        p = subprocess.Popen(cmd, stdout=subprocess.PIPE, stderr=subprocess.PIPE)
        stdout, stderr = p.communicate()
        assert stdout == b"{}", f"Got wrong output: {stdout}\nWith error: {stderr}"
        assert b"Finished toil run successfully" in stderr
        assert p.returncode == 0

    def test_workflow_echo_string_scatter_capture_stdout(self):
        toil = "toil-cwl-runner"
        jobstore = f"--jobStore=file:explicit-local-jobstore-{uuid.uuid4()}"
        option_1 = "--strict-memory-limit"
        option_2 = "--force-docker-pull"
        option_3 = "--clean=always"
        cwl = os.path.join(
            os.path.dirname(__file__), "echo_string_scatter_capture_stdout.cwl"
        )
        cmd = [toil, jobstore, option_1, option_2, option_3, cwl]
        p = subprocess.Popen(cmd, stdout=subprocess.PIPE, stderr=subprocess.PIPE)
        stdout, stderr = p.communicate()
        outputs = json.loads(stdout)
        out_list = outputs["list_out"]
        assert len(out_list) == 2, f"outList shoud have two file elements {out_list}"
        out_base = outputs["list_out"][0]
        # This is a test on the scatter functionality and stdout.
        # Each value of scatter should generate a separate file in the output.
        for index, file in enumerate(out_list):
            if index > 0:
                new_file_loc = out_base["location"] + f"_{index + 1}"
            else:
                new_file_loc = out_base["location"]
            assert (
                new_file_loc == file["location"]
            ), f"Toil should have detected conflicts for these stdout files {new_file_loc} and {file}"

        assert b"Finished toil run successfully" in stderr
        assert p.returncode == 0

    def test_visit_top_cwl_class(self):
        structure = {
            "class": "Directory",
            "listing": [
                {
                    "class": "Directory",
                    "listing": [
                        {"class": "File"},
                        {
                            "class": "File",
                            "secondaryFiles": [
                                {"class": "Directory"},
                                {"class": "File"},
                                {"cruft"},
                            ],
                        },
                    ],
                },
                {"some garbage": "yep"},
                [],
                None,
            ],
        }

        self.counter = 0

        def increment(thing: Dict) -> None:
            """
            Make sure we are at something CWL object like, and count it.
            """
            self.assertIn("class", thing)
            self.counter += 1

        # We should stop at the root when looking for a Directory
        visit_top_cwl_class(structure, ("Directory",), increment)
        self.assertEqual(self.counter, 1)

        # We should see the top-level files when looking for a file
        self.counter = 0
        visit_top_cwl_class(structure, ("File",), increment)
        self.assertEqual(self.counter, 2)

        # When looking for a file or a directory we should stop at the first match to either.
        self.counter = 0
        visit_top_cwl_class(structure, ("File", "Directory"), increment)
        self.assertEqual(self.counter, 1)

    def test_visit_cwl_class_and_reduce(self):
        structure = {
            "class": "Directory",
            "listing": [
                {
                    "class": "Directory",
                    "listing": [
                        {"class": "File"},
                        {
                            "class": "File",
                            "secondaryFiles": [
                                {"class": "Directory"},
                                {"class": "File"},
                                {"cruft"},
                            ],
                        },
                    ],
                },
                {"some garbage": "yep"},
                [],
                None,
            ],
        }

        self.down_count = 0

        def op_down(thing: MutableMapping) -> int:
            """
            Grab the ID of the thing we are at, and count what we visit going
            down.
            """
            self.down_count += 1
            return id(thing)

        self.up_count = 0
        self.up_child_count = 0

        def op_up(
            thing: MutableMapping, down_value: int, child_results: List[str]
        ) -> str:
            """
            Check the down return value and the up return values, and count
            what we visit going up and what child relationships we have.
            """
            self.assertEqual(down_value, id(thing))
            for res in child_results:
                self.assertEqual(res, "Sentinel value!")
                self.up_child_count += 1
            self.up_count += 1
            return "Sentinel value!"

        visit_cwl_class_and_reduce(structure, ("Directory",), op_down, op_up)
        self.assertEqual(self.down_count, 3)
        self.assertEqual(self.up_count, 3)
        # Only 2 child relationships
        self.assertEqual(self.up_child_count, 2)

    def test_download_structure(self) -> None:
        """
        Make sure that download_structure makes the right calls to what it thinks is the file store.
        """

        # Define what we would download
        fid1 = FileID("afile", 10, False)
        fid2 = FileID("adifferentfile", 1000, True)

        # And what directory structure it would be in
        structure = {
            "dir1": {
                "dir2": {
                    "f1": "toilfile:" + fid1.pack(),
                    "f1again": "toilfile:" + fid1.pack(),
                    "dir2sub": {},
                },
                "dir3": {},
            },
            "anotherfile": "toilfile:" + fid2.pack(),
        }

        # Say where to put it on the filesystem
        to_dir = self._createTempDir()

        # Make a fake file store
        file_store = Mock(AbstractFileStore)

        # These will be populated.
        # TODO: This cache seems unused. Remove it?
        # This maps filesystem path to CWL URI
        index = {}
        # This maps CWL URI to filesystem path
        existing = {}

        # Do the download
        download_structure(file_store, index, existing, structure, to_dir)

        # Check the results
        # 3 files should be made
        self.assertEqual(len(index), 3)
        # From 2 unique URIs
        self.assertEqual(len(existing), 2)

        # Make sure that the index contents (path to URI) are correct
        self.assertIn(os.path.join(to_dir, "dir1/dir2/f1"), index)
        self.assertIn(os.path.join(to_dir, "dir1/dir2/f1again"), index)
        self.assertIn(os.path.join(to_dir, "anotherfile"), index)
        self.assertEqual(
            index[os.path.join(to_dir, "dir1/dir2/f1")], structure["dir1"]["dir2"]["f1"]
        )
        self.assertEqual(
            index[os.path.join(to_dir, "dir1/dir2/f1again")],
            structure["dir1"]["dir2"]["f1again"],
        )
        self.assertEqual(
            index[os.path.join(to_dir, "anotherfile")], structure["anotherfile"]
        )

        # And the existing contents (URI to path)
        self.assertIn("toilfile:" + fid1.pack(), existing)
        self.assertIn("toilfile:" + fid2.pack(), existing)
        self.assertIn(
            existing["toilfile:" + fid1.pack()],
            [
                os.path.join(to_dir, "dir1/dir2/f1"),
                os.path.join(to_dir, "dir1/dir2/f1again"),
            ],
        )
        self.assertEqual(
            existing["toilfile:" + fid2.pack()], os.path.join(to_dir, "anotherfile")
        )

        # The directory structure should be created for real
        self.assertTrue(os.path.isdir(os.path.join(to_dir, "dir1")))
        self.assertTrue(os.path.isdir(os.path.join(to_dir, "dir1/dir2")))
        self.assertTrue(os.path.isdir(os.path.join(to_dir, "dir1/dir2/dir2sub")))
        self.assertTrue(os.path.isdir(os.path.join(to_dir, "dir1/dir3")))

        # The file store should have been asked to do the download
        file_store.readGlobalFile.assert_has_calls(
            [
                call(fid1, os.path.join(to_dir, "dir1/dir2/f1"), symlink=True),
                call(fid1, os.path.join(to_dir, "dir1/dir2/f1again"), symlink=True),
                call(fid2, os.path.join(to_dir, "anotherfile"), symlink=True),
            ],
            any_order=True,
        )<|MERGE_RESOLUTION|>--- conflicted
+++ resolved
@@ -198,7 +198,7 @@
     test suite. Tests Toil-specific functions like URL types supported for
     inputs.
     """
-    
+
     def setUp(self):
         """Runs anew before each test to create farm fresh temp dirs."""
         self.outDir = f"/tmp/toil-cwl-test-{str(uuid.uuid4())}"
@@ -211,7 +211,7 @@
             shutil.rmtree(self.outDir)
         unittest.TestCase.tearDown(self)
 
-    
+
     def _tester(self, cwlfile, jobfile, expect, main_args=[], out_name="output"):
         from toil.cwl import cwltoil
 
@@ -266,7 +266,7 @@
             input_location,
             self._expected_download_output(self.outDir),
         )
-    
+
     def download_directory(self, inputs, tester_fn):
         input_location = os.path.join("src/toil/test/cwl", inputs)
         tester_fn(
@@ -353,21 +353,21 @@
 
     def test_download_https(self):
         self.download("download_https.json", self._tester)
-        
+
     def test_download_file(self):
         self.download("download_file.json", self._tester)
-        
+
     @needs_aws_s3
     def test_download_directory_s3(self):
         self.download_directory("download_directory_s3.json", self._tester)
-        
+
     def test_download_directory_file(self):
         self.download_directory("download_directory_file.json", self._tester)
-        
+
     @needs_aws_s3
     def test_download_subdirectory_s3(self):
         self.download_subdirectory("download_subdirectory_s3.json", self._tester)
-        
+
     def test_download_subdirectory_file(self):
         self.download_subdirectory("download_subdirectory_file.json", self._tester)
 
@@ -443,7 +443,7 @@
             self.fail("Restart with missing directory did not fail")
         except NoSuchJobStoreException:
             pass
-   
+
     @needs_aws_s3
     def test_streamable(self):
         """
@@ -472,7 +472,7 @@
         self.assertEqual(out, self._expected_streaming_output(self.outDir))
         with open(out[out_name]["location"][len("file://") :]) as f:
             self.assertEqual(f.read().strip(), "When is s4 coming out?")
-   
+
     @staticmethod
     def _expected_seqtk_output(outDir):
         loc = "file://" + os.path.join(outDir, "out")
@@ -533,7 +533,7 @@
                 ],
             }
         }
-    
+
     def _expected_streaming_output(self, outDir):
         loc = "file://" + os.path.join(outDir, "output.txt")
         return {
@@ -814,7 +814,6 @@
             ),
         )
 
-<<<<<<< HEAD
     @slow
     @needs_wes_server
     def test_wes_server_cwl_conformance(self):
@@ -895,8 +894,6 @@
             self.assertEqual(f.read().strip(), "When is s4 coming out?")
 
 
-=======
->>>>>>> 30b62dce
 @needs_aws_ec2
 @needs_fetchable_appliance
 @slow
@@ -904,7 +901,7 @@
     """
     Run the CWL 1.2 conformance tests on ARM specifically.
     """
-    
+
     def __init__(self, methodName):
         super().__init__(methodName=methodName)
         self.clusterName = 'cwl-test-' + str(uuid.uuid4())
