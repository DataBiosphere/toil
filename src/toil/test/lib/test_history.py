# Copyright (C) 2015-2025 Regents of the University of California
#
# Licensed under the Apache License, Version 2.0 (the "License");
# you may not use this file except in compliance with the License.
# You may obtain a copy of the License at
#
#     http://www.apache.org/licenses/LICENSE-2.0
#
# Unless required by applicable law or agreed to in writing, software
# distributed under the License is distributed on an "AS IS" BASIS,
# WITHOUT WARRANTIES OR CONDITIONS OF ANY KIND, either express or implied.
# See the License for the specific language governing permissions and
# limitations under the License.

from collections.abc import Generator
from pathlib import Path
import logging
import time

from toil.lib.history import HistoryManager

import pytest

logger = logging.getLogger(__name__)
logging.basicConfig(level=logging.DEBUG)


class TestHistory:
    """
    Tests for Toil history tracking.

    Each test gets its own history database.
    """

<<<<<<< HEAD
    def setUp(self) -> None:
        super().setUp()
        
        # Apply a temp dir override to history tracking
        temp_dir = self._createTempDir()
        HistoryManager.database_path_override = os.path.join(temp_dir, "test-db.sqlite")

        # Flag on job history tracking
        self.monkeypatch = pytest.MonkeyPatch()
        self.monkeypatch.setattr(HistoryManager, "enabled", lambda: True)
        self.monkeypatch.setattr(HistoryManager, "enabled_job", lambda: True)

    def tearDown(self) -> None:
        # Remove the temp dir override from history tracking
        HistoryManager.database_path_override = None

        super().tearDown()
=======
    @pytest.fixture(autouse=True, scope="function")
    def private_history_manager(
        self, tmp_path: Path, monkeypatch: pytest.MonkeyPatch
    ) -> Generator[None]:
        try:
            with monkeypatch.context() as m:
                m.setattr(
                    HistoryManager,
                    "database_path_override",
                    str(tmp_path / "test-db.sqlite"),
                )
                m.setattr(HistoryManager, "JOB_HISTORY_ENABLED", True)
                yield
        finally:
            pass  # no cleanup needed
>>>>>>> 2e65ee91

    def make_fake_workflow(self, workflow_id: str) -> None:
        # Make a fake workflow
        workflow_jobstore_spec = "file:/tmp/tree"
        HistoryManager.record_workflow_creation(workflow_id, workflow_jobstore_spec)
        workflow_name = "SuperCoolWF"
        workflow_trs_spec = "#wf:v1"
        HistoryManager.record_workflow_metadata(
            workflow_id, workflow_name, workflow_trs_spec
        )

        # Give it a job
        workflow_attempt_number = 1
        job_name = "DoThing"
        succeeded = True
        start_time = time.time()
        runtime = 0.1
        HistoryManager.record_job_attempt(
            workflow_id,
            workflow_attempt_number,
            job_name,
            succeeded,
            start_time,
            runtime,
        )

        # Give it a workflow attempt with the same details.
        HistoryManager.record_workflow_attempt(
            workflow_id,
            workflow_attempt_number,
            succeeded,
            start_time,
            runtime,
        )

    def test_history_submittable_detection(self) -> None:
        """
        Make sure that a submittable workflow shows up as such before
        submission and doesn't afterward.
        """
        workflow_id = "123"
        self.make_fake_workflow(workflow_id)
        workflow_attempt_number = 1

        # Make sure we have data
        assert HistoryManager.count_workflows() == 1
        assert HistoryManager.count_workflow_attempts() == 1
        assert HistoryManager.count_job_attempts() == 1

        # Make sure we see it as submittable
        submittable_workflow_attempts = (
            HistoryManager.get_submittable_workflow_attempts()
        )
        assert len(submittable_workflow_attempts) == 1

        # Make sure we see its jobs as submittable
        with_submittable_job_attempts = (
            HistoryManager.get_workflow_attempts_with_submittable_job_attempts()
        )
        assert len(with_submittable_job_attempts) == 1

        # Make sure we actually see the job
        submittable_job_attempts = HistoryManager.get_unsubmitted_job_attempts(
            workflow_id, workflow_attempt_number
        )
        assert len(submittable_job_attempts) == 1

        # Pretend we submitted them.
        HistoryManager.mark_job_attempts_submitted(
            [j.id for j in submittable_job_attempts]
        )
        HistoryManager.mark_workflow_attempt_submitted(
            workflow_id, workflow_attempt_number
        )

        # Make sure they are no longer matching
        assert len(HistoryManager.get_submittable_workflow_attempts()) == 0
        assert (
            len(HistoryManager.get_workflow_attempts_with_submittable_job_attempts())
            == 0
        )
        assert (
            len(
                HistoryManager.get_unsubmitted_job_attempts(
                    workflow_id, workflow_attempt_number
                )
            )
            == 0
        )

        # Make sure we still have data
        assert HistoryManager.count_workflows() == 1
        assert HistoryManager.count_workflow_attempts() == 1
        assert HistoryManager.count_job_attempts() == 1

    def test_history_deletion(self) -> None:
        workflow_id = "123"
        self.make_fake_workflow(workflow_id)
        workflow_attempt_number = 1

        # Make sure we can see the workflow for deletion by age but not by done-ness
        assert len(HistoryManager.get_oldest_workflow_ids()) == 1
        assert len(HistoryManager.get_fully_submitted_workflow_ids()) == 0

        # Pretend we submitted the workflow.
        HistoryManager.mark_job_attempts_submitted(
            [
                j.id
                for j in HistoryManager.get_unsubmitted_job_attempts(
                    workflow_id, workflow_attempt_number
                )
            ]
        )
        HistoryManager.mark_workflow_attempt_submitted(
            workflow_id, workflow_attempt_number
        )

        # Make sure we can see the workflow for deletion by done-ness
        assert len(HistoryManager.get_fully_submitted_workflow_ids()) == 1

        # Add a new workflow
        other_workflow_id = "456"
        self.make_fake_workflow(other_workflow_id)

        # Make sure we can see the both for deletion by age but only one by done-ness
        assert len(HistoryManager.get_oldest_workflow_ids()) == 2
        assert len(HistoryManager.get_fully_submitted_workflow_ids()) == 1

        # Make sure the older workflow is first.
        assert HistoryManager.get_oldest_workflow_ids() == [
            workflow_id,
            other_workflow_id,
        ]

        # Delete the new workflow
        HistoryManager.delete_workflow(other_workflow_id)

        # Make sure we can see the old one
        assert HistoryManager.get_oldest_workflow_ids() == [workflow_id]
        assert HistoryManager.get_fully_submitted_workflow_ids() == [workflow_id]

        # Delete the old workflow
        HistoryManager.delete_workflow(workflow_id)

        # Make sure we have no data
        assert HistoryManager.count_workflows() == 0
        assert HistoryManager.count_workflow_attempts() == 0
        assert HistoryManager.count_job_attempts() == 0

    def test_history_size_limit(self) -> None:
        """
        Make sure the database size can be controlled.
        """

        for workflow_id in (
            "WorkflowThatTakesUpSomeSpace,ActuallyMoreThanTheLaterOnesTake" + str(i)
            for i in range(10)
        ):
            self.make_fake_workflow(workflow_id)

        # We should see the workflows.
        assert HistoryManager.count_workflows() == 10
        # And they take up space.
        small_size = HistoryManager.get_database_byte_size()
        assert small_size > 0

        # Add a bunch more
        for workflow_id in ("WorkflowThatTakesUpSpace" + str(i) for i in range(50)):
            self.make_fake_workflow(workflow_id)

        # We should see that this is now a much larger database
        large_size = HistoryManager.get_database_byte_size()
        logger.info("Increased database size from %s to %s", small_size, large_size)
        large_size > small_size

        # We should be able to shrink it back down
        HistoryManager.enforce_byte_size_limit(small_size)

        reduced_size = HistoryManager.get_database_byte_size()
        logger.info("Decreased database size from %s to %s", large_size, reduced_size)
        # The database should be small enough
        reduced_size <= small_size
        # There should still be some workflow attempts left in the smaller database (though probably not the first ones)
        remaining_workflows = HistoryManager.count_workflows()
        logger.info("Still have %s workflows", remaining_workflows)
        assert remaining_workflows > 0<|MERGE_RESOLUTION|>--- conflicted
+++ resolved
@@ -32,25 +32,6 @@
     Each test gets its own history database.
     """
 
-<<<<<<< HEAD
-    def setUp(self) -> None:
-        super().setUp()
-        
-        # Apply a temp dir override to history tracking
-        temp_dir = self._createTempDir()
-        HistoryManager.database_path_override = os.path.join(temp_dir, "test-db.sqlite")
-
-        # Flag on job history tracking
-        self.monkeypatch = pytest.MonkeyPatch()
-        self.monkeypatch.setattr(HistoryManager, "enabled", lambda: True)
-        self.monkeypatch.setattr(HistoryManager, "enabled_job", lambda: True)
-
-    def tearDown(self) -> None:
-        # Remove the temp dir override from history tracking
-        HistoryManager.database_path_override = None
-
-        super().tearDown()
-=======
     @pytest.fixture(autouse=True, scope="function")
     def private_history_manager(
         self, tmp_path: Path, monkeypatch: pytest.MonkeyPatch
@@ -62,11 +43,11 @@
                     "database_path_override",
                     str(tmp_path / "test-db.sqlite"),
                 )
-                m.setattr(HistoryManager, "JOB_HISTORY_ENABLED", True)
+                m.setattr(HistoryManager, "enabled", lambda: True)
+                m.setattr(HistoryManager, "enabled_job", lambda: True)
                 yield
         finally:
             pass  # no cleanup needed
->>>>>>> 2e65ee91
 
     def make_fake_workflow(self, workflow_id: str) -> None:
         # Make a fake workflow
