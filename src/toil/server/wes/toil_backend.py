--- conflicted
+++ resolved
@@ -130,7 +130,6 @@
     """
 
     def __init__(self, work_dir: str, options: List[str]) -> None:
-<<<<<<< HEAD
         """
         Make a new ToilBackend for serving WES.
 
@@ -145,11 +144,7 @@
                 # that would need to remain in the same order.
                 raise ValueError(f'Option {opt} does not begin with -')
         super(ToilBackend, self).__init__(options)
-        self.work_dir = work_dir
-=======
-        super(ToilBackend, self).__init__(options)
         self.work_dir = os.path.abspath(work_dir)
->>>>>>> 4ac20410
 
         self.supported_versions = {
             "py": ["3.6", "3.7", "3.8", "3.9"],
@@ -293,19 +288,8 @@
         stdout = ""
         stderr = ""
         if os.path.isfile(os.path.join(run.work_dir, 'stdout')):
-<<<<<<< HEAD
-            # We're at <app root>/ga4gh/wes/v1/runs/{run_id}
-            # We need to get to e.g. <app root>/toil/wes/v1/logs/{run_id}/stdout
-            # Because we don't want to add new endpoints in WES's namespace.
-            # We can't use a /-relative URL because we may be mounted at a path
-            # behind a load balancer, like when we are an AGC engine.
-            # So we use directory traversal to say where we want to go.
-            stdout = f"../../../../toil/wes/v1/logs/{run_id}/stdout"
-            stderr = f"../../../../toil/wes/v1/logs/{run_id}/stderr"
-=======
             stdout = f"{flask_request.host_url}toil/wes/v1/logs/{run_id}/stdout"
             stderr = f"{flask_request.host_url}toil/wes/v1/logs/{run_id}/stderr"
->>>>>>> 4ac20410
 
         exit_code = run.fetch("exit_code")
 
