# Copyright (C) 2015-2021 Regents of the University of California
#
# Licensed under the Apache License, Version 2.0 (the "License");
# you may not use this file except in compliance with the License.
# You may obtain a copy of the License at
#
#     http://www.apache.org/licenses/LICENSE-2.0
#
# Unless required by applicable law or agreed to in writing, software
# distributed under the License is distributed on an "AS IS" BASIS,
# WITHOUT WARRANTIES OR CONDITIONS OF ANY KIND, either express or implied.
# See the License for the specific language governing permissions and
# limitations under the License.

"""
The leader script (of the leader/worker pair) for running jobs.
"""

import base64
import glob
import logging
import os
import pickle
import sys
import time
from typing import Any, Dict, List, Optional, Set, Union

import enlighten

from toil import resolveEntryPoint
from toil.batchSystems import DeadlockException
from toil.batchSystems.abstractBatchSystem import (AbstractBatchSystem,
                                                   BatchJobExitReason)
from toil.bus import (JobCompletedMessage,
                      JobFailedMessage,
                      JobIssuedMessage,
                      JobMissingMessage,
                      JobUpdatedMessage,
                      QueueSizeMessage)
from toil.common import Config, Toil, ToilMetrics
<<<<<<< HEAD
from toil.cwl.utils import CWL_INTERNAL_JOBS, CWL_UNSUPPORTED_REQUIREMENT_EXIT_CODE
from toil.job import (
    CheckpointJobDescription,
    JobDescription,
    ServiceJobDescription,
    TemporaryID,
)
from toil.jobStores.abstractJobStore import (
    AbstractJobStore,
    NoSuchJobException,
    NoSuchFileException
)
=======
from toil.cwl.utils import (CWL_INTERNAL_JOBS,
                            CWL_UNSUPPORTED_REQUIREMENT_EXIT_CODE)
from toil.job import (CheckpointJobDescription,
                      JobDescription,
                      ServiceJobDescription,
                      TemporaryID)
from toil.jobStores.abstractJobStore import (AbstractJobStore,
                                             NoSuchFileException,
                                             NoSuchJobException)
from toil.lib.conversions import bytes2human
>>>>>>> 10c5c059
from toil.lib.throttle import LocalThrottle
from toil.provisioners.abstractProvisioner import AbstractProvisioner
from toil.provisioners.clusterScaler import ScalerThread
from toil.serviceManager import ServiceManager
from toil.statsAndLogging import StatsAndLogging
from toil.toilState import ToilState

logger = logging.getLogger(__name__)

###############################################################################
# Implementation Notes
#
# Multiple predecessors:
#   There is special-case handling for jobs with multiple predecessors as a
#   performance optimization. This minimize number of expensive loads of
#   JobDescriptions from jobStores.  However, this special case could be unnecessary.
#   The JobDescription is loaded to update predecessorsFinished, in
#   _checkSuccessorReadyToRunMultiplePredecessors, however it doesn't appear to
#   write the JobDescription back the jobStore.  Thus predecessorsFinished may really
#   be leader state and could moved out of the JobDescription.  This would make this
#   special-cases handling unnecessary and simplify the leader.
#   Issue #2136
###############################################################################


class FailedJobsException(Exception):
    def __init__(
        self,
        job_store: AbstractJobStore,
        failed_jobs: List[JobDescription],
        exit_code: int = 1,
    ):
        """
        Make an exception to report failed jobs.

        :param job_store: The job store with the failed jobs in it.
        :param failed_jobs: All the failed jobs.
        :param exit_code: Recommended process exit code.
        """
        self.msg = (
            f"The job store '{job_store.locator}' contains "
            f"{len(failed_jobs)} failed jobs"
        )
        self.exit_code = exit_code
        try:
            self.msg += ": %s" % ", ".join(str(failedJob) for failedJob in failed_jobs)
            for job_desc in failed_jobs:
                if job_desc.logJobStoreFileID:
                    with job_desc.getLogFileHandle(job_store) as f:
                        self.msg += "\n" + StatsAndLogging.formatLogStream(f, job_desc)
        # catch failures to prepare more complex details and only return the basics
        except Exception:
            logger.exception("Exception when compiling information about failed jobs")
        self.msg = self.msg.rstrip("\n")
        super().__init__()

        # Save fields that catchers can look at
        self.jobStoreLocator = job_store.locator
        self.numberOfFailedJobs = len(failed_jobs)

    def __str__(self):
        """
        Stringify the exception, including the message.
        """
        return self.msg


class Leader:
    """
    Represents the Toil leader.

    Responsible for determining what jobs are ready to be scheduled, by
    consulting the job store, and issuing them in the batch system.
    """
    def __init__(self,
                 config: Config,
                 batchSystem: AbstractBatchSystem,
                 provisioner: Optional[AbstractProvisioner],
                 jobStore: AbstractJobStore,
                 rootJob: JobDescription,
                 jobCache: Optional[Dict[Union[str, TemporaryID], JobDescription]] = None) -> None:
        """
        If jobCache is passed, it must be a dict from job ID to pre-existing
        JobDescription objects. Jobs will be loaded from the cache (which can be
        downloaded from the jobStore in a batch) when loading into the ToilState object.

        :param config:      A Config object holding the original user options/settings/args.
        :param batchSystem: The Batch System object containing functions to communicate with the
                            specific batch system (run jobs, check jobs, etc.).
        :param provisioner: Only for environments where we need to provision our own compute
                            resources prior to launching jobs, for example, spin up an AWS instance.
                            This is a Provisioner object with functions to create/remove resources.
        :param jobStore:    The Jobstore object for storage, containing functions to talk to a
                            central location where we store all of our files (jobs, inputs, etc.).
        :param rootJob:     The first job of the workflow that the leader will run.
        """
        # Object containing parameters for the run
        self.config = config

        # The job store
        self.jobStore = jobStore
        self.jobStoreLocator = config.jobStore

        # The ToilState will be the authority on the current state of the jobs
        # in the jobStore, and its bus is the one true place to listen for
        # state change information about jobs.
        self.toilState = ToilState(self.jobStore)

        if self.config.write_messages is not None:
            # Message bus messages need to go to the given file.
            # Keep a reference to the return value so the listener stays alive.
            self._message_subscription = self.toilState.bus.connect_output_file(self.config.write_messages)

        # Connect to the message bus, so we will get all the messages of these
        # types in an inbox.
        self._messages = self.toilState.bus.connect([JobUpdatedMessage])

        # Connect the batch system to the bus so it can e.g. annotate jobs
        batchSystem.set_message_bus(self.toilState.bus)

        # Load the jobs into the ToilState, now that we are able to receive any
        # resulting messages.
        # TODO: Give other components a chance to connect to the bus before
        # this, somehow, so they can also see messages from this?
        self.toilState.load_workflow(rootJob, jobCache=jobCache)

        logger.debug("Found %s jobs to start and %i jobs with successors to run",
                     self._messages.count(JobUpdatedMessage), len(self.toilState.successorCounts))

        # Batch system
        self.batchSystem = batchSystem
        assert len(self.batchSystem.getIssuedBatchJobIDs()) == 0  # Batch system must start with no active jobs!
        logger.debug("Checked batch system has no running jobs and no updated jobs")

        # Map of batch system IDs to job store IDs
        self.issued_jobs_by_batch_system_id: Dict[int, str] = {}

        # Number of preemptible jobs currently being run by batch system
        self.preemptableJobsIssued = 0

        # Tracking the number service jobs issued,
        # this is used limit the number of services issued to the batch system
        self.serviceJobsIssued = 0
        self.serviceJobsToBeIssued: List[str] = [] # A queue of IDs of service jobs that await scheduling
        # Equivalents for service jobs to be run on preemptible nodes
        self.preemptableServiceJobsIssued = 0
        self.preemptableServiceJobsToBeIssued: List[str] = []

        # Timing of the rescuing method
        self.timeSinceJobsLastRescued = None

        # For each issued job's batch system ID, how many times did we not see
        # it when we should have? If this hits a threshold, the job is declared
        # missing and killed and possibly retried.
        self.reissueMissingJobs_missingHash: Dict[int, int] = {}

        # Class used to create/destroy nodes in the cluster, may be None if
        # using a statically defined cluster
        self.provisioner = provisioner

        # Create cluster scaling thread if the provisioner is not None
        self.clusterScaler = None
        if self.provisioner is not None and self.provisioner.hasAutoscaledNodeTypes():
            self.clusterScaler = ScalerThread(self.provisioner, self, self.config)

        # A service manager thread to start and terminate services
        self.serviceManager = ServiceManager(jobStore, self.toilState)

        # A thread to manage the aggregation of statistics and logging from the run
        self.statsAndLogging = StatsAndLogging(self.jobStore, self.config)

        # Set used to monitor deadlocked jobs
        self.potentialDeadlockedJobs: Set[str] = set()
        self.potentialDeadlockTime = 0

        # A dashboard that runs on the leader node in AWS clusters to track the state
        # of the cluster
        self.toilMetrics: Optional[ToilMetrics] = None

        # internal jobs we should not expose at top level debugging
        self.debugJobNames = ("CWLJob", "CWLWorkflow", "CWLScatter", "CWLGather",
                              "ResolveIndirect")

        self.deadlockThrottler = LocalThrottle(self.config.deadlockCheckInterval)

        self.statusThrottler = LocalThrottle(self.config.statusWait)

        # Control how often to poll the job store to see if we have been killed
        self.kill_throttler = LocalThrottle(self.config.kill_polling_interval)

        # For fancy console UI, we use an Enlighten counter that displays running / queued jobs
        # This gets filled in in run() and updated periodically.
        self.progress_overall = None
        # Also count failed/killed jobs
        self.progress_failed = None
        # Assign colors for them
        self.GOOD_COLOR = (0, 60, 108)
        self.BAD_COLOR = (253, 199, 0)
        # And set a format that shows failures
        self.PROGRESS_BAR_FORMAT = ('{desc}{desc_pad}{percentage:3.0f}%|{bar}| {count:{len_total}d}/{total:d} '
                                    '({count_1:d} failures) [{elapsed}<{eta}, {rate:.2f}{unit_pad}{unit}/s]')
        # TODO: No way to set background color on the terminal for the bar.

        # What exit code should the process use if the workflow failed?
        # Needed in case a worker detects a CWL issue that a CWL runner must
        # report to its caller.
        self.recommended_fail_exit_code = 1

    def run(self) -> Any:
        """
        This runs the leader process to issue and manage jobs.

        :raises: toil.leader.FailedJobsException if failed jobs remain after running.

        :return: The return value of the root job's run function.
        """
        self.jobStore.write_kill_flag(kill=False)

        with enlighten.get_manager(stream=sys.stderr, enabled=not self.config.disableProgress) as manager:
            # Set up the fancy console UI if desirable
            self.progress_overall = manager.counter(total=0, desc='Workflow Progress', unit='jobs',
                                                    color=self.GOOD_COLOR, bar_format=self.PROGRESS_BAR_FORMAT)
            self.progress_failed = self.progress_overall.add_subcounter(self.BAD_COLOR)

            # Start the stats/logging aggregation thread
            self.statsAndLogging.start()
            if self.config.metrics:
                self.toilMetrics = ToilMetrics(self.toilState.bus, provisioner=self.provisioner)

            try:

                # Start service manager thread
                self.serviceManager.start()
                try:

                    # Create cluster scaling processes if not None
                    if self.clusterScaler is not None:
                        self.clusterScaler.start()

                    try:
                        # Run the main loop
                        self.innerLoop()
                    finally:
                        if self.clusterScaler is not None:
                            logger.debug('Waiting for workers to shutdown.')
                            startTime = time.time()
                            self.clusterScaler.shutdown()
                            logger.debug('Worker shutdown complete in %s seconds.', time.time() - startTime)

                finally:
                    # Ensure service manager thread is properly shutdown
                    self.serviceManager.shutdown()

            finally:
                # Ensure the stats and logging thread is properly shutdown
                self.statsAndLogging.shutdown()
                if self.toilMetrics:
                    self.toilMetrics.shutdown()

            # Filter the failed jobs
            self.toilState.totalFailedJobs = [j for j in self.toilState.totalFailedJobs if self.toilState.job_exists(j)]

            try:
                self.create_status_sentinel_file(self.toilState.totalFailedJobs)
            except OSError as e:
                logger.debug(f'Error from importFile with hardlink=True: {e}')

            logger.info("Finished toil run %s" %
                         ("successfully." if not self.toilState.totalFailedJobs \
                    else ("with %s failed jobs." % len(self.toilState.totalFailedJobs))))

            if len(self.toilState.totalFailedJobs):
                failed_jobs = []
                for job_id in self.toilState.totalFailedJobs:
                    # Refresh all the failed jobs to get e.g. the log file IDs that the workers wrote
                    self.toilState.reset_job(job_id)
                    failed_jobs.append(self.toilState.get_job(job_id))

                logger.info("Failed jobs at end of the run: %s", ' '.join(str(j) for j in failed_jobs))
                raise FailedJobsException(self.jobStore, failed_jobs, exit_code=self.recommended_fail_exit_code)

            return self.jobStore.get_root_job_return_value()

    def create_status_sentinel_file(self, fail: bool) -> None:
        """Create a file in the jobstore indicating failure or success."""
        logName = 'failed.log' if fail else 'succeeded.log'
        localLog = os.path.join(os.getcwd(), logName)
        open(localLog, 'w').close()
        self.jobStore.import_file('file://' + localLog, logName, hardlink=True)

        if os.path.exists(localLog):  # Bandaid for Jenkins tests failing stochastically and unexplainably.
            os.remove(localLog)

    def _handledFailedSuccessor(self, successor_id: str, predecessor_id: str) -> bool:
        """
        Deal with the successor having failed. Return True if there are
        still active successors. Return False if all successors have failed
        and the job is queued to run to handle the failed successors.

        :param successor_id: The successor which has failed.
        :param predecessor_id: The job which the successor comes after.

        """

        logger.debug("Successor job: %s of job: %s has failed """
                     "predecessors", self.toilState.get_job(successor_id), self.toilState.get_job(predecessor_id))

        # Add the job to the set having failed successors
        self.toilState.hasFailedSuccessors.add(predecessor_id)

        # Reduce active successor count and remove the successor as an active successor of the job
        self.toilState.successor_returned(predecessor_id)
        self.toilState.successor_to_predecessors[successor_id].remove(predecessor_id)
        if len(self.toilState.successor_to_predecessors[successor_id]) == 0:
            self.toilState.successor_to_predecessors.pop(successor_id)

        # If the job now has no active successors, add to active jobs
        # so it can be processed as a job with failed successors.
        if self.toilState.count_pending_successors(predecessor_id) == 0:
            logger.debug("Job: %s has no successors to run "
                         "and some are failed, adding to list of jobs "
                         "with failed successors", self.toilState.get_job(predecessor_id))
            self._messages.publish(JobUpdatedMessage(predecessor_id, 0))
            # Report no successors are running
            return False
        else:
            # Some successors are still active
            return True

    def _checkSuccessorReadyToRunMultiplePredecessors(self, successor_id: str, predecessor_id: str) -> bool:
        """
        Handle the special cases of checking if a successor job is
        ready to run when there are multiple predecessors.

        :param successor_id: The successor which has failed.
        :param predecessor_id: The job which the successor comes after.

        :returns: True if the successor is ready to run now, and False otherwise.
        """

        # See implementation note at the top of this file for discussion of multiple predecessors

        # Remember that we have multiple predecessors, if we haven't already
        # TODO: do we ever consult this after building the ToilState?
        self.toilState.jobsToBeScheduledWithMultiplePredecessors.add(successor_id)

        # Grab the cached version of the job, where we have the in-memory finished predecessor info.
        successor = self.toilState.get_job(successor_id)

        # Grab the predecessor for reporting
        predecessor = self.toilState.get_job(predecessor_id)

        logger.debug("Successor job: %s of job: %s has multiple "
                     "predecessors", successor, predecessor)

        # Add the predecessor as a finished predecessor to the successor
        successor.predecessorsFinished.add(predecessor_id)
        # TODO: commit back???

        # If the successor is in the set of successors of failed jobs
        if successor_id in self.toilState.failedSuccessors:
            if not self._handledFailedSuccessor(successor_id, predecessor_id):
                # The job is not ready to run
                return False

        # If the successor job's predecessors have all not all completed then
        # ignore the successor as is not yet ready to run
        assert len(successor.predecessorsFinished) <= successor.predecessorNumber
        if len(successor.predecessorsFinished) == successor.predecessorNumber:
            # All the successor's predecessors are done now.
            # Remove the successor job from the set of waiting multi-predecessor jobs.
            self.toilState.jobsToBeScheduledWithMultiplePredecessors.remove(successor_id)
            return True
        else:
            # The job is not ready to run
            return False

    def _makeJobSuccessorReadyToRun(self, successor_id: str, predecessor_id: str) -> bool:
        """
        Make a successor job ready to run if possible, returning False if it should
        not yet be run or True otherwise.

        :param successor_id: The successor which should become ready.
        :param predecessor_id: The job which the successor comes after.
        """

        #Build map from successor to predecessors.
        if successor_id not in self.toilState.successor_to_predecessors:
            self.toilState.successor_to_predecessors[successor_id] = set()
        assert isinstance(successor_id, str)
        assert isinstance(predecessor_id, str)
        self.toilState.successor_to_predecessors[successor_id].add(predecessor_id)

        # Grab the successor
        successor = self.toilState.get_job(successor_id)
        logger.debug("Added job %s as coming after job %s", successor, self.toilState.get_job(predecessor_id))
        if successor.predecessorNumber > 1:
            return self._checkSuccessorReadyToRunMultiplePredecessors(successor_id, predecessor_id)
        else:
            return True

    def _runJobSuccessors(self, predecessor_id: str):
        """
        Issue the successors of a job.

        :param predecessor_id: The ID of the job which the successors come after.
        """

        # TODO: rewrite!

        # Grab the predecessor's JobDescription
        predecessor = self.toilState.get_job(predecessor_id)

        assert len(predecessor.stack[-1]) > 0
        logger.debug("Job: %s has %i successors to schedule",
                     predecessor_id, len(predecessor.stack[-1]))
        #Record the number of successors that must be completed before
        #the job can be considered again
        assert self.toilState.count_pending_successors(predecessor_id) == 0, 'Attempted to schedule successors of the same job twice!'
        self.toilState.successors_pending(predecessor_id, len(predecessor.stack[-1]))

        # For each successor schedule if all predecessors have been completed
        successors = []
        for successor_id in predecessor.stack[-1]:
            try:
                successor = self.toilState.get_job(successor_id)
            except NoSuchJobException:
                # Job already done and gone, but probably shouldn't be. Or maybe isn't visible yet.
                # TODO: Shouldn't this be an error?
                logger.warning("Job %s is a successor of %s but is already done and gone.", successor_id, predecessor_id)
                # Don't try and run it
                continue
            if self._makeJobSuccessorReadyToRun(successor_id, predecessor_id):
                successors.append(successor)
        self.issueJobs(successors)

    def _processFailedSuccessors(self, predecessor_id: str):
        """Some of the jobs successors failed then either fail the job
        or restart it if it has retries left and is a checkpoint job"""

        # Get the description
        predecessor = self.toilState.get_job(predecessor_id)

        if predecessor_id in self.toilState.servicesIssued:
            # The job has services running; signal for them to be killed.
            # Once they are killed, then the job will be updated again and then
            # scheduled to be removed.
            logger.warning("Telling job %s to terminate its services due to successor failure",
                           predecessor)
            self.serviceManager.kill_services(self.toilState.servicesIssued[predecessor_id],
                                              error=True)
        elif self.toilState.count_pending_successors(predecessor_id) > 0:
            # The job has non-service jobs running; wait for them to finish.
            # the job will be re-added to the updated jobs when these jobs
            # are done
            logger.debug("Job %s with ID: %s with failed successors still has successor jobs running",
                         predecessor, predecessor_id)
        elif (isinstance(predecessor, CheckpointJobDescription) and
              predecessor.checkpoint is not None and
              predecessor.remainingTryCount > 1):
            # If the job is a checkpoint and has remaining retries...
            # The logic behind using > 1 rather than > 0 here: Since this job has
            # been tried once (without decreasing its try count as the job
            # itself was successful), and its subtree failed, it shouldn't be retried
            # unless it has more than 1 try.
            if predecessor_id in self.toilState.jobs_issued:
                logger.debug('Checkpoint job %s was updated while issued', predecessor_id)
            else:
                # It hasn't already been reissued.
                # This check lets us be robust against repeated job update
                # messages (such as from services starting *and* failing), by
                # making sure that we don't stay in a state that where we
                # reissue the job every time we get one.
                logger.warning('Job: %s is being restarted as a checkpoint after the total '
                               'failure of jobs in its subtree.', predecessor_id)
                self.issueJob(predecessor)
        else:
            # Mark it totally failed
            logger.debug("Job %s is being processed as completely failed", predecessor_id)
            self.processTotallyFailedJob(predecessor_id)

    def _processReadyJob(self, job_id: str, result_status: int):
        # We operate on the JobDescription mostly.
        readyJob = self.toilState.get_job(job_id)

        logger.debug('Updating status of job %s with result status: %s',
                     readyJob, result_status)

        if self.serviceManager.services_are_starting(readyJob.jobStoreID):
            # This stops a job with services being issued by the serviceManager
            # from being considered further in this loop. This catch is
            # necessary because the job's service's can fail while being
            # issued, causing the job to be sent an update message. We don't
            # want to act on it; we want to wait until it gets the update it
            # gets when the service manager is done trying to start its
            # services.
            logger.debug("Got a job to update which is still owned by the service "
                         "manager: %s", readyJob.jobStoreID)
        elif readyJob.jobStoreID in self.toilState.hasFailedSuccessors:
            self._processFailedSuccessors(job_id)
        elif readyJob.command is not None or result_status != 0:
            # The job has a command it must be run before any successors.
            # Similarly, if the job previously failed we rerun it, even if it doesn't have a
            # command to run, to eliminate any parts of the stack now completed.
            isServiceJob = readyJob.jobStoreID in self.toilState.service_to_client

            # We want to run the job, and expend one of its "tries" (possibly
            # the initial one)

            # If the job has run out of tries or is a service job whose error flag has
            # been indicated, fail the job.
            if (readyJob.remainingTryCount == 0 or
                (isServiceJob and not self.jobStore.file_exists(readyJob.errorJobStoreID))):
                self.processTotallyFailedJob(job_id)
                logger.warning("Job %s is completely failed", readyJob)
            else:
                # Otherwise try the job again
                self.issueJob(readyJob)
        elif next(readyJob.serviceHostIDsInBatches(), None) is not None:
            # the job has services to run, which have not been started, start them
            # Build a map from the service jobs to the job and a map
            # of the services created for the job
            assert readyJob.jobStoreID not in self.toilState.servicesIssued
            self.toilState.servicesIssued[readyJob.jobStoreID] = set()
            for serviceJobList in readyJob.serviceHostIDsInBatches():
                for serviceID in serviceJobList:
                    assert serviceID not in self.toilState.service_to_client
                    self.toilState.reset_job(serviceID)
                    serviceHost = self.toilState.get_job(serviceID)
                    self.toilState.service_to_client[serviceID] = readyJob.jobStoreID
                    self.toilState.servicesIssued[readyJob.jobStoreID].add(serviceID)

            logger.debug("Giving job: %s to service manager to schedule its jobs", readyJob)
            # Use the service manager to start the services
            self.serviceManager.put_client(job_id)
        elif len(readyJob.stack) > 0:
            # There are exist successors to run
            self._runJobSuccessors(job_id)
        elif readyJob.jobStoreID in self.toilState.servicesIssued:
            logger.debug("Telling job: %s to terminate its services due to the "
                         "successful completion of its successor jobs",
                         readyJob)
            self.serviceManager.kill_services(self.toilState.servicesIssued[readyJob.jobStoreID], error=False)
        else:
            #There are no remaining tasks to schedule within the job, but
            #we schedule it anyway to allow it to be deleted. Remove the job

            # TODO: resize down here so it doesn't schedule at full original size just to delete itself!

            #TODO: An alternative would be simple delete it here and add it to the
            #list of jobs to process, or (better) to create an asynchronous
            #process that deletes jobs and then feeds them back into the set
            #of jobs to be processed
            if readyJob.remainingTryCount > 0:
                self.issueJob(readyJob)
                logger.debug("Job: %s is empty, we are scheduling to clean it up", readyJob.jobStoreID)
            else:
                self.processTotallyFailedJob(job_id)
                logger.warning("Job: %s is empty but completely failed - something is very wrong", readyJob.jobStoreID)

    def _processReadyJobs(self):
        """Process jobs that are ready to be scheduled/have successors to schedule"""
        logger.debug('Built the jobs list, currently have %i jobs to update and %i jobs issued',
                     self._messages.count(JobUpdatedMessage), self.getNumberOfJobsIssued())

        # Now go through and, for each job that has updated this tick, process it.

        # We are in trouble if the same job is updated with multiple statuses,
        # and we want to coalesce multiple updates with the same status in the
        # same tick, so we remember what we've done so far in this dict from
        # job ID to status.
        handled_with_status = {}
        for message in self._messages.for_each(JobUpdatedMessage):
            # Handle all the job update messages that came in.

            if message.job_id in handled_with_status:
                if handled_with_status[message.job_id] == message.result_status:
                    # This is a harmless duplicate
                    logger.debug("Job %s already updated this tick with status %s and "
                                 "we've received duplicate message %s", message.job_id,
                                 handled_with_status[message.job_id], message)
                else:
                    # This is a conflicting update. We may have already treated
                    # a job as succeeding but now we've heard it's failed, or
                    # visa versa.
                    # This probably shouldn't happen, but does because the
                    # scheduler is not correct somehow and hasn't been for a
                    # long time. Complain about it.
                    logger.warning("Job %s already updated this tick with status %s "
                                   "but we've now received %s", message.job_id,
                                   handled_with_status[message.job_id], message)
                # Either way, we only want to handle one update per tick, like
                # the old dict-based implementation.
                continue
            else:
                # New job for this tick so actually handle that it is updated
                self._processReadyJob(message.job_id, message.result_status)
                handled_with_status[message.job_id] = message.result_status

    def _startServiceJobs(self):
        """Start any service jobs available from the service manager"""
        self.issueQueingServiceJobs()
        while True:
            service_id = self.serviceManager.get_startable_service(0)
            # Stop trying to get jobs when function returns None
            if service_id is None:
                break

            logger.debug('Launching service job: %s', self.toilState.get_job(service_id))
            self.issueServiceJob(service_id)

    def _processJobsWithRunningServices(self):
        """Get jobs whose services have started"""
        while True:
            client_id = self.serviceManager.get_ready_client(0)
            if client_id is None: # Stop trying to get jobs when function returns None
                break
            logger.debug('Job: %s has established its services; all services are running', client_id)

            # Grab the client job description
            client = self.toilState.get_job(client_id)

            # Drop all service relationships
            client.filterServiceHosts(lambda ignored: False)
            self._messages.publish(JobUpdatedMessage(client_id, 0))

    def _processJobsWithFailedServices(self):
        """Get jobs whose services have failed to start"""
        while True:
            client_id = self.serviceManager.get_unservable_client(0)
            if client_id is None: # Stop trying to get jobs when function returns None
                break
            logger.debug('Job: %s has failed to establish its services.', client_id)

            # Grab the client job description
            client = self.toilState.get_job(client_id)

            # Make sure services still want to run
            assert next(client.serviceHostIDsInBatches(), None) is not None

            # Mark the service job updated so we don't stop here.
            self._messages.publish(JobUpdatedMessage(client_id, 1))

    def _gatherUpdatedJobs(self, updatedJobTuple):
        """Gather any new, updated JobDescriptions from the batch system"""
        bsID, exitStatus, exitReason, wallTime = (
            updatedJobTuple.jobID, updatedJobTuple.exitStatus, updatedJobTuple.exitReason,
            updatedJobTuple.wallTime)
        # easy, track different state
        try:
            updatedJob = self.toilState.get_job(self.issued_jobs_by_batch_system_id[bsID])
        except KeyError:
            logger.warning("A result seems to already have been processed for job %s", bsID)
        else:
            if exitStatus == 0:
                logger.debug('Job ended: %s', updatedJob)
            else:
                logger.warning(f'Job failed with exit value {exitStatus}: {updatedJob}\n'
                               f'Exit reason: {exitReason}')
                if exitStatus == CWL_UNSUPPORTED_REQUIREMENT_EXIT_CODE:
                    # This is a CWL job informing us that the workflow is
                    # asking things of us that Toil can't do. When we raise an
                    # exception because of this, make sure to forward along
                    # this exit code.
                    logger.warning("This indicates an unsupported CWL requirement!")
                    self.recommended_fail_exit_code = CWL_UNSUPPORTED_REQUIREMENT_EXIT_CODE
            # Tell everyone it stopped running.
            self._messages.publish(JobCompletedMessage(updatedJob.unitName, updatedJob.jobStoreID))
            self.processFinishedJob(bsID, exitStatus, wallTime=wallTime, exitReason=exitReason)

    def _processLostJobs(self):
        """Process jobs that have gone awry"""
        # In the case that there is nothing happening (no updated jobs to
        # gather for rescueJobsFrequency seconds) check if there are any jobs
        # that have run too long (see self.reissueOverLongJobs) or which have
        # gone missing from the batch system (see self.reissueMissingJobs)
        if ((time.time() - self.timeSinceJobsLastRescued) >= self.config.rescueJobsFrequency):
            # We only rescue jobs every N seconds, and when we have apparently
            # exhausted the current job supply
            self.reissueOverLongJobs()

            hasNoMissingJobs = self.reissueMissingJobs()
            if hasNoMissingJobs:
                self.timeSinceJobsLastRescued = time.time()
            else:
                # This means we'll try again in a minute, providing things are quiet
                self.timeSinceJobsLastRescued += 60

    def innerLoop(self):
        """
        The main loop for processing jobs by the leader.
        """
        self.timeSinceJobsLastRescued = time.time()

        while self._messages.count(JobUpdatedMessage) > 0 or \
              self.getNumberOfJobsIssued() or \
              self.serviceManager.get_job_count():

            if self._messages.count(JobUpdatedMessage) > 0:
                self._processReadyJobs()

            # deal with service-related jobs
            self._startServiceJobs()
            self._processJobsWithRunningServices()
            self._processJobsWithFailedServices()

            # check in with the batch system
            updatedJobTuple = self.batchSystem.getUpdatedBatchJob(maxWait=2)
            if updatedJobTuple is not None:
                # Collect and process all the updates
                self._gatherUpdatedJobs(updatedJobTuple)
                # As long as we are getting updates we definitely can't be
                # deadlocked.
                self.feed_deadlock_watchdog()
            else:
                # If nothing is happening, see if any jobs have wandered off
                self._processLostJobs()

                if self.deadlockThrottler.throttle(wait=False):
                    # Nothing happened this round and it's been long
                    # enough since we last checked. Check for deadlocks.
                    self.checkForDeadlocks()

            # Check on the associated threads and exit if a failure is detected
            self.statsAndLogging.check()
            self.serviceManager.check()
            # the cluster scaler object will only be instantiated if autoscaling is enabled
            if self.clusterScaler is not None:
                self.clusterScaler.check()

            if self.statusThrottler.throttle(wait=False):
                # Time to tell the user how things are going
                self._reportWorkflowStatus()

            if self.kill_throttler.throttle(wait=False):
                if self.jobStore.read_kill_flag():
                    logger.warning("Received kill via job store. Shutting down.")
                    raise KeyboardInterrupt("killed via job store")

            # Make sure to keep elapsed time and ETA up to date even when no jobs come in
            self.progress_overall.update(incr=0)

        logger.debug("Finished the main loop: no jobs left to run.")

        # Consistency check the toil state
        assert self._messages.empty(), f"Pending messages at shutdown: {self._messages}"
        assert self.toilState.successorCounts == {}, f"Jobs waiting on successors at shutdown: {self.toilState.successorCounts}"
        assert self.toilState.successor_to_predecessors == {}, f"Successors pending for their predecessors at shutdown: {self.toilState.successor_to_predecessors}"
        assert self.toilState.service_to_client == {}, f"Services pending for their clients at shutdown: {self.toilState.service_to_client}"
        assert self.toilState.servicesIssued == {}, f"Services running at shutdown: {self.toilState.servicesIssued}"
        # assert self.toilState.jobsToBeScheduledWithMultiplePredecessors # These are not properly emptied yet
        # assert self.toilState.hasFailedSuccessors == set() # These are not properly emptied yet

    def checkForDeadlocks(self):
        """
        Checks if the system is deadlocked running service jobs.
        """

        totalRunningJobs = len(self.batchSystem.getRunningBatchJobIDs())
        totalServicesIssued = self.serviceJobsIssued + self.preemptableServiceJobsIssued

        # If there are no updated jobs and at least some jobs running
        if totalServicesIssued >= totalRunningJobs and totalRunningJobs > 0:
            # Collect all running service job store IDs into a set to compare with the deadlock set
            running_service_ids: Set[str] = set()
            for js_id in self.issued_jobs_by_batch_system_id.values():
                job = self.toilState.get_job(js_id)
                if isinstance(job, ServiceJobDescription) and self.serviceManager.is_running(js_id):
                    running_service_ids.add(js_id)

            if len(running_service_ids) > totalRunningJobs:
                # This is too many services.
                # TODO: couldn't more jobs have started since we polled the
                # running job count?
                raise RuntimeError(f"Supposedly running {len(running_service_ids)} services, which is"
                                   f"more than the {totalRunningJobs} currently running jobs overall.")

            # If all the running jobs are active services then we have a potential deadlock
            if len(running_service_ids) == totalRunningJobs:
                # There could be trouble; we are 100% services.
                # See if the batch system has anything to say for itself about its failure to run our jobs.
                message = self.batchSystem.getSchedulingStatusMessage()
                if message is not None:
                    # Prepend something explaining the message
                    message = f"The batch system reports: {message}"
                else:
                    # Use a generic message if none is available
                    message = "Cluster may be too small."


                # See if this is a new potential deadlock
                if self.potentialDeadlockedJobs != running_service_ids:
                    logger.warning(("Potential deadlock detected! All %s running jobs are service jobs, "
                                    "with no normal jobs to use them! %s"), totalRunningJobs, message)
                    self.potentialDeadlockedJobs = running_service_ids
                    self.potentialDeadlockTime = time.time()
                else:
                    # We wait self.config.deadlockWait seconds before declaring the system deadlocked
                    stuckFor = time.time() - self.potentialDeadlockTime
                    if stuckFor >= self.config.deadlockWait:
                        logger.error("We have been deadlocked since %s on these service jobs: %s",
                                     self.potentialDeadlockTime, self.potentialDeadlockedJobs)
                        raise DeadlockException(("The workflow is service deadlocked - all %d running jobs "
                                                 "have been the same active services for at least %s seconds") % (totalRunningJobs, self.config.deadlockWait))
                    else:
                        # Complain that we are still stuck.
                        waitingNormalJobs = self.getNumberOfJobsIssued() - totalServicesIssued
                        logger.warning(("Potentially deadlocked for %.0f seconds. Waiting at most %.0f more seconds "
                                        "for any of %d issued non-service jobs to schedule and start. %s"),
                                       stuckFor, self.config.deadlockWait - stuckFor, waitingNormalJobs, message)
            else:
                # We have observed non-service jobs running, so reset the potential deadlock
                self.feed_deadlock_watchdog()
        else:
            # We have observed non-service jobs running, so reset the potential deadlock.
            self.feed_deadlock_watchdog()

    def feed_deadlock_watchdog(self) -> None:
        """
        Note that progress has been made and any pending deadlock checks should be reset.
        """
        if len(self.potentialDeadlockedJobs) > 0:
            # We thought we had a deadlock. Tell the user it is fixed.
            logger.warning("Potential deadlock has been resolved; detected progress")

        self.potentialDeadlockedJobs = set()
        self.potentialDeadlockTime = 0

    def issueJob(self, jobNode: JobDescription) -> None:
        """Add a job to the queue of jobs."""

        workerCommand = [resolveEntryPoint('_toil_worker'),
                         jobNode.jobName,
                         self.jobStoreLocator,
                         jobNode.jobStoreID]

        for context in self.batchSystem.getWorkerContexts():
            # For each context manager hook the batch system wants to run in
            # the worker, serialize and send it.
            workerCommand.append('--context')
            workerCommand.append(base64.b64encode(pickle.dumps(context)).decode('utf-8'))

        jobNode.command = ' '.join(workerCommand)

        omp_threads = os.environ.get('OMP_NUM_THREADS') \
            or str(max(1, int(jobNode.cores)))  # make sure OMP_NUM_THREADS is a positive integer

        job_environment = {
            # Set the number of cores used by OpenMP applications
            'OMP_NUM_THREADS': omp_threads,
        }

        # Never issue the same job multiple times simultaneously
        assert jobNode.jobStoreID not in self.toilState.jobs_issued, \
            f"Attempted to issue {jobNode} multiple times simultaneously!"

        # jobBatchSystemID is an int for each job
        jobBatchSystemID = self.batchSystem.issueBatchJob(jobNode, job_environment=job_environment)
        # Record the job by the ID the batch system will use to talk about it with us
        self.issued_jobs_by_batch_system_id[jobBatchSystemID] = jobNode.jobStoreID
        # Record that this job is issued right now and shouldn't e.g. be issued again.
        self.toilState.jobs_issued.add(jobNode.jobStoreID)
        if jobNode.preemptable:
            # len(issued_jobs_by_batch_system_id) should always be greater than or equal to preemptableJobsIssued,
            # so increment this value after the job is added to the issuedJob dict
            self.preemptableJobsIssued += 1
        cur_logger = logger.debug if jobNode.jobName.startswith(CWL_INTERNAL_JOBS) else logger.info
        cur_logger("Issued job %s with job batch system ID: "
                   "%s and %s",
                   jobNode, str(jobBatchSystemID), jobNode.requirements_string())
        # Tell everyone it is issued and the queue size changed
        self._messages.publish(JobIssuedMessage(jobNode.unitName, jobNode.jobStoreID))
        self._messages.publish(QueueSizeMessage(self.getNumberOfJobsIssued()))
        # Tell the user there's another job to do
        self.progress_overall.total += 1
        self.progress_overall.update(incr=0)

    def issueJobs(self, jobs):
        """Add a list of jobs, each represented as a jobNode object."""
        for job in jobs:
            self.issueJob(job)

    def issueServiceJob(self, service_id: str) -> None:
        """
        Issue a service job, putting it on a queue if the maximum number of service
        jobs to be scheduled has been reached.
        """

        # Grab the service job description
        service = self.toilState.get_job(service_id)
        assert isinstance(service, ServiceJobDescription)

        if service.preemptable:
            self.preemptableServiceJobsToBeIssued.append(service_id)
        else:
            self.serviceJobsToBeIssued.append(service_id)
        self.issueQueingServiceJobs()

    def issueQueingServiceJobs(self):
        """Issues any queuing service jobs up to the limit of the maximum allowed."""
        while len(self.serviceJobsToBeIssued) > 0 and self.serviceJobsIssued < self.config.maxServiceJobs:
            self.issueJob(self.toilState.get_job(self.serviceJobsToBeIssued.pop()))
            self.serviceJobsIssued += 1
        while len(self.preemptableServiceJobsToBeIssued) > 0 and self.preemptableServiceJobsIssued < self.config.maxPreemptableServiceJobs:
            self.issueJob(self.toilState.get_job(self.preemptableServiceJobsToBeIssued.pop()))
            self.preemptableServiceJobsIssued += 1

    def getNumberOfJobsIssued(self, preemptable=None):
        """
        Gets number of jobs that have been added by issueJob(s) and not
        removed by removeJob

        :param None or boolean preemptable: If none, return all types of jobs.
          If true, return just the number of preemptable jobs. If false, return
          just the number of non-preemptable jobs.
        """
        if preemptable is None:
            return len(self.issued_jobs_by_batch_system_id)
        elif preemptable:
            return self.preemptableJobsIssued
        else:
            assert len(self.issued_jobs_by_batch_system_id) >= self.preemptableJobsIssued
            return len(self.issued_jobs_by_batch_system_id) - self.preemptableJobsIssued

    def _getStatusHint(self):
        """
        Get a short string describing the current state of the workflow for a human.

        Should include number of currently running jobs, number of issued jobs, etc.

        Don't call this too often; it will talk to the batch system, which may
        make queries of the backing scheduler.

        :return: A one-line description of the current status of the workflow.
        :rtype: str
        """

        # Grab a snapshot of everything. May be inconsistent since it's not atomic.
        issued_job_count = self.getNumberOfJobsIssued()
        running_job_count = len(self.batchSystem.getRunningBatchJobIDs())
        # TODO: When a job stops running but has yet to be collected from the
        # batch system, it will show up here as waiting to run.
        return f"{running_job_count} jobs are running, {issued_job_count - running_job_count} jobs are issued and waiting to run"

    def _reportWorkflowStatus(self) -> None:
        """
        Report the current status of the workflow to the user.
        """

        # For now just log our scheduling status message to the log.
        # TODO: make this update fast enough to put it in the progress
        # bar/status line.
        logger.info(self._getStatusHint())

    def removeJob(self, jobBatchSystemID: int) -> JobDescription:
        """
        Removes a job from the system by batch system ID. Returns its JobDescription.

        :return: Job description as it was issued.
        """
        assert jobBatchSystemID in self.issued_jobs_by_batch_system_id
        issuedDesc = self.toilState.get_job(self.issued_jobs_by_batch_system_id[jobBatchSystemID])
        if issuedDesc.preemptable:
            # len(issued_jobs_by_batch_system_id) should always be greater than or equal to preemptableJobsIssued,
            # so decrement this value before removing the job from the issuedJob map
            assert self.preemptableJobsIssued > 0
            self.preemptableJobsIssued -= 1
        # It's not issued anymore.
        del self.issued_jobs_by_batch_system_id[jobBatchSystemID]
        assert issuedDesc.jobStoreID in self.toilState.jobs_issued, f"Job {issuedDesc} came back without being issued"
        self.toilState.jobs_issued.remove(issuedDesc.jobStoreID)
        # If service job
        if issuedDesc.jobStoreID in self.toilState.service_to_client:
            # Decrement the number of services
            if issuedDesc.preemptable:
                self.preemptableServiceJobsIssued -= 1
            else:
                self.serviceJobsIssued -= 1

        # Tell the user that job is done, for progress purposes.
        self.progress_overall.update(incr=1)

        return issuedDesc

    def getJobs(self, preemptable: Optional[bool] = None) -> List[JobDescription]:
        """
        Get all issued jobs.

        :param preemptable: If specified, select only preemptable or only non-preemptable jobs.
        """

        jobs = [self.toilState.get_job(job_store_id) for job_store_id in self.issued_jobs_by_batch_system_id.values()]
        if preemptable is not None:
            jobs = [job for job in jobs if job.preemptable == preemptable]
        return jobs

    def killJobs(self, jobsToKill):
        """
        Kills the given set of jobs and then sends them for processing.

        Returns the jobs that, upon processing, were reissued.
        """

        # If we are rerunning a job we put the ID in this list.
        jobsRerunning = []

        if len(jobsToKill) > 0:
            # Kill the jobs with the batch system. They will now no longer come in as updated.
            self.batchSystem.killBatchJobs(jobsToKill)
            for jobBatchSystemID in jobsToKill:
                # Reissue immediately, noting that we killed the job
                willRerun = self.processFinishedJob(jobBatchSystemID, 1, exitReason=BatchJobExitReason.KILLED)

                if willRerun:
                    # Compose a list of all the jobs that will run again
                    jobsRerunning.append(jobBatchSystemID)

        return jobsRerunning


    #Following functions handle error cases for when jobs have gone awry with the batch system.

    def reissueOverLongJobs(self):
        """
        Check each issued job - if it is running for longer than desirable
        issue a kill instruction.
        Wait for the job to die then we pass the job to processFinishedJob.
        """
        maxJobDuration = self.config.maxJobDuration
        jobsToKill = []
        if maxJobDuration < 10000000:  # We won't bother doing anything if rescue time > 16 weeks.
            runningJobs = self.batchSystem.getRunningBatchJobIDs()
            for jobBatchSystemID in list(runningJobs.keys()):
                if runningJobs[jobBatchSystemID] > maxJobDuration:
                    logger.warning("The job: %s has been running for: %s seconds, more than the "
                                "max job duration: %s, we'll kill it",
                                self.issued_jobs_by_batch_system_id[jobBatchSystemID],
                                str(runningJobs[jobBatchSystemID]),
                                str(maxJobDuration))
                    jobsToKill.append(jobBatchSystemID)
            reissued = self.killJobs(jobsToKill)
            if len(jobsToKill) > 0:
                # Summarize our actions
                logger.info("Killed %d over long jobs and reissued %d of them", len(jobsToKill), len(reissued))

    def reissueMissingJobs(self, killAfterNTimesMissing=3):
        """
        Check all the current job ids are in the list of currently issued batch system jobs.
        If a job is missing, we mark it as so, if it is missing for a number of runs of
        this function (say 10).. then we try deleting the job (though its probably lost), we wait
        then we pass the job to processFinishedJob.
        """
        issuedJobs = set(self.batchSystem.getIssuedBatchJobIDs())
        jobBatchSystemIDsSet = set(list(self.issued_jobs_by_batch_system_id.keys()))
        #Clean up the reissueMissingJobs_missingHash hash, getting rid of jobs that have turned up
        missingJobIDsSet = set(list(self.reissueMissingJobs_missingHash.keys()))
        for jobBatchSystemID in missingJobIDsSet.difference(jobBatchSystemIDsSet):
            self.reissueMissingJobs_missingHash.pop(jobBatchSystemID)
            logger.warning("Batch system id: %s is no longer missing", str(jobBatchSystemID))
        assert issuedJobs.issubset(jobBatchSystemIDsSet) #Assert checks we have
        #no unexpected jobs running
        jobsToKill = []
        for jobBatchSystemID in set(jobBatchSystemIDsSet.difference(issuedJobs)):
            jobStoreID = self.issued_jobs_by_batch_system_id[jobBatchSystemID]
            if jobBatchSystemID in self.reissueMissingJobs_missingHash:
                self.reissueMissingJobs_missingHash[jobBatchSystemID] += 1
            else:
                self.reissueMissingJobs_missingHash[jobBatchSystemID] = 1
            timesMissing = self.reissueMissingJobs_missingHash[jobBatchSystemID]
            logger.warning("Job store ID %s with batch system id %s is missing for the %i time",
                        jobStoreID, str(jobBatchSystemID), timesMissing)
            # Tell everyone it is missing
            self._messages.publish(JobMissingMessage(jobStoreID))
            if timesMissing == killAfterNTimesMissing:
                self.reissueMissingJobs_missingHash.pop(jobBatchSystemID)
                jobsToKill.append(jobBatchSystemID)
        self.killJobs(jobsToKill)
        return len( self.reissueMissingJobs_missingHash ) == 0 #We use this to inform
        #if there are missing jobs

    def processRemovedJob(self, issuedJob, result_status):
        if result_status != 0:
            logger.warning("Despite the batch system claiming failure the "
                        "job %s seems to have finished and been removed", issuedJob)
        self._updatePredecessorStatus(issuedJob.jobStoreID)

    def processFinishedJob(self, batchSystemID, result_status, wallTime=None, exitReason=None):
        """
        Function reads a processed JobDescription file and updates its state.

        Return True if the job is going to run again, and False if the job is
        fully done or completely failed.
        """
        issuedJob = self.removeJob(batchSystemID)
        jobStoreID = issuedJob.jobStoreID
        if wallTime is not None and self.clusterScaler is not None:
            self.clusterScaler.addCompletedJob(issuedJob, wallTime)
        if self.toilState.job_exists(jobStoreID):
            logger.debug("Job %s continues to exist (i.e. has more to do)", issuedJob)
            try:
                # Reload the job as modified by the worker
                self.toilState.reset_job(jobStoreID)
                replacementJob = self.toilState.get_job(jobStoreID)
            except NoSuchJobException:
                # We have a ghost job - the job has been deleted but a stale
                # read from e.g. a non-POSIX-compliant filesystem gave us a
                # false positive when we checked for its existence. Process the
                # job from here as any other job removed from the job store.
                # This is a hack until we can figure out how to actually always
                # have a strongly-consistent communications channel. See
                # https://github.com/BD2KGenomics/toil/issues/1091
                logger.warning('Got a stale read for job %s; caught its '
                'completion in time, but other jobs may try to run twice! Fix '
                'the consistency of your job store storage!', issuedJob)
                self.processRemovedJob(issuedJob, result_status)
                return
            if replacementJob.logJobStoreFileID is not None:
                with replacementJob.getLogFileHandle(self.jobStore) as logFileStream:
                    # more memory efficient than read().striplines() while leaving off the
                    # trailing \n left when using readlines()
                    # http://stackoverflow.com/a/15233739
                    StatsAndLogging.logWithFormatting(jobStoreID, logFileStream, method=logger.warning,
                                                      message='The job seems to have left a log file, indicating failure: %s' % replacementJob)
                if self.config.writeLogs or self.config.writeLogsGzip:
                    with replacementJob.getLogFileHandle(self.jobStore) as logFileStream:
                        StatsAndLogging.writeLogFiles(replacementJob.chainedJobs, logFileStream, self.config, failed=True)
            if result_status != 0:
                # If the batch system returned a non-zero exit code then the worker
                # is assumed not to have captured the failure of the job, so we
                # reduce the try count here.
                if replacementJob.logJobStoreFileID is None:
                    logger.warning("No log file is present, despite job failing: %s", replacementJob)

                # Look for any standard output/error files created by the batch system.
                # They will only appear if the batch system actually supports
                # returning logs to the machine that submitted jobs, or if
                # --workDir / TOIL_WORKDIR is on a shared file system.
                # They live directly in the Toil work directory because that is
                # guaranteed to exist on the leader and workers.
                workDir = Toil.getToilWorkDir(self.config.workDir)
                # This must match the format in AbstractBatchSystem.formatStdOutErrPath()
                batchSystemFilePrefix =  f'toil_{self.config.workflowID}.{batchSystemID}'
                batchSystemFileGlob = os.path.join(workDir, batchSystemFilePrefix + '*.log')
                batchSystemFiles = glob.glob(batchSystemFileGlob)
                for batchSystemFile in batchSystemFiles:
                    try:
                        batchSystemFileStream = open(batchSystemFile, 'rb')
                    except:
                        logger.warning('The batch system left a file %s, but it could not be opened' % batchSystemFile)
                    else:
                        with batchSystemFileStream:
                            if os.path.getsize(batchSystemFile) > 0:
                                StatsAndLogging.logWithFormatting(jobStoreID, batchSystemFileStream, method=logger.warning,
                                                                  message='The batch system left a non-empty file %s:' % batchSystemFile)
                                if self.config.writeLogs or self.config.writeLogsGzip:
                                    batchSystemFileRoot, _ = os.path.splitext(os.path.basename(batchSystemFile))
                                    jobNames = replacementJob.chainedJobs
                                    if jobNames is None:   # For jobs that fail this way, replacementJob.chainedJobs is not guaranteed to be set
                                        jobNames = [str(replacementJob)]
                                    jobNames = [jobName + '_' + batchSystemFileRoot for jobName in jobNames]
                                    batchSystemFileStream.seek(0)
                                    StatsAndLogging.writeLogFiles(jobNames, batchSystemFileStream, self.config, failed=True)
                            else:
                                logger.warning('The batch system left an empty file %s' % batchSystemFile)

                replacementJob.setupJobAfterFailure(exitStatus=result_status)
                self.toilState.commit_job(jobStoreID)

                # Show job as failed in progress (and take it from completed)
                self.progress_overall.update(incr=-1)
                self.progress_failed.update(incr=1)

            elif jobStoreID in self.toilState.hasFailedSuccessors:
                # If the job has completed okay, we can remove it from the list of jobs with failed successors
                self.toilState.hasFailedSuccessors.remove(jobStoreID)

            # Now that we know the job is done we can add it to the list of updated jobs
            self._messages.publish(JobUpdatedMessage(replacementJob.jobStoreID, result_status))
            logger.debug("Added job: %s to updated jobs", replacementJob)

            # Return True if it will rerun (still has retries) and false if it
            # is completely failed.
            return replacementJob.remainingTryCount > 0
        else:  #The job is done
            self.processRemovedJob(issuedJob, result_status)
            # Being done, it won't run again.
            return False

    def getSuccessors(self, job_id: str, alreadySeenSuccessors: Set[str]) -> Set[str]:
        """
        Gets successors of the given job by walking the job graph recursively.
        Any successor in alreadySeenSuccessors is ignored and not traversed.
        Returns the set of found successors. This set is added to alreadySeenSuccessors.
        """
        successors = set()
        def successorRecursion(job_id: str) -> None:
            # TODO: do we need to reload from the job store here, or is the cache OK?
            jobDesc = self.toilState.get_job(job_id)

            # For lists of successors
            for successorList in jobDesc.stack:

                # For each successor in list of successors
                for successorID in successorList:

                    # If successor not already visited
                    if successorID not in alreadySeenSuccessors:

                        # Add to set of successors
                        successors.add(successorID)
                        alreadySeenSuccessors.add(successorID)

                        # Recurse if job exists
                        # (job may not exist if already completed)
                        if self.toilState.job_exists(successorID):
                            successorRecursion(successorID)

        successorRecursion(job_id)  # Recurse from passed job

        return successors

    def processTotallyFailedJob(self, job_id: str):
        """
        Processes a totally failed job.
        """
        # Mark job as a totally failed job
        self.toilState.totalFailedJobs.add(job_id)

        job_desc = self.toilState.get_job(job_id)

        # Tell everyone it failed
        self._messages.publish(JobFailedMessage(job_desc.unitName, job_id))

        if job_id in self.toilState.service_to_client:
            # Is a service job
            logger.debug("Service job is being processed as a totally failed job: %s", job_desc)

            assert isinstance(job_desc, ServiceJobDescription)

            # Grab the client, which is the predecessor.
            client_id = self.toilState.service_to_client[job_id]

            assert client_id in self.toilState.servicesIssued

            # Leave the service job as a service of its predecessor, because it
            # didn't work.

            # Poke predecessor job that had the service to kill its services,
            # and drop predecessor relationship from ToilState.
            self._updatePredecessorStatus(job_id)

            # Signal to all other services in the group that they should
            # terminate. We do this to prevent other services in the set
            # of services from deadlocking waiting for this service to start
            # properly, and to remember that this service failed with an error
            # and possibly never started.
            if client_id in self.toilState.servicesIssued:
                self.serviceManager.kill_services(self.toilState.servicesIssued[client_id], error=True)
                logger.warning("Job: %s is instructing all other services of its parent job to quit", job_desc)

            # This ensures that the job will not attempt to run any of it's
            # successors on the stack
            self.toilState.hasFailedSuccessors.add(client_id)

            # Remove the start flag, if it still exists. This indicates
            # to the service manager that the job has "started", and prevents
            # the service manager from waiting for it to start forever. It also
            # lets it continue, now that we have issued kill orders for them,
            # to start dependent services, which all need to actually fail
            # before we can finish up with the services' predecessor job.
            self.jobStore.delete_file(job_desc.startJobStoreID)
        else:
            # Is a non-service job
            assert job_id not in self.toilState.servicesIssued
            assert not isinstance(job_desc, ServiceJobDescription)

            # Traverse failed job's successor graph and get the jobStoreID of new successors.
            # Any successor already in toilState.failedSuccessors will not be traversed
            # All successors traversed will be added to toilState.failedSuccessors and returned
            # as a set (unseenSuccessors).
            unseenSuccessors = self.getSuccessors(job_id, self.toilState.failedSuccessors)
            logger.debug("Found new failed successors: %s of job: %s", " ".join(
                         unseenSuccessors), job_desc)

            # For each newly found successor
            for successorJobStoreID in unseenSuccessors:

                # If the successor is a successor of other jobs that have already tried to schedule it
                if successorJobStoreID in self.toilState.successor_to_predecessors:

                    # For each such predecessor job
                    # (we remove the successor from toilState.successor_to_predecessors to avoid doing
                    # this multiple times for each failed predecessor)
                    for predecessor_id in self.toilState.successor_to_predecessors.pop(successorJobStoreID):

                        predecessor = self.toilState.get_job(predecessor_id)

                        # Reduce the predecessor job's successor count.
                        self.toilState.successor_returned(predecessor_id)

                        # Indicate that it has failed jobs.
                        self.toilState.hasFailedSuccessors.add(predecessor_id)
                        logger.debug("Marking job: %s as having failed successors (found by "
                                     "reading successors failed job)", predecessor)

                        # If the predecessor has no remaining successors, add to list of updated jobs
                        if self.toilState.count_pending_successors(predecessor_id) == 0:
                            self._messages.publish(JobUpdatedMessage(predecessor_id, 0))

            # If the job has predecessor(s)
            if job_id in self.toilState.successor_to_predecessors:

                # For each predecessor of the job
                for predecessor_id in self.toilState.successor_to_predecessors[job_id]:

                    # Mark the predecessor as failed
                    self.toilState.hasFailedSuccessors.add(predecessor_id)
                    logger.debug("Totally failed job: %s is marking direct predecessor: %s "
                                 "as having failed jobs", job_desc, self.toilState.get_job(predecessor_id))

                self._updatePredecessorStatus(job_id)

    def _updatePredecessorStatus(self, jobStoreID: str):
        """
        Update status of predecessors for finished (possibly failed) successor job.
        """
        if jobStoreID in self.toilState.service_to_client:
            # Is a service host job, so its predecessor is its client
            client_id = self.toilState.service_to_client.pop(jobStoreID)
            self.toilState.servicesIssued[client_id].remove(jobStoreID)
            if len(self.toilState.servicesIssued[client_id]) == 0: # Predecessor job has
                # all its services terminated
                self.toilState.servicesIssued.pop(client_id) # The job has no running services

                logger.debug('Job %s is no longer waiting on services; all services have stopped', self.toilState.get_job(client_id))

                # Now we know the job is done we can add it to the list of
                # updated job files
                self._messages.publish(JobUpdatedMessage(client_id, 0))
            else:
                logger.debug('Job %s is still waiting on %d services',
                             self.toilState.get_job(client_id),
                             len(self.toilState.servicesIssued[client_id]))
        elif jobStoreID not in self.toilState.successor_to_predecessors:
            #We have reach the root job
            assert self._messages.count(JobUpdatedMessage) == 0, "Root job is done but other jobs are still updated"
            assert len(self.toilState.successor_to_predecessors) == 0, \
                ("Job {} is finished and had no predecessor, but we have other outstanding jobs "
                 "with predecessors: {}".format(jobStoreID, self.toilState.successor_to_predecessors.keys()))
            assert len(self.toilState.successorCounts) == 0, f"Root job is done but jobs waiting on successors: {self.toilState.successorCounts}"
            logger.debug("Reached root job %s so no predecessors to clean up" % jobStoreID)

        else:
            # Is a non-root, non-service job
            logger.debug("Cleaning the predecessors of %s" % jobStoreID)

            # For each predecessor
            for predecessor_id in self.toilState.successor_to_predecessors.pop(jobStoreID):
                assert isinstance(predecessor_id, str), f"Predecessor ID should be str but is {type(predecessor_id)}"
                predecessor = self.toilState.get_job(predecessor_id)

                # Tell the predecessor that this job is done (keep only other successor jobs)
                predecessor.filterSuccessors(lambda jID: jID != jobStoreID)

                # Reduce the predecessor's number of successors by one, as
                # tracked by us, to indicate the completion of the jobStoreID
                # job
                self.toilState.successor_returned(predecessor_id)

                # If the predecessor job is done and all the successors are complete
                if self.toilState.count_pending_successors(predecessor_id) == 0:
                    # Now we know the job is done we can add it to the list of updated job files
                    self._messages.publish(JobUpdatedMessage(predecessor_id, 0))<|MERGE_RESOLUTION|>--- conflicted
+++ resolved
@@ -38,20 +38,6 @@
                       JobUpdatedMessage,
                       QueueSizeMessage)
 from toil.common import Config, Toil, ToilMetrics
-<<<<<<< HEAD
-from toil.cwl.utils import CWL_INTERNAL_JOBS, CWL_UNSUPPORTED_REQUIREMENT_EXIT_CODE
-from toil.job import (
-    CheckpointJobDescription,
-    JobDescription,
-    ServiceJobDescription,
-    TemporaryID,
-)
-from toil.jobStores.abstractJobStore import (
-    AbstractJobStore,
-    NoSuchJobException,
-    NoSuchFileException
-)
-=======
 from toil.cwl.utils import (CWL_INTERNAL_JOBS,
                             CWL_UNSUPPORTED_REQUIREMENT_EXIT_CODE)
 from toil.job import (CheckpointJobDescription,
@@ -61,8 +47,6 @@
 from toil.jobStores.abstractJobStore import (AbstractJobStore,
                                              NoSuchFileException,
                                              NoSuchJobException)
-from toil.lib.conversions import bytes2human
->>>>>>> 10c5c059
 from toil.lib.throttle import LocalThrottle
 from toil.provisioners.abstractProvisioner import AbstractProvisioner
 from toil.provisioners.clusterScaler import ScalerThread
