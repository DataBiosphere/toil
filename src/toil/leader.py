--- conflicted
+++ resolved
@@ -122,11 +122,7 @@
         self,
         config: Config,
         batchSystem: AbstractBatchSystem,
-<<<<<<< HEAD
-        provisioner: AbstractProvisioner,
-=======
         provisioner: Optional[AbstractProvisioner],
->>>>>>> b25b8324
         jobStore: AbstractJobStore,
         rootJob: JobDescription,
         jobCache: Optional[Dict[Union[str, TemporaryID], JobDescription]] = None,
