# Copyright (C) 2015-2021 Regents of the University of California
#
# Licensed under the Apache License, Version 2.0 (the "License");
# you may not use this file except in compliance with the License.
# You may obtain a copy of the License at
#
#     http://www.apache.org/licenses/LICENSE-2.0
#
# Unless required by applicable law or agreed to in writing, software
# distributed under the License is distributed on an "AS IS" BASIS,
# WITHOUT WARRANTIES OR CONDITIONS OF ANY KIND, either express or implied.
# See the License for the specific language governing permissions and
# limitations under the License.
import errno
import logging
import os
import socket
from collections.abc import Iterable, Iterator
from typing import TYPE_CHECKING, Any, Callable, ContextManager, Optional, Union, cast
from urllib.parse import ParseResult, urlparse

# To import toil.lib.aws.session, the AWS libraries must be installed 
from toil.lib.aws import AWSRegionName, AWSServerErrors, session
from toil.lib.conversions import strtobool
from toil.lib.memoize import memoize
from toil.lib.misc import printq
from toil.lib.retry import (
    DEFAULT_DELAYS,
    DEFAULT_TIMEOUT,
    get_error_code,
    get_error_status,
    old_retry,
    retry,
)

if TYPE_CHECKING:
    from mypy_boto3_s3 import S3ServiceResource
    from mypy_boto3_s3.service_resource import Bucket
    from mypy_boto3_s3.service_resource import Object as S3Object
    from mypy_boto3_sdb.type_defs import AttributeTypeDef

from botocore.exceptions import ClientError, EndpointConnectionError

logger = logging.getLogger(__name__)

# These are error codes we expect from AWS if we are making requests too fast.
# https://github.com/boto/botocore/blob/49f87350d54f55b687969ec8bf204df785975077/botocore/retries/standard.py#L316
THROTTLED_ERROR_CODES = [
    "Throttling",
    "ThrottlingException",
    "ThrottledException",
    "RequestThrottledException",
    "TooManyRequestsException",
    "ProvisionedThroughputExceededException",
    "TransactionInProgressException",
    "RequestLimitExceeded",
    "BandwidthLimitExceeded",
    "LimitExceededException",
    "RequestThrottled",
    "SlowDown",
    "PriorRequestNotComplete",
    "EC2ThrottledException",
]


@retry(errors=[AWSServerErrors])
def delete_sdb_domain(
    sdb_domain_name: str, region: Optional[str] = None, quiet: bool = True
) -> None:
    sdb_client = session.client("sdb", region_name=region)
    sdb_client.delete_domain(DomainName=sdb_domain_name)
    printq(f'SBD Domain: "{sdb_domain_name}" successfully deleted.', quiet)


def connection_reset(e: Exception) -> bool:
    """
    Return true if an error is a connection reset error.
    """
    # For some reason we get 'error: [Errno 104] Connection reset by peer' where the
    # English description suggests that errno is 54 (ECONNRESET) while the actual
    # errno is listed as 104. To be safe, we check for both:
    return isinstance(e, socket.error) and e.errno in (errno.ECONNRESET, 104)


def connection_error(e: Exception) -> bool:
    """
    Return True if an error represents a failure to make a network connection.
    """
    return connection_reset(e) or isinstance(e, EndpointConnectionError)


# TODO: Replace with: @retry and ErrorCondition
def retryable_s3_errors(e: Exception) -> bool:
    """
    Return true if this is an error from S3 that looks like we ought to retry our request.
    """
    return (
        connection_error(e)
        or (isinstance(e, ClientError) and get_error_status(e) in (429, 500))
        or (isinstance(e, ClientError) and get_error_code(e) in THROTTLED_ERROR_CODES)
        # boto3 errors
        or (isinstance(e, ClientError) and get_error_code(e) in THROTTLED_ERROR_CODES)
        or (isinstance(e, ClientError) and "BucketNotEmpty" in str(e))
        or (
            isinstance(e, ClientError)
            and e.response.get("ResponseMetadata", {}).get("HTTPStatusCode") == 409
            and "try again" in str(e)
        )
        or (
            isinstance(e, ClientError)
            and e.response.get("ResponseMetadata", {}).get("HTTPStatusCode")
            in (404, 429, 500, 502, 503, 504)
        )
    )


def retry_s3(
    delays: Iterable[float] = DEFAULT_DELAYS,
    timeout: float = DEFAULT_TIMEOUT,
    predicate: Callable[[Exception], bool] = retryable_s3_errors,
) -> Iterator[ContextManager[None]]:
    """
    Retry iterator of context managers specifically for S3 operations.
    """
    return old_retry(delays=delays, timeout=timeout, predicate=predicate)


@retry(errors=[AWSServerErrors])
def delete_s3_bucket(
    s3_resource: "S3ServiceResource", bucket: str, quiet: bool = True
) -> None:
    """
    Delete the given S3 bucket.
    """
    printq(f"Deleting s3 bucket: {bucket}", quiet)

    paginator = s3_resource.meta.client.get_paginator("list_object_versions")
    try:
        for response in paginator.paginate(Bucket=bucket):
            # Versions and delete markers can both go in here to be deleted.
            # They both have Key and VersionId, but there's no shared base type
            # defined for them in the stubs to express that. See
            # <https://github.com/vemel/mypy_boto3_builder/issues/123>. So we
            # have to do gymnastics to get them into the same list.
            to_delete: list[dict[str, Any]] = cast(
                list[dict[str, Any]], response.get("Versions", [])
            ) + cast(list[dict[str, Any]], response.get("DeleteMarkers", []))
            for entry in to_delete:
                printq(
                    f"    Deleting {entry['Key']} version {entry['VersionId']}", quiet
                )
                s3_resource.meta.client.delete_object(
                    Bucket=bucket, Key=entry["Key"], VersionId=entry["VersionId"]
                )
        s3_resource.Bucket(bucket).delete()
        printq(f"\n * Deleted s3 bucket successfully: {bucket}\n\n", quiet)
    except s3_resource.meta.client.exceptions.NoSuchBucket:
        printq(f"\n * S3 bucket no longer exists: {bucket}\n\n", quiet)


def create_s3_bucket(
    s3_resource: "S3ServiceResource",
    bucket_name: str,
    region: AWSRegionName,
) -> "Bucket":
    """
    Create an AWS S3 bucket, using the given Boto3 S3 session, with the
    given name, in the given region.

    Supports the us-east-1 region, where bucket creation is special.

    *ALL* S3 bucket creation should use this function.
    """
    logger.info("Creating bucket '%s' in region %s.", bucket_name, region)
    if region == "us-east-1":  # see https://github.com/boto/boto3/issues/125
        bucket = s3_resource.create_bucket(Bucket=bucket_name)
    else:
        bucket = s3_resource.create_bucket(
            Bucket=bucket_name,
            CreateBucketConfiguration={"LocationConstraint": region},
        )
    return bucket


@retry(errors=[ClientError])
def enable_public_objects(bucket_name: str) -> None:
    """
    Enable a bucket to contain objects which are public.

    This adjusts the bucket's Public Access Block setting to not block all
    public access, and also adjusts the bucket's Object Ownership setting to a
    setting which enables object ACLs.

    Does *not* touch the *account*'s Public Access Block setting, which can
    also interfere here. That is probably best left to the account
    administrator.

    This configuration used to be the default, and is what most of Toil's code
    is written to expect, but it was changed so that new buckets default to the
    more restrictive setting
    <https://aws.amazon.com/about-aws/whats-new/2022/12/amazon-s3-automatically-enable-block-public-access-disable-access-control-lists-buckets-april-2023/>,
    with the expectation that people would write IAM policies for the buckets
    to allow public access if needed. Toil expects to be able to make arbitrary
    objects in arbitrary places public, and naming them all in an IAM policy
    would be a very awkward way to do it. So we restore the old behavior.
    """

    s3_client = session.client("s3")

    # Even though the new default is for public access to be prohibited, this
    # is implemented by adding new things attached to the bucket. If we remove
    # those things the bucket will default to the old defaults. See
    # <https://aws.amazon.com/blogs/aws/heads-up-amazon-s3-security-changes-are-coming-in-april-of-2023/>.

    # Stop blocking public access
    s3_client.delete_public_access_block(Bucket=bucket_name)

    # Stop using an ownership controls setting that prohibits ACLs.
    s3_client.delete_bucket_ownership_controls(Bucket=bucket_name)


class NoBucketLocationError(Exception):
    """
    Error to represent that we could not get a location for a bucket.
    """


def get_bucket_region(
    bucket_name: str,
    endpoint_url: Optional[str] = None,
    only_strategies: Optional[set[int]] = None,
    anonymous: Optional[bool] = None
) -> str:
    """
    Get the AWS region name associated with the given S3 bucket, or raise NoBucketLocationError.

    Does not log at info level or above when this does not work; failures are expected in some contexts.

    Takes an optional S3 API URL override.

    :param only_strategies: For testing, use only strategies with 1-based numbers in this set.

    :raises NoBucketLocationError: if the bucket's region cannot be determined
        (possibly due to lack of permissions).
    """

    config = session.ANONYMOUS_CONFIG if anonymous else None
    s3_client = session.client("s3", endpoint_url=endpoint_url, config=config)

    def attempt_get_bucket_location() -> Optional[str]:
        """
        Try and get the bucket location from the normal API call.
        """
        return s3_client.get_bucket_location(Bucket=bucket_name).get(
            "LocationConstraint", None
        )

    def attempt_get_bucket_location_from_us_east_1() -> Optional[str]:
        """
        Try and get the bucket location from the normal API call, but against us-east-1
        """
        # Sometimes we aren't allowed to GetBucketLocation. At least some of
        # the time, that's only true when we talk to whatever S3 API servers we
        # usually use, and we can get around this lack of permission by talking
        # to us-east-1 instead. We've been told that this is because us-east-1
        # is special and will answer the question when other regions won't.
        # See:
        # <https://ucsc-gi.slack.com/archives/C027D41M6UA/p1652819831740169?thread_ts=1652817377.594539&cid=C027D41M6UA>
        # It could also be because AWS open data buckets (which we tend to
        # encounter this problem for) tend to actually themselves be in
        # us-east-1.
        backup_s3_client = session.client("s3", region_name="us-east-1", config=config)
        return backup_s3_client.get_bucket_location(Bucket=bucket_name).get(
            "LocationConstraint", None
        )

    def attempt_head_bucket() -> Optional[str]:
        """
        Try and get the bucket location from calling HeadBucket and inspecting
        the headers.
        """
        # If that also doesn't work, we can try HEAD-ing the bucket and looking
        # for an 'x-amz-bucket-region' header on the response, which can tell
        # us where the bucket is. See
        # <https://github.com/aws/aws-sdk-cpp/issues/844#issuecomment-383747871>
        info = s3_client.head_bucket(Bucket=bucket_name)
        return info["ResponseMetadata"]["HTTPHeaders"]["x-amz-bucket-region"]

    # Compose a list of strategies we want to try in order, which may work.
    # None is an acceptable return type that actually means something.
    strategies: list[Callable[[], Optional[str]]] = []
    strategies.append(attempt_get_bucket_location)
    if not endpoint_url:
        # We should only try to talk to us-east-1 if we don't have a custom
        # URL.
        strategies.append(attempt_get_bucket_location_from_us_east_1)
    strategies.append(attempt_head_bucket)

    error_logs: list[tuple[int, str]] = []
    for attempt in retry_s3():
        with attempt:
            for i, strategy in enumerate(strategies):
                if only_strategies is not None and i + 1 not in only_strategies:
                    # We want to test running without this strategy.
                    continue
                try:
                    location = bucket_location_to_region(strategy())
                    logger.debug("Got bucket location from strategy %d", i + 1)
                    return location
                except ClientError as e:
                    if get_error_code(e) == "AccessDenied" and not endpoint_url:
                        logger.debug(
                            "Strategy %d to get bucket location did not work: %s",
                            i + 1,
                            e,
                        )
                        error_logs.append((i + 1, str(e)))
                        last_error: Exception = e
                        # We were blocked with this strategy. Move on to the
                        # next strategy which might work.
                        continue
                    else:
                        raise
                except KeyError as e:
                    # If we get a weird head response we will have a KeyError
                    logger.debug(
                        "Strategy %d to get bucket location did not work: %s", i + 1, e
                    )
                    error_logs.append((i + 1, str(e)))
                    last_error = e

    error_messages = []
    for rank, message in error_logs:
        error_messages.append(
            f"Strategy {rank} failed to get bucket location because: {message}"
        )
    # If we get here we ran out of attempts.
    raise NoBucketLocationError(
        "Could not get bucket location: " + "\n".join(error_messages)
    ) from last_error

@memoize
def get_bucket_region_if_available(
    bucket_name: str,
    endpoint_url: Optional[str] = None,
    only_strategies: Optional[set[int]] = None,
    anonymous: Optional[bool] = None
) -> Optional[str]:
    """
    Get the AWS region name associated with the given S3 bucket, or return None.

    Caches results, so may not return the location for a bucket that has been
    created but was previously observed to be nonexistent.

    :param only_strategies: For testing, use only strategies with 1-based numbers in this set.
    """

    try:
        return get_bucket_region(bucket_name, endpoint_url, only_strategies, anonymous)
    except Exception as e:
        if isinstance(e, NoBucketLocationError) or (isinstance(e, ClientError) and get_error_status(e) == 403):
            # We can't know
            return None
        else:
            raise

def region_to_bucket_location(region: str) -> str:
    return "" if region == "us-east-1" else region


def bucket_location_to_region(location: Optional[str]) -> str:
    return "us-east-1" if location == "" or location is None else location


<<<<<<< HEAD
def get_object_for_url(url: Union[ParseResult, str], existing: Optional[bool] = None) -> "S3Object":
=======
def get_object_for_url(url: ParseResult, existing: Optional[bool] = None, anonymous: Optional[bool] = None) -> "S3Object":
>>>>>>> c039588e
    """
    Extracts a key (object) from a given parsed s3:// URL.

    If existing is true and the object does not exist, raises FileNotFoundError.

    :param bool existing: If True, key is expected to exist. If False, key is expected not to
            exists and it will be created. If None, the key will be created if it doesn't exist.

    :raises FileNotFoundError: when existing is True and the object does not exist.
    :raises RuntimeError: when existing is False but the object exists.
    :raises PermissionError: when we are not authorized to look at the object.
    """
    if isinstance(url, str):
        url = urlparse(url)

    key_name = url.path[1:]
    bucket_name = url.netloc

    # Decide if we need to override Boto's built-in URL here.
    endpoint_url: Optional[str] = None
    host = os.environ.get("TOIL_S3_HOST", None)
    port = os.environ.get("TOIL_S3_PORT", None)
    protocol = "https"
    if strtobool(os.environ.get("TOIL_S3_USE_SSL", 'True')) is False:
        protocol = "http"
    if host:
        endpoint_url = f"{protocol}://{host}" + f":{port}" if port else ""

    # TODO: OrdinaryCallingFormat equivalent in boto3?
    # if botoargs:
    #     botoargs['calling_format'] = boto.s3.connection.OrdinaryCallingFormat()
    
    config = session.ANONYMOUS_CONFIG if anonymous else None
    # Get the bucket's region to avoid a redirect per request.
    # Cache the result
    region = get_bucket_region_if_available(bucket_name, endpoint_url=endpoint_url, anonymous=anonymous)
    if region is not None:
        s3 = session.resource("s3", region_name=region, endpoint_url=endpoint_url, config=config)
    else:
        # We can't get the bucket location, perhaps because we don't have
        # permission to do that.
        logger.debug("Couldn't get bucket location")
        logger.debug("Fall back to not specifying location")
        s3 = session.resource("s3", endpoint_url=endpoint_url, config=config)

    obj = s3.Object(bucket_name, key_name)
    objExists = True

    try:
        obj.load()
    except ClientError as e:
        if get_error_status(e) == 404:
            objExists = False
        elif get_error_status(e) == 403:
            raise PermissionError(
                f"Key '{key_name}' is not accessible in bucket '{bucket_name}'."
            ) from e
        else:
            raise
    if existing is True and not objExists:
        raise FileNotFoundError(
            f"Key '{key_name}' does not exist in bucket '{bucket_name}'."
        )
    elif existing is False and objExists:
        raise RuntimeError(f"Key '{key_name}' exists in bucket '{bucket_name}'.")

    if not objExists:
        try:
            obj.put()  # write an empty file
        except ClientError as e:
            if get_error_status(e) == 403:
                raise PermissionError(
                    f"Key '{key_name}' is not writable in bucket '{bucket_name}'."
                ) from e
            else:
                raise
    return obj


@retry(errors=[AWSServerErrors])
<<<<<<< HEAD
def list_objects_for_url(url: Union[ParseResult, str]) -> list[str]:
=======
def list_objects_for_url(url: ParseResult, anonymous: Optional[bool] = None) -> list[str]:
>>>>>>> c039588e
    """
    Extracts a key (object) from a given parsed s3:// URL. The URL will be
    supplemented with a trailing slash if it is missing.

    :raises PermissionError: when we are not authorized to do the list operation.
    """
<<<<<<< HEAD
    if isinstance(url, str):
        url = urlparse(url)
=======
>>>>>>> c039588e

    key_name = url.path[1:]
    bucket_name = url.netloc

    if key_name != "" and not key_name.endswith("/"):
        # Make sure to put the trailing slash on the key, or else we'll see
        # a prefix of just it.
        key_name = key_name + "/"

    # Decide if we need to override Boto's built-in URL here.
    # TODO: Deduplicate with get_object_for_url, or push down into session module
    endpoint_url: Optional[str] = None
    host = os.environ.get("TOIL_S3_HOST", None)
    port = os.environ.get("TOIL_S3_PORT", None)
    protocol = "https"
    if strtobool(os.environ.get("TOIL_S3_USE_SSL", 'True')) is False:
        protocol = "http"
    if host:
        endpoint_url = f"{protocol}://{host}" + f":{port}" if port else ""
    
    config = session.ANONYMOUS_CONFIG if anonymous else None
    client = session.client("s3", endpoint_url=endpoint_url, config=config)

    listing = []
    
    try:
        paginator = client.get_paginator("list_objects_v2")
        result = paginator.paginate(Bucket=bucket_name, Prefix=key_name, Delimiter="/")
        for page in result:
            if "CommonPrefixes" in page:
                for prefix_item in page["CommonPrefixes"]:
                    listing.append(prefix_item["Prefix"][len(key_name) :])
            if "Contents" in page:
                for content_item in page["Contents"]:
                    if content_item["Key"] == key_name:
                        # Ignore folder name itself
                        continue
                    listing.append(content_item["Key"][len(key_name) :])
    except ClientError as e:
        if get_error_status(e) == 403:
            raise PermissionError(
                f"Prefix '{key_name}' is not authorized to be listed in bucket '{bucket_name}'."
            ) from e
        else:
            raise


    logger.debug("Found in %s items: %s", url, listing)
    return listing


def flatten_tags(tags: dict[str, str]) -> list[dict[str, str]]:
    """
    Convert tags from a key to value dict into a list of 'Key': xxx, 'Value': xxx dicts.
    """
    return [{"Key": k, "Value": v} for k, v in tags.items()]


def boto3_pager(
    requestor_callable: Callable[..., Any], result_attribute_name: str, **kwargs: Any
) -> Iterable[Any]:
    """
    Yield all the results from calling the given Boto 3 method with the
    given keyword arguments, paging through the results using the Marker or
    NextToken, and fetching out and looping over the list in the response
    with the given attribute name.
    """

    # Recover the Boto3 client, and the name of the operation
    client = requestor_callable.__self__  # type: ignore[attr-defined]
    op_name = requestor_callable.__name__

    # grab a Boto 3 built-in paginator. See
    # <https://boto3.amazonaws.com/v1/documentation/api/latest/guide/paginators.html>
    paginator = client.get_paginator(op_name)

    for page in paginator.paginate(**kwargs):
        # Invoke it and go through the pages, yielding from them
        yield from page.get(result_attribute_name, [])


def get_item_from_attributes(attributes: list["AttributeTypeDef"], name: str) -> Any:
    """
    Given a list of attributes, find the attribute associated with the name and return its corresponding value.

    The `attribute_list` will be a list of TypedDict's (which boto3 SDB functions commonly return),
    where each TypedDict has a "Name" and "Value" key value pair.
    This function grabs the value out of the associated TypedDict.

    If the attribute with the name does not exist, the function will return None.

    :param attributes: list of attributes
    :param name: name of the attribute
    :return: value of the attribute
    """
    return next(
        (attribute["Value"] for attribute in attributes if attribute["Name"] == name),
        None,
    )<|MERGE_RESOLUTION|>--- conflicted
+++ resolved
@@ -323,17 +323,13 @@
                         raise
                 except KeyError as e:
                     # If we get a weird head response we will have a KeyError
-                    logger.debug(
-                        "Strategy %d to get bucket location did not work: %s", i + 1, e
-                    )
+                    logger.debug("Strategy %d to get bucket location did not work: %s", i + 1, e)
                     error_logs.append((i + 1, str(e)))
                     last_error = e
 
     error_messages = []
     for rank, message in error_logs:
-        error_messages.append(
-            f"Strategy {rank} failed to get bucket location because: {message}"
-        )
+        error_messages.append(f"Strategy {rank} failed to get bucket location because: {message}")
     # If we get here we ran out of attempts.
     raise NoBucketLocationError(
         "Could not get bucket location: " + "\n".join(error_messages)
@@ -372,11 +368,7 @@
     return "us-east-1" if location == "" or location is None else location
 
 
-<<<<<<< HEAD
-def get_object_for_url(url: Union[ParseResult, str], existing: Optional[bool] = None) -> "S3Object":
-=======
 def get_object_for_url(url: ParseResult, existing: Optional[bool] = None, anonymous: Optional[bool] = None) -> "S3Object":
->>>>>>> c039588e
     """
     Extracts a key (object) from a given parsed s3:// URL.
 
@@ -389,9 +381,6 @@
     :raises RuntimeError: when existing is False but the object exists.
     :raises PermissionError: when we are not authorized to look at the object.
     """
-    if isinstance(url, str):
-        url = urlparse(url)
-
     key_name = url.path[1:]
     bucket_name = url.netloc
 
@@ -457,23 +446,13 @@
 
 
 @retry(errors=[AWSServerErrors])
-<<<<<<< HEAD
-def list_objects_for_url(url: Union[ParseResult, str]) -> list[str]:
-=======
 def list_objects_for_url(url: ParseResult, anonymous: Optional[bool] = None) -> list[str]:
->>>>>>> c039588e
     """
     Extracts a key (object) from a given parsed s3:// URL. The URL will be
     supplemented with a trailing slash if it is missing.
 
     :raises PermissionError: when we are not authorized to do the list operation.
     """
-<<<<<<< HEAD
-    if isinstance(url, str):
-        url = urlparse(url)
-=======
->>>>>>> c039588e
-
     key_name = url.path[1:]
     bucket_name = url.netloc
 
