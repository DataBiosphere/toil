--- conflicted
+++ resolved
@@ -69,6 +69,7 @@
         'EC2ThrottledException',
 ]
 
+
 @retry(errors=[AWSServerErrors])
 def delete_iam_role(
     role_name: str, region: Optional[str] = None, quiet: bool = True
@@ -129,6 +130,7 @@
     # errno is listed as 104. To be safe, we check for both:
     return isinstance(e, socket.error) and e.errno in (errno.ECONNRESET, 104)
 
+
 # TODO: Replace with: @retry and ErrorCondition
 def retryable_s3_errors(e: Exception) -> bool:
     """
@@ -150,61 +152,6 @@
     """
     return old_retry(delays=delays, timeout=timeout, predicate=predicate)
 
-<<<<<<< HEAD
-=======
-@retry(errors=[AWSServerErrors])
-def delete_s3_bucket(
-    s3_resource: "S3ServiceResource",
-    bucket: str,
-    quiet: bool = True
-) -> None:
-    """
-    Delete the given S3 bucket.
-    """
-    printq(f'Deleting s3 bucket: {bucket}', quiet)
-
-    paginator = s3_resource.meta.client.get_paginator('list_object_versions')
-    try:
-        for response in paginator.paginate(Bucket=bucket):
-            # Versions and delete markers can both go in here to be deleted.
-            # They both have Key and VersionId, but there's no shared base type
-            # defined for them in the stubs to express that. See
-            # <https://github.com/vemel/mypy_boto3_builder/issues/123>. So we
-            # have to do gymnastics to get them into the same list.
-            to_delete: List[Dict[str, Any]] = cast(List[Dict[str, Any]], response.get('Versions', [])) + \
-                                              cast(List[Dict[str, Any]], response.get('DeleteMarkers', []))
-            for entry in to_delete:
-                printq(f"    Deleting {entry['Key']} version {entry['VersionId']}", quiet)
-                s3_resource.meta.client.delete_object(Bucket=bucket, Key=entry['Key'], VersionId=entry['VersionId'])
-        s3_resource.Bucket(bucket).delete()
-        printq(f'\n * Deleted s3 bucket successfully: {bucket}\n\n', quiet)
-    except s3_resource.meta.client.exceptions.NoSuchBucket:
-        printq(f'\n * S3 bucket no longer exists: {bucket}\n\n', quiet)
-
-
-def create_s3_bucket(
-    s3_resource: "S3ServiceResource",
-    bucket_name: str,
-    region: AWSRegionName,
-) -> "Bucket":
-    """
-    Create an AWS S3 bucket, using the given Boto3 S3 session, with the
-    given name, in the given region.
-
-    Supports the us-east-1 region, where bucket creation is special.
-
-    *ALL* S3 bucket creation should use this function.
-    """
-    logger.debug("Creating bucket '%s' in region %s.", bucket_name, region)
-    if region == "us-east-1":  # see https://github.com/boto/boto3/issues/125
-        bucket = s3_resource.create_bucket(Bucket=bucket_name)
-    else:
-        bucket = s3_resource.create_bucket(
-            Bucket=bucket_name,
-            CreateBucketConfiguration={"LocationConstraint": region},
-        )
-    return bucket
->>>>>>> 016f7a6b
 
 @retry(errors=[ClientError])
 def enable_public_objects(bucket_name: str) -> None:
@@ -323,11 +270,14 @@
     # If we get here we ran out of attempts. Raise whatever the last problem was.
     raise last_error
 
+
 def region_to_bucket_location(region: str) -> str:
     return '' if region == 'us-east-1' else region
 
+
 def bucket_location_to_region(location: Optional[str]) -> str:
     return "us-east-1" if location == "" or location is None else location
+
 
 def get_object_for_url(url: ParseResult, existing: Optional[bool] = None) -> "Object":
         """
@@ -430,6 +380,7 @@
         logger.debug('Found in %s items: %s', url, listing)
         return listing
 
+
 def flatten_tags(tags: Dict[str, str]) -> List[Dict[str, str]]:
     """
     Convert tags from a key to value dict into a list of 'Key': xxx, 'Value': xxx dicts.
