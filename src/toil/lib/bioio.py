--- conflicted
+++ resolved
@@ -17,15 +17,8 @@
 import random
 import resource
 import tempfile
+
 from argparse import ArgumentParser
-<<<<<<< HEAD
-=======
-
-defaultLogLevel = logging.INFO
-logger = logging.getLogger(__name__)
-rootLogger = logging.getLogger()
-toilLogger = logging.getLogger('toil')
->>>>>>> 40d5eccb
 
 from toil.version import version
 
@@ -182,7 +175,7 @@
 
 
 # used by cactus
-# only used in utilsTest.py, otherwise and could be removed or replaced
+# only used in utilsTest.py otherwise, and could be removed or replaced
 def system(command):
     """
     A convenience wrapper around subprocess.check_call that logs the command before passing it
