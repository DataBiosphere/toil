--- conflicted
+++ resolved
@@ -6,11 +6,6 @@
 
 import botocore.client
 from boto3.resources.base import ServiceResource
-<<<<<<< HEAD
-=======
-from boto.ec2.instance import Instance as Boto2Instance
-from boto.ec2.spotinstancerequest import SpotInstanceRequest
->>>>>>> bb768072
 
 from toil.lib.aws.session import establish_boto3_session
 from toil.lib.aws.utils import flatten_tags
@@ -90,13 +85,9 @@
     instance_id = resource["InstanceId"]
     while state in from_states:
         time.sleep(a_short_time)
-<<<<<<< HEAD
-        described = boto3_ec2.describe_instances(InstanceIds=[instance_id])
-=======
         for attempt in retry_ec2():
             with attempt:
                 described = boto3_ec2.describe_instances(InstanceIds=[instance_id])
->>>>>>> bb768072
         resource = described["Reservations"][0]["Instances"][0]  # there should only be one requested
         state = state_getter(resource)
     if state != to_state:
@@ -109,13 +100,8 @@
     entered the running state as soon as it does.
 
     :param EC2Client boto3_ec2: the EC2 connection to use for making requests
-<<<<<<< HEAD
     :param Iterable[InstanceTypeDef] instances: the instances to wait on
     :rtype: Iterable[InstanceTypeDef]
-=======
-    :param Iterable[Boto2Instance] instances: the instances to wait on
-    :rtype: Iterable[Boto2Instance]
->>>>>>> bb768072
     """
     running_ids = set()
     other_ids = set()
@@ -148,11 +134,7 @@
                 instances = [instance for reservation in described_instances["Reservations"] for instance in reservation["Instances"]]
 
 
-<<<<<<< HEAD
 def wait_spot_requests_active(boto3_ec2: EC2Client, requests: Iterable[SpotInstanceRequestTypeDef], timeout: float = None, tentative: bool = False) -> Iterable[List[SpotInstanceRequestTypeDef]]:
-=======
-def wait_spot_requests_active(boto3_ec2: EC2Client, requests: Iterable[SpotInstanceRequestTypeDef], timeout: float = None, tentative: bool = False) -> Iterable[List[SpotInstanceRequest]]:
->>>>>>> bb768072
     """
     Wait until no spot request in the given iterator is in the 'open' state or, optionally,
     a timeout occurs. Yield spot requests as soon as they leave the 'open' state.
@@ -187,30 +169,17 @@
             batch = []
             for r in requests:
                 r: SpotInstanceRequestTypeDef  # pycharm thinks it is a string
-<<<<<<< HEAD
                 if r['State'] == 'open':
                     open_ids.add(r['InstanceId'])
                     if r['Status'] == 'pending-evaluation':
                         eval_ids.add(r['InstanceId'])
                     elif r['Status'] == 'pending-fulfillment':
-=======
-                if r['State']['Name'] == 'open':
-                    open_ids.add(r['InstanceId'])
-                    if r['Status']['Code'] == 'pending-evaluation':
-                        eval_ids.add(r['InstanceId'])
-                    elif r['Status']['Code'] == 'pending-fulfillment':
->>>>>>> bb768072
                         fulfill_ids.add(r['InstanceId'])
                     else:
                         logger.info(
                             'Request %s entered status %s indicating that it will not be '
-<<<<<<< HEAD
                             'fulfilled anytime soon.', r['InstanceId'], r['Status'])
                 elif r['State'] == 'active':
-=======
-                            'fulfilled anytime soon.', r['InstanceId'], r['Status']['Code'])
-                elif r['State']['Name'] == 'active':
->>>>>>> bb768072
                     if r['InstanceId'] in active_ids:
                         raise RuntimeError("A request was already added to the list of active requests. Maybe there are duplicate requests.")
                     active_ids.add(r['InstanceId'])
