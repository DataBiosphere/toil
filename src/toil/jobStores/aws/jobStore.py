# Copyright (C) 2015-2021 Regents of the University of California
#
# Licensed under the Apache License, Version 2.0 (the "License");
# you may not use this file except in compliance with the License.
# You may obtain a copy of the License at
#
#     http://www.apache.org/licenses/LICENSE-2.0
#
# Unless required by applicable law or agreed to in writing, software
# distributed under the License is distributed on an "AS IS" BASIS,
# WITHOUT WARRANTIES OR CONDITIONS OF ANY KIND, either express or implied.
# See the License for the specific language governing permissions and
# limitations under the License.
import hashlib
import itertools
import logging
import os
import pickle
import re
import reprlib
import stat
import time
import urllib.error
import urllib.parse
import urllib.request
import uuid
from contextlib import contextmanager
from io import BytesIO
from typing import Optional

import boto.s3.connection
import boto.sdb
from boto.exception import SDBResponseError
from botocore.exceptions import ClientError

import toil.lib.encryption as encryption
from toil.fileStores import FileID
from toil.jobStores.abstractJobStore import (
    AbstractJobStore,
    ConcurrentFileModificationException,
    JobStoreExistsException,
    NoSuchFileException,
    NoSuchJobException,
    NoSuchJobStoreException,
)
from toil.jobStores.aws.utils import (
    SDBHelper,
    copyKeyMultipart,
    fileSizeAndTime,
    monkeyPatchSdbConnection,
    no_such_sdb_domain,
    retry_sdb,
    sdb_unavailable,
    uploadFile,
    uploadFromPath,
)
from toil.jobStores.utils import ReadablePipe, ReadableTransformingPipe, WritablePipe
from toil.lib.aws.utils import (
    create_s3_bucket,
    get_bucket_region,
    get_object_for_url,
    retry_s3,
    retryable_s3_errors
)
from toil.lib.compatibility import compat_bytes
from toil.lib.aws.session import establish_boto3_session
from toil.lib.ec2nodes import EC2Regions
from toil.lib.exceptions import panic
from toil.lib.io import AtomicFileCreate
from toil.lib.memoize import strict_bool
from toil.lib.objects import InnerClass
from toil.lib.retry import retry, get_error_status, get_error_code

boto3_session = establish_boto3_session()
s3_boto3_resource = boto3_session.resource('s3')
s3_boto3_client = boto3_session.client('s3')
logger = logging.getLogger(__name__)

# Sometimes we have to wait for multipart uploads to become real. How long
# should we wait?
CONSISTENCY_TICKS = 5
CONSISTENCY_TIME = 1


class ChecksumError(Exception):
    """Raised when a download from AWS does not contain the correct data."""


class AWSJobStore(AbstractJobStore):
    """
    A job store that uses Amazon's S3 for file storage and SimpleDB for storing job info and
    enforcing strong consistency on the S3 file storage. There will be SDB domains for jobs and
    files and a versioned S3 bucket for file contents. Job objects are pickled, compressed,
    partitioned into chunks of 1024 bytes and each chunk is stored as a an attribute of the SDB
    item representing the job. UUIDs are used to identify jobs and files.
    """

    # Dots in bucket names should be avoided because bucket names are used in HTTPS bucket
    # URLs where the may interfere with the certificate common name. We use a double
    # underscore as a separator instead.
    #
    bucketNameRe = re.compile(r'^[a-z0-9][a-z0-9-]+[a-z0-9]$')

    # See http://docs.aws.amazon.com/AmazonS3/latest/dev/BucketRestrictions.html
    #
    minBucketNameLen = 3
    maxBucketNameLen = 63
    maxNameLen = 10
    nameSeparator = '--'

    def __init__(self, locator: str, partSize: int = 50 << 20) -> None:
        """
        Create a new job store in AWS or load an existing one from there.

        :param int partSize: The size of each individual part used for multipart operations like
               upload and copy, must be >= 5 MiB but large enough to not exceed 10k parts for the
               whole file
        """
        super().__init__(locator)
        region, namePrefix = locator.split(':')
        regions = EC2Regions.keys()
        if region not in regions:
            raise ValueError(f'Region "{region}" is not one of: {regions}')
        if not self.bucketNameRe.match(namePrefix):
            raise ValueError("Invalid name prefix '%s'. Name prefixes must contain only digits, "
                             "hyphens or lower-case letters and must not start or end in a "
                             "hyphen." % namePrefix)
        # Reserve 13 for separator and suffix
        if len(namePrefix) > self.maxBucketNameLen - self.maxNameLen - len(self.nameSeparator):
            raise ValueError("Invalid name prefix '%s'. Name prefixes may not be longer than 50 "
                             "characters." % namePrefix)
        if '--' in namePrefix:
            raise ValueError("Invalid name prefix '%s'. Name prefixes may not contain "
                             "%s." % (namePrefix, self.nameSeparator))
        logger.debug("Instantiating %s for region %s and name prefix '%s'",
                     self.__class__, region, namePrefix)
        self.region = region
        self.namePrefix = namePrefix
        self.partSize = partSize
        self.jobsDomain = None
        self.filesDomain = None
        self.filesBucket = None
        self.db = self._connectSimpleDB()

        self.s3_resource = boto3_session.resource('s3', region_name=self.region)
        self.s3_client = self.s3_resource.meta.client

    def initialize(self, config):
        if self._registered:
            raise JobStoreExistsException(self.locator)
        self._registered = None
        try:
            self._bind(create=True)
        except:
            with panic(logger):
                self.destroy()
        else:
            super().initialize(config)
            # Only register after job store has been full initialized
            self._registered = True

    @property
    def sseKeyPath(self):
        return self.config.sseKey

    def resume(self):
        if not self._registered:
            raise NoSuchJobStoreException(self.locator)
        self._bind(create=False)
        super().resume()

    def _bind(self, create=False, block=True, check_versioning_consistency=True):
        def qualify(name):
            assert len(name) <= self.maxNameLen
            return self.namePrefix + self.nameSeparator + name

        # The order in which this sequence of events happens is important.  We can easily handle the
        # inability to bind a domain, but it is a little harder to handle some cases of binding the
        # jobstore bucket.  Maintaining this order allows for an easier `destroy` method.
        if self.jobsDomain is None:
            self.jobsDomain = self._bindDomain(qualify('jobs'), create=create, block=block)
        if self.filesDomain is None:
            self.filesDomain = self._bindDomain(qualify('files'), create=create, block=block)
        if self.filesBucket is None:
            self.filesBucket = self._bindBucket(qualify('files'),
                                                create=create,
                                                block=block,
                                                versioning=True,
                                                check_versioning_consistency=check_versioning_consistency)

    @property
    def _registered(self):
        """
        A optional boolean property indicating whether this job store is registered. The
        registry is the authority on deciding if a job store exists or not. If True, this job
        store exists, if None the job store is transitioning from True to False or vice versa,
        if False the job store doesn't exist.

        :type: bool|None
        """
        # The weird mapping of the SDB item attribute value to the property value is due to
        # backwards compatibility. 'True' becomes True, that's easy. Toil < 3.3.0 writes this at
        # the end of job store creation. Absence of either the registry, the item or the
        # attribute becomes False, representing a truly absent, non-existing job store. An
        # attribute value of 'False', which is what Toil < 3.3.0 writes at the *beginning* of job
        # store destruction, indicates a job store in transition, reflecting the fact that 3.3.0
        # may leak buckets or domains even though the registry reports 'False' for them. We
        # can't handle job stores that were partially created by 3.3.0, though.
        registry_domain = self._bindDomain(domain_name='toil-registry',
                                           create=False,
                                           block=False)
        if registry_domain is None:
            return False
        else:
            for attempt in retry_sdb():
                with attempt:
                    attributes = registry_domain.get_attributes(item_name=self.namePrefix,
                                                                attribute_name='exists',
                                                                consistent_read=True)
                    try:
                        exists = attributes['exists']
                    except KeyError:
                        return False
                    else:
                        if exists == 'True':
                            return True
                        elif exists == 'False':
                            return None
                        else:
                            assert False

    @_registered.setter
    def _registered(self, value):

        registry_domain = self._bindDomain(domain_name='toil-registry',
                                           # Only create registry domain when registering or
                                           # transitioning a store
                                           create=value is not False,
                                           block=False)
        if registry_domain is None and value is False:
            pass
        else:
            for attempt in retry_sdb():
                with attempt:
                    if value is False:
                        registry_domain.delete_attributes(item_name=self.namePrefix)
                    else:
                        if value is True:
                            attributes = dict(exists='True')
                        elif value is None:
                            attributes = dict(exists='False')
                        else:
                            assert False
                        registry_domain.put_attributes(item_name=self.namePrefix,
                                                       attributes=attributes)

    def _checkItem(self, item, enforce: bool = True):
        """
        Make sure that the given SimpleDB item actually has the attributes we think it should.

        Throw otherwise.

        If enforce is false, log but don't throw.
        """

        if "overlargeID" not in item:
            logger.error("overlargeID attribute isn't present: either SimpleDB entry is "
                         "corrupt or jobstore is from an extremely old Toil: %s", item)
            if enforce:
                raise RuntimeError("encountered SimpleDB entry missing required attribute "
                                   "'overlargeID'; is your job store ancient?")

    def _awsJobFromItem(self, item):
        self._checkItem(item)
        if item.get("overlargeID", None):
            assert self.file_exists(item["overlargeID"])
            # This is an overlarge job, download the actual attributes
            # from the file store
            logger.debug("Loading overlarge job from S3.")
            with self.read_file_stream(item["overlargeID"]) as fh:
                binary = fh.read()
        else:
            binary, _ = SDBHelper.attributesToBinary(item)
            assert binary is not None
        job = pickle.loads(binary)
        if job is not None:
            job.assignConfig(self.config)
        return job

    def _awsJobToItem(self, job):
        binary = pickle.dumps(job, protocol=pickle.HIGHEST_PROTOCOL)
        if len(binary) > SDBHelper.maxBinarySize(extraReservedChunks=1):
            # Store as an overlarge job in S3
            with self.write_file_stream() as (writable, fileID):
                writable.write(binary)
            item = SDBHelper.binaryToAttributes(None)
            item["overlargeID"] = fileID
        else:
            item = SDBHelper.binaryToAttributes(binary)
            item["overlargeID"] = ""
        return item

    jobsPerBatchInsert = 25

    @contextmanager
    def batch(self):
        self._batchedUpdates = []
        yield
        batches = [self._batchedUpdates[i:i + self.jobsPerBatchInsert] for i in
                   range(0, len(self._batchedUpdates), self.jobsPerBatchInsert)]

        for batch in batches:
            for jobDescription in batch:
                jobDescription.pre_update_hook()
            items = {compat_bytes(jobDescription.jobStoreID): self._awsJobToItem(jobDescription) for jobDescription in batch}
            for attempt in retry_sdb():
                with attempt:
                    assert self.jobsDomain.batch_put_attributes(items)
        self._batchedUpdates = None

    def assign_job_id(self, job_description):
        jobStoreID = self._new_job_id()
        logger.debug("Assigning ID to job %s for '%s'",
                     jobStoreID, '<no command>' if job_description.command is None else job_description.command)
        job_description.jobStoreID = jobStoreID

    def create_job(self, job_description):
        if hasattr(self, "_batchedUpdates") and self._batchedUpdates is not None:
            self._batchedUpdates.append(job_description)
        else:
            self.update_job(job_description)
        return job_description

    def job_exists(self, job_id):
        for attempt in retry_sdb():
            with attempt:
                return bool(self.jobsDomain.get_attributes(
                    item_name=compat_bytes(job_id),
                    attribute_name=[SDBHelper.presenceIndicator()],
                    consistent_read=True))

    def jobs(self):
        result = None
        for attempt in retry_sdb():
            with attempt:
                result = list(self.jobsDomain.select(
                    consistent_read=True,
                    query="select * from `%s`" % self.jobsDomain.name))
        assert result is not None
        for jobItem in result:
            yield self._awsJobFromItem(jobItem)

    def load_job(self, job_id):
        item = None
        for attempt in retry_sdb():
            with attempt:
                item = self.jobsDomain.get_attributes(compat_bytes(job_id), consistent_read=True)
        if not item:
            raise NoSuchJobException(job_id)
        job = self._awsJobFromItem(item)
        if job is None:
            raise NoSuchJobException(job_id)
        logger.debug("Loaded job %s", job_id)
        return job

    def update_job(self, job_description):
        logger.debug("Updating job %s", job_description.jobStoreID)
        job_description.pre_update_hook()
        item = self._awsJobToItem(job_description)
        for attempt in retry_sdb():
            with attempt:
                assert self.jobsDomain.put_attributes(compat_bytes(job_description.jobStoreID), item)

    itemsPerBatchDelete = 25

    def delete_job(self, job_id):
        # remove job and replace with jobStoreId.
        logger.debug("Deleting job %s", job_id)

        # If the job is overlarge, delete its file from the filestore
        item = None
        for attempt in retry_sdb():
            with attempt:
                item = self.jobsDomain.get_attributes(compat_bytes(job_id), consistent_read=True)
        # If the overlargeID has fallen off, maybe we partially deleted the
        # attributes of the item? Or raced on it? Or hit SimpleDB being merely
        # eventually consistent? We should still be able to get rid of it.
        self._checkItem(item, enforce = False)
        if item.get("overlargeID", None):
            logger.debug("Deleting job from filestore")
            self.delete_file(item["overlargeID"])
        for attempt in retry_sdb():
            with attempt:
                self.jobsDomain.delete_attributes(item_name=compat_bytes(job_id))
        items = None
        for attempt in retry_sdb():
            with attempt:
                items = list(self.filesDomain.select(
                    consistent_read=True,
                    query="select version from `{}` where ownerID='{}'".format(self.filesDomain.name, job_id)))
        assert items is not None
        if items:
            logger.debug("Deleting %d file(s) associated with job %s", len(items), job_id)
            n = self.itemsPerBatchDelete
            batches = [items[i:i + n] for i in range(0, len(items), n)]
            for batch in batches:
                itemsDict = {item.name: None for item in batch}
                for attempt in retry_sdb():
                    with attempt:
                        self.filesDomain.batch_delete_attributes(itemsDict)
            for item in items:
                version = item.get('version')
                for attempt in retry_s3():
                    with attempt:
                        if version:
                            self.s3_client.delete_object(Bucket=self.filesBucket.name,
                                                         Key=compat_bytes(item.name),
                                                         VersionId=version)
                        else:
                            self.s3_client.delete_object(Bucket=self.filesBucket.name,
                                                         Key=compat_bytes(item.name))

    def get_empty_file_store_id(self, jobStoreID=None, cleanup=False, basename=None):
        info = self.FileInfo.create(jobStoreID if cleanup else None)
        with info.uploadStream() as _:
            # Empty
            pass
        info.save()
        logger.debug("Created %r.", info)
        return info.fileID

    def _import_file(self, otherCls, uri, shared_file_name=None, hardlink=False, symlink=False):
        if issubclass(otherCls, AWSJobStore):
            srcObj = get_object_for_url(uri, existing=True)
            size = srcObj.content_length
            if shared_file_name is None:
                info = self.FileInfo.create(srcObj.key)
            else:
                self._requireValidSharedFileName(shared_file_name)
                jobStoreFileID = self._shared_file_id(shared_file_name)
                info = self.FileInfo.loadOrCreate(jobStoreFileID=jobStoreFileID,
                                                  ownerID=str(self.sharedFileOwnerID),
                                                  encrypted=None)
            info.copyFrom(srcObj)
            info.save()
            return FileID(info.fileID, size) if shared_file_name is None else None
        else:
            return super()._import_file(otherCls, uri, shared_file_name=shared_file_name)

    def _export_file(self, otherCls, file_id, uri):
        if issubclass(otherCls, AWSJobStore):
            dstObj = get_object_for_url(uri)
            info = self.FileInfo.loadOrFail(file_id)
            info.copyTo(dstObj)
        else:
            super()._default_export_file(otherCls, file_id, uri)

    @classmethod
    def get_size(cls, url):
        return get_object_for_url(url, existing=True).content_length

    @classmethod
    def _read_from_url(cls, url, writable):
        srcObj = get_object_for_url(url, existing=True)
        srcObj.download_fileobj(writable)
        return (
            srcObj.content_length,
            False  # executable bit is always False
        )

    @classmethod
    def _write_to_url(cls, readable, url, executable=False):
        dstObj = get_object_for_url(url)

        logger.debug("Uploading %s", dstObj.key)
        # uploadFile takes care of using multipart upload if the file is larger than partSize (default to 5MB)
        uploadFile(readable=readable,
                   resource=s3_boto3_resource,
                   bucketName=dstObj.bucket_name,
                   fileID=dstObj.key,
                   partSize=5 * 1000 * 1000)

<<<<<<< HEAD
=======
    @staticmethod
    def _get_object_for_url(url, existing: Optional[bool] = None):
        """
        Extracts a key (object) from a given s3:// URL.

        :param bool existing: If True, key is expected to exist. If False, key is expected not to
               exists and it will be created. If None, the key will be created if it doesn't exist.

        :rtype: S3.Object
        """
        keyName = url.path[1:]
        bucketName = url.netloc

        botoargs = {}
        host = os.environ.get('TOIL_S3_HOST', None)
        port = os.environ.get('TOIL_S3_PORT', None)
        protocol = 'https'
        if os.environ.get('TOIL_S3_USE_SSL', True) == 'False':
            protocol = 'http'
        if host:
            botoargs['endpoint_url'] = f'{protocol}://{host}' + f':{port}' if port else ''

        # TODO: OrdinaryCallingFormat equivalent in boto3?
        # if botoargs:
        #     botoargs['calling_format'] = boto.s3.connection.OrdinaryCallingFormat()

        # Get the bucket's region to avoid a redirect per request
        region = AWSJobStore.getBucketRegion(bucketName)
        s3 = boto3_session.resource('s3', region_name=region, **botoargs)
        obj = s3.Object(bucketName, keyName)
        objExists = True

        try:
            obj.load()
        except ClientError as e:
            if get_error_status(e) == 404:
                objExists = False
            else:
                raise
        if existing is True and not objExists:
            raise RuntimeError(f"Key '{keyName}' does not exist in bucket '{bucketName}'.")
        elif existing is False and objExists:
            raise RuntimeError(f"Key '{keyName}' exists in bucket '{bucketName}'.")

        if not objExists:
            obj.put()  # write an empty file
        return obj

>>>>>>> 61ef757c
    @classmethod
    def _supports_url(cls, url, export=False):
        return url.scheme.lower() == 's3'

    def write_file(self, local_path, job_id=None, cleanup=False):
        info = self.FileInfo.create(job_id if cleanup else None)
        info.upload(local_path, not self.config.disableJobStoreChecksumVerification)
        info.save()
        logger.debug("Wrote %r of from %r", info, local_path)
        return info.fileID

    @contextmanager
    def write_file_stream(self, job_id=None, cleanup=False, basename=None, encoding=None, errors=None):
        info = self.FileInfo.create(job_id if cleanup else None)
        with info.uploadStream(encoding=encoding, errors=errors) as writable:
            yield writable, info.fileID
        info.save()
        logger.debug("Wrote %r.", info)

    @contextmanager
    def write_shared_file_stream(self, shared_file_name, encrypted=None, encoding=None, errors=None):
        self._requireValidSharedFileName(shared_file_name)
        info = self.FileInfo.loadOrCreate(jobStoreFileID=self._shared_file_id(shared_file_name),
                                          ownerID=str(self.sharedFileOwnerID),
                                          encrypted=encrypted)
        with info.uploadStream(encoding=encoding, errors=errors) as writable:
            yield writable
        info.save()
        logger.debug("Wrote %r for shared file %r.", info, shared_file_name)

    def update_file(self, file_id, local_path):
        info = self.FileInfo.loadOrFail(file_id)
        info.upload(local_path, not self.config.disableJobStoreChecksumVerification)
        info.save()
        logger.debug("Wrote %r from path %r.", info, local_path)

    @contextmanager
    def update_file_stream(self, file_id, encoding=None, errors=None):
        info = self.FileInfo.loadOrFail(file_id)
        with info.uploadStream(encoding=encoding, errors=errors) as writable:
            yield writable
        info.save()
        logger.debug("Wrote %r from stream.", info)

    def file_exists(self, file_id):
        return self.FileInfo.exists(file_id)

    def get_file_size(self, file_id):
        if not self.file_exists(file_id):
            return 0
        info = self.FileInfo.loadOrFail(file_id)
        return info.getSize()

    def read_file(self, file_id, local_path, symlink=False):
        info = self.FileInfo.loadOrFail(file_id)
        logger.debug("Reading %r into %r.", info, local_path)
        info.download(local_path, not self.config.disableJobStoreChecksumVerification)
        if getattr(file_id, 'executable', False):
            os.chmod(local_path, os.stat(local_path).st_mode | stat.S_IXUSR)

    @contextmanager
    def read_file_stream(self, file_id, encoding=None, errors=None):
        info = self.FileInfo.loadOrFail(file_id)
        logger.debug("Reading %r into stream.", info)
        with info.downloadStream(encoding=encoding, errors=errors) as readable:
            yield readable

    @contextmanager
    def read_shared_file_stream(self, shared_file_name, encoding=None, errors=None):
        self._requireValidSharedFileName(shared_file_name)
        jobStoreFileID = self._shared_file_id(shared_file_name)
        info = self.FileInfo.loadOrFail(jobStoreFileID, customName=shared_file_name)
        logger.debug("Reading %r for shared file %r into stream.", info, shared_file_name)
        with info.downloadStream(encoding=encoding, errors=errors) as readable:
            yield readable

    def delete_file(self, file_id):
        info = self.FileInfo.load(file_id)
        if info is None:
            logger.debug("File %s does not exist, skipping deletion.", file_id)
        else:
            info.delete()

    def write_logs(self, msg):
        info = self.FileInfo.create(str(self.statsFileOwnerID))
        with info.uploadStream(multipart=False) as writeable:
            if isinstance(msg, str):
                # This stream is for binary data, so encode any non-encoded things
                msg = msg.encode('utf-8', errors='ignore')
            writeable.write(msg)
        info.save()

    def read_logs(self, callback, read_all=False):
        itemsProcessed = 0

        for info in self._read_logs(callback, self.statsFileOwnerID):
            info._ownerID = self.readStatsFileOwnerID
            info.save()
            itemsProcessed += 1

        if read_all:
            for _ in self._read_logs(callback, self.readStatsFileOwnerID):
                itemsProcessed += 1

        return itemsProcessed

    def _read_logs(self, callback, ownerId):
        items = None
        for attempt in retry_sdb():
            with attempt:
                items = list(self.filesDomain.select(
                    consistent_read=True,
                    query="select * from `{}` where ownerID='{}'".format(
                        self.filesDomain.name, str(ownerId))))
        assert items is not None
        for item in items:
            info = self.FileInfo.fromItem(item)
            with info.downloadStream() as readable:
                callback(readable)
            yield info

    # TODO: Make this retry more specific?
    #  example: https://github.com/DataBiosphere/toil/issues/3378
    @retry()
    def get_public_url(self, jobStoreFileID):
        info = self.FileInfo.loadOrFail(jobStoreFileID)
        if info.content is not None:
            with info.uploadStream(allowInlining=False) as f:
                f.write(info.content)

        self.filesBucket.Object(compat_bytes(jobStoreFileID)).Acl().put(ACL='public-read')

        url = self.s3_client.generate_presigned_url('get_object',
                                                    Params={'Bucket': self.filesBucket.name,
                                                            'Key': compat_bytes(jobStoreFileID),
                                                            'VersionId': info.version},
                                                    ExpiresIn=self.publicUrlExpiration.total_seconds())

        # boto doesn't properly remove the x-amz-security-token parameter when
        # query_auth is False when using an IAM role (see issue #2043). Including the
        # x-amz-security-token parameter without the access key results in a 403,
        # even if the resource is public, so we need to remove it.
        scheme, netloc, path, query, fragment = urllib.parse.urlsplit(url)
        params = urllib.parse.parse_qs(query)
        if 'x-amz-security-token' in params:
            del params['x-amz-security-token']
        if 'AWSAccessKeyId' in params:
            del params['AWSAccessKeyId']
        if 'Signature' in params:
            del params['Signature']
        query = urllib.parse.urlencode(params, doseq=True)
        url = urllib.parse.urlunsplit((scheme, netloc, path, query, fragment))
        return url

    def get_shared_public_url(self, shared_file_name):
        self._requireValidSharedFileName(shared_file_name)
        return self.get_public_url(self._shared_file_id(shared_file_name))

    def _connectSimpleDB(self):
        """
        :rtype: SDBConnection
        """
        db = boto.sdb.connect_to_region(self.region)
        if db is None:
            raise ValueError("Could not connect to SimpleDB. Make sure '%s' is a valid SimpleDB region." % self.region)
        monkeyPatchSdbConnection(db)
        return db

    def _bindBucket(self,
                    bucket_name: str,
                    create: bool = False,
                    block: bool = True,
                    versioning: bool = False,
                    check_versioning_consistency: bool = True):
        """
        Return the Boto Bucket object representing the S3 bucket with the given name. If the
        bucket does not exist and `create` is True, it will be created.

        :param str bucket_name: the name of the bucket to bind to

        :param bool create: Whether to create bucket the if it doesn't exist

        :param bool block: If False, return None if the bucket doesn't exist. If True, wait until
               bucket appears. Ignored if `create` is True.

        :rtype: Bucket|None
        :raises botocore.exceptions.ClientError: If `block` is True and the bucket still doesn't exist after the
                retry timeout expires.
        """
        assert self.minBucketNameLen <= len(bucket_name) <= self.maxBucketNameLen
        assert self.bucketNameRe.match(bucket_name)
        logger.debug("Binding to job store bucket '%s'.", bucket_name)

        def bucket_retry_predicate(error):
            """
            Decide, given an error, whether we should retry binding the bucket.
            """

            if (isinstance(error, ClientError) and
                get_error_status(error) in (404, 409)):
                # Handle cases where the bucket creation is in a weird state that might let us proceed.
                # https://github.com/BD2KGenomics/toil/issues/955
                # https://github.com/BD2KGenomics/toil/issues/995
                # https://github.com/BD2KGenomics/toil/issues/1093

                # BucketAlreadyOwnedByYou == 409
                # OperationAborted == 409
                # NoSuchBucket == 404
                return True
            if get_error_code(error) == 'SlowDown':
                # We may get told to SlowDown by AWS when we try to create our
                # bucket. In that case, we should retry and use the exponential
                # backoff.
                return True
            return False

        bucketExisted = True
        for attempt in retry_s3(predicate=bucket_retry_predicate):
            with attempt:
                try:
                    # the head_bucket() call makes sure that the bucket exists and the user can access it
                    self.s3_client.head_bucket(Bucket=bucket_name)

                    bucket = self.s3_resource.Bucket(bucket_name)
                except ClientError as e:
                    error_http_status = get_error_status(e)
                    if error_http_status == 404:
                        bucketExisted = False
                        logger.debug("Bucket '%s' does not exist.", bucket_name)
                        if create:
                            bucket = create_s3_bucket(
                                self.s3_resource, bucket_name, self.region
                            )
                            # Wait until the bucket exists before checking the region and adding tags
                            bucket.wait_until_exists()

                            # It is possible for create_bucket to return but
                            # for an immediate request for the bucket region to
                            # produce an S3ResponseError with code
                            # NoSuchBucket. We let that kick us back up to the
                            # main retry loop.
                            assert (
                                get_bucket_region(bucket_name) == self.region
                            ), f"bucket_name: {bucket_name}, {get_bucket_region(bucket_name)} != {self.region}"

                            owner_tag = os.environ.get('TOIL_OWNER_TAG')
                            if owner_tag:
                                bucket_tagging = self.s3_resource.BucketTagging(bucket_name)
                                bucket_tagging.put(Tagging={'TagSet': [{'Key': 'Owner', 'Value': owner_tag}]})
                        elif block:
                            raise
                        else:
                            return None
                    elif error_http_status == 301:
                        # This is raised if the user attempts to get a bucket in a region outside
                        # the specified one, if the specified one is not `us-east-1`.  The us-east-1
                        # server allows a user to use buckets from any region.
                        raise BucketLocationConflictException(get_bucket_region(bucket_name))
                    else:
                        raise
                else:
                    bucketRegion = get_bucket_region(bucket_name)
                    if bucketRegion != self.region:
                        raise BucketLocationConflictException(bucketRegion)

                if versioning and not bucketExisted:
                    # only call this method on bucket creation
                    bucket.Versioning().enable()
                    # Now wait until versioning is actually on. Some uploads
                    # would come back with no versions; maybe they were
                    # happening too fast and this setting isn't sufficiently
                    # consistent?
                    time.sleep(1)
                    while not self._getBucketVersioning(bucket_name):
                        logger.warning(f"Waiting for versioning activation on bucket '{bucket_name}'...")
                        time.sleep(1)
                elif check_versioning_consistency:
                    # now test for versioning consistency
                    # we should never see any of these errors since 'versioning' should always be true
                    bucket_versioning = self._getBucketVersioning(bucket_name)
                    if bucket_versioning != versioning:
                        assert False, 'Cannot modify versioning on existing bucket'
                    elif bucket_versioning is None:
                        assert False, 'Cannot use a bucket with versioning suspended'
                if bucketExisted:
                    logger.debug(f"Using pre-existing job store bucket '{bucket_name}'.")
                else:
                    logger.debug(f"Created new job store bucket '{bucket_name}' with versioning state {versioning}.")

                return bucket

    def _bindDomain(self, domain_name, create=False, block=True):
        """
        Return the Boto Domain object representing the SDB domain of the given name. If the
        domain does not exist and `create` is True, it will be created.

        :param str domain_name: the name of the domain to bind to

        :param bool create: True if domain should be created if it doesn't exist

        :param bool block: If False, return None if the domain doesn't exist. If True, wait until
               domain appears. This parameter is ignored if create is True.

        :rtype: Domain|None
        :raises SDBResponseError: If `block` is True and the domain still doesn't exist after the
                retry timeout expires.
        """
        logger.debug("Binding to job store domain '%s'.", domain_name)
        retryargs = dict(predicate=lambda e: no_such_sdb_domain(e) or sdb_unavailable(e))
        if not block:
            retryargs['timeout'] = 15
        for attempt in retry_sdb(**retryargs):
            with attempt:
                try:
                    return self.db.get_domain(domain_name)
                except SDBResponseError as e:
                    if no_such_sdb_domain(e):
                        if create:
                            return self.db.create_domain(domain_name)
                        elif block:
                            raise
                        else:
                            return None
                    else:
                        raise

    def _new_job_id(self):
        return str(uuid.uuid4())

    # A dummy job ID under which all shared files are stored
    sharedFileOwnerID = uuid.UUID('891f7db6-e4d9-4221-a58e-ab6cc4395f94')

    # A dummy job ID under which all unread stats files are stored
    statsFileOwnerID = uuid.UUID('bfcf5286-4bc7-41ef-a85d-9ab415b69d53')

    # A dummy job ID under which all read stats files are stored
    readStatsFileOwnerID = uuid.UUID('e77fc3aa-d232-4255-ae04-f64ee8eb0bfa')

    def _shared_file_id(self, shared_file_name):
        return str(uuid.uuid5(self.sharedFileOwnerID, shared_file_name))

    @InnerClass
    class FileInfo(SDBHelper):
        """
        Represents a file in this job store.
        """
        outer = None
        """
        :type: AWSJobStore
        """

        def __init__(self, fileID, ownerID, encrypted,
                     version=None, content=None, numContentChunks=0, checksum=None):
            """
            :type fileID: str
            :param fileID: the file's ID

            :type ownerID: str
            :param ownerID: ID of the entity owning this file, typically a job ID aka jobStoreID

            :type encrypted: bool
            :param encrypted: whether the file is stored in encrypted form

            :type version: str|None
            :param version: a non-empty string containing the most recent version of the S3
            object storing this file's content, None if the file is new, or empty string if the
            file is inlined.

            :type content: str|None
            :param content: this file's inlined content

            :type numContentChunks: int
            :param numContentChunks: the number of SDB domain attributes occupied by this files

            :type checksum: str|None
            :param checksum: the checksum of the file, if available. Formatted
            as <algorithm>$<lowercase hex hash>.

            inlined content. Note that an inlined empty string still occupies one chunk.
            """
            super(AWSJobStore.FileInfo, self).__init__()
            self._fileID = fileID
            self._ownerID = ownerID
            self.encrypted = encrypted
            self._version = version
            self._previousVersion = version
            self._content = content
            self._checksum = checksum
            self._numContentChunks = numContentChunks

        @property
        def fileID(self):
            return self._fileID

        @property
        def ownerID(self):
            return self._ownerID

        @property
        def version(self):
            return self._version

        @version.setter
        def version(self, version):
            # Version should only change once
            assert self._previousVersion == self._version
            self._version = version
            if version:
                self.content = None

        @property
        def previousVersion(self):
            return self._previousVersion

        @property
        def content(self):
            return self._content

        @property
        def checksum(self):
            return self._checksum

        @checksum.setter
        def checksum(self, checksum):
            self._checksum = checksum

        @content.setter
        def content(self, content):
            assert content is None or isinstance(content, bytes)
            self._content = content
            if content is not None:
                self.version = ''

        @classmethod
        def create(cls, ownerID):
            return cls(str(uuid.uuid4()), ownerID, encrypted=cls.outer.sseKeyPath is not None)

        @classmethod
        def presenceIndicator(cls):
            return 'encrypted'

        @classmethod
        def exists(cls, jobStoreFileID):
            for attempt in retry_sdb():
                with attempt:
                    return bool(cls.outer.filesDomain.get_attributes(
                        item_name=compat_bytes(jobStoreFileID),
                        attribute_name=[cls.presenceIndicator()],
                        consistent_read=True))

        @classmethod
        def load(cls, jobStoreFileID):
            for attempt in retry_sdb():
                with attempt:
                    self = cls.fromItem(
                        cls.outer.filesDomain.get_attributes(item_name=compat_bytes(jobStoreFileID),
                                                             consistent_read=True))
                    return self

        @classmethod
        def loadOrCreate(cls, jobStoreFileID, ownerID, encrypted):
            self = cls.load(jobStoreFileID)
            if encrypted is None:
                encrypted = cls.outer.sseKeyPath is not None
            if self is None:
                self = cls(jobStoreFileID, ownerID, encrypted=encrypted)
            else:
                assert self.fileID == jobStoreFileID
                assert self.ownerID == ownerID
                self.encrypted = encrypted
            return self

        @classmethod
        def loadOrFail(cls, jobStoreFileID, customName=None):
            """
            :rtype: AWSJobStore.FileInfo
            :return: an instance of this class representing the file with the given ID
            :raises NoSuchFileException: if given file does not exist
            """
            self = cls.load(jobStoreFileID)
            if self is None:
                raise NoSuchFileException(jobStoreFileID, customName=customName)
            else:
                return self

        @classmethod
        def fromItem(cls, item):
            """
            Convert an SDB item to an instance of this class.

            :type item: Item
            """
            assert item is not None

            # Strings come back from SDB as unicode
            def strOrNone(s):
                return s if s is None else str(s)

            # ownerID and encrypted are the only mandatory attributes
            ownerID = strOrNone(item.get('ownerID'))
            encrypted = item.get('encrypted')
            if ownerID is None:
                assert encrypted is None
                return None
            else:
                version = strOrNone(item['version'])
                checksum = strOrNone(item.get('checksum'))
                encrypted = strict_bool(encrypted)
                content, numContentChunks = cls.attributesToBinary(item)
                if encrypted:
                    sseKeyPath = cls.outer.sseKeyPath
                    if sseKeyPath is None:
                        raise AssertionError('Content is encrypted but no key was provided.')
                    if content is not None:
                        content = encryption.decrypt(content, sseKeyPath)
                self = cls(fileID=item.name, ownerID=ownerID, encrypted=encrypted, version=version,
                           content=content, numContentChunks=numContentChunks, checksum=checksum)
                return self

        def toItem(self):
            """
            Convert this instance to an attribute dictionary suitable for SDB put_attributes().

            :rtype: (dict,int)

            :return: the attributes dict and an integer specifying the the number of chunk
                     attributes in the dictionary that are used for storing inlined content.
            """
            content = self.content
            assert content is None or isinstance(content, bytes)
            if self.encrypted and content is not None:
                sseKeyPath = self.outer.sseKeyPath
                if sseKeyPath is None:
                    raise AssertionError('Encryption requested but no key was provided.')
                content = encryption.encrypt(content, sseKeyPath)
            assert content is None or isinstance(content, bytes)
            attributes = self.binaryToAttributes(content)
            numChunks = attributes['numChunks']
            attributes.update(dict(ownerID=self.ownerID,
                                   encrypted=self.encrypted,
                                   version=self.version or '',
                                   checksum=self.checksum or ''))
            return attributes, numChunks

        @classmethod
        def _reservedAttributes(cls):
            return 3 + super(AWSJobStore.FileInfo, cls)._reservedAttributes()

        @staticmethod
        def maxInlinedSize():
            return 256

        def save(self):
            attributes, numNewContentChunks = self.toItem()
            # False stands for absence
            expected = ['version', False if self.previousVersion is None else self.previousVersion]
            try:
                for attempt in retry_sdb():
                    with attempt:
                        assert self.outer.filesDomain.put_attributes(item_name=compat_bytes(self.fileID),
                                                                     attributes=attributes,
                                                                     expected_value=expected)
                # clean up the old version of the file if necessary and safe
                if self.previousVersion and (self.previousVersion != self.version):
                    for attempt in retry_s3():
                        with attempt:
                            self.outer.s3_client.delete_object(Bucket=self.outer.filesBucket.name,
                                                               Key=compat_bytes(self.fileID),
                                                               VersionId=self.previousVersion)
                self._previousVersion = self._version
                if numNewContentChunks < self._numContentChunks:
                    residualChunks = range(numNewContentChunks, self._numContentChunks)
                    attributes = [self._chunkName(i) for i in residualChunks]
                    for attempt in retry_sdb():
                        with attempt:
                            self.outer.filesDomain.delete_attributes(compat_bytes(self.fileID),
                                                                     attributes=attributes)
                self._numContentChunks = numNewContentChunks
            except SDBResponseError as e:
                if e.error_code == 'ConditionalCheckFailed':
                    raise ConcurrentFileModificationException(self.fileID)
                else:
                    raise

        def upload(self, localFilePath, calculateChecksum=True):
            file_size, file_time = fileSizeAndTime(localFilePath)
            if file_size <= self.maxInlinedSize():
                with open(localFilePath, 'rb') as f:
                    self.content = f.read()
                # Clear out any old checksum in case of overwrite
                self.checksum = ''
            else:
                headerArgs = self._s3EncryptionArgs()
                # Create a new Resource in case it needs to be on its own thread
                resource = boto3_session.resource('s3', region_name=self.outer.region)

                self.checksum = self._get_file_checksum(localFilePath) if calculateChecksum else None
                self.version = uploadFromPath(localFilePath,
                                              resource=resource,
                                              bucketName=self.outer.filesBucket.name,
                                              fileID=compat_bytes(self.fileID),
                                              headerArgs=headerArgs,
                                              partSize=self.outer.partSize)

        def _start_checksum(self, to_match=None, algorithm='sha1'):
            """
            Get a hasher that can be used with _update_checksum and
            _finish_checksum.

            If to_match is set, it is a precomputed checksum which we expect
            the result to match.

            The right way to compare checksums is to feed in the checksum to be
            matched, so we can see its algorithm, instead of getting a new one
            and comparing. If a checksum to match is fed in, _finish_checksum()
            will raise a ChecksumError if it isn't matched.
            """

            # If we have an expexted result it will go here.
            expected = None

            if to_match is not None:
                parts = to_match.split('$')
                algorithm = parts[0]
                expected = parts[1]

            wrapped = getattr(hashlib, algorithm)()
            logger.debug(f'Starting {algorithm} checksum to match {expected}')
            return algorithm, wrapped, expected

        def _update_checksum(self, checksum_in_progress, data):
            """
            Update a checksum in progress from _start_checksum with new data.
            """
            checksum_in_progress[1].update(data)

        def _finish_checksum(self, checksum_in_progress):
            """
            Complete a checksum in progress from _start_checksum and return the
            checksum result string.
            """

            result_hash = checksum_in_progress[1].hexdigest()

            logger.debug(f'Completed checksum with hash {result_hash} vs. expected {checksum_in_progress[2]}')
            if checksum_in_progress[2] is not None:
                # We expected a particular hash
                if result_hash != checksum_in_progress[2]:
                    raise ChecksumError('Checksum mismatch. Expected: %s Actual: %s' %
                        (checksum_in_progress[2], result_hash))

            return '$'.join([checksum_in_progress[0], result_hash])

        def _get_file_checksum(self, localFilePath, to_match=None):
            with open(localFilePath, 'rb') as f:
                hasher = self._start_checksum(to_match=to_match)
                contents = f.read(1024 * 1024)
                while contents != b'':
                    self._update_checksum(hasher, contents)
                    contents = f.read(1024 * 1024)
                return self._finish_checksum(hasher)

        @contextmanager
        def uploadStream(self, multipart=True, allowInlining=True, encoding=None, errors=None):
            """
            Context manager that gives out a binary or text mode upload stream to upload data.
            """

            # Note that we have to handle already having a content or a version
            # if we are overwriting something.

            # But make sure we don't have both.
            assert not (bool(self.version) and self.content is not None)

            info = self
            store = self.outer

            class MultiPartPipe(WritablePipe):
                def readFrom(self, readable):
                    # Get the first block of data we want to put
                    buf = readable.read(store.partSize)
                    assert isinstance(buf, bytes)

                    if allowInlining and len(buf) <= info.maxInlinedSize():
                        logger.debug('Inlining content of %d bytes', len(buf))
                        info.content = buf
                        # There will be no checksum
                        info.checksum = ''
                    else:
                        # We will compute a checksum
                        hasher = info._start_checksum()
                        logger.debug('Updating checksum with %d bytes', len(buf))
                        info._update_checksum(hasher, buf)

                        client = store.s3_client
                        bucket_name = store.filesBucket.name
                        headerArgs = info._s3EncryptionArgs()

                        for attempt in retry_s3():
                            with attempt:
                                logger.debug('Starting multipart upload')
                                # low-level clients are thread safe
                                upload = client.create_multipart_upload(Bucket=bucket_name,
                                                                        Key=compat_bytes(info.fileID),
                                                                        **headerArgs)
                                uploadId = upload['UploadId']
                                parts = []
                                logger.debug('Multipart upload started as %s', uploadId)

                        for i in range(CONSISTENCY_TICKS):
                            # Sometimes we can create a multipart upload and not see it. Wait around for it.
                            response = client.list_multipart_uploads(Bucket=bucket_name,
                                                                     MaxUploads=1,
                                                                     Prefix=compat_bytes(info.fileID))
                            if len(response['Uploads']) != 0 and response['Uploads'][0]['UploadId'] == uploadId:
                                logger.debug('Multipart upload visible as %s', uploadId)
                                break
                            else:
                                logger.debug('Multipart upload %s is not visible; we see %s', uploadId, response['Uploads'])
                                time.sleep(CONSISTENCY_TIME * 2 ** i)

                        try:
                            for part_num in itertools.count():
                                for attempt in retry_s3():
                                    with attempt:
                                        logger.debug('Uploading part %d of %d bytes to %s', part_num + 1, len(buf), uploadId)
                                        # TODO: include the Content-MD5 header:
                                        #  https://boto3.amazonaws.com/v1/documentation/api/latest/reference/services/s3.html#S3.Client.complete_multipart_upload
                                        part = client.upload_part(Bucket=bucket_name,
                                                                  Key=compat_bytes(info.fileID),
                                                                  PartNumber=part_num + 1,
                                                                  UploadId=uploadId,
                                                                  Body=BytesIO(buf),
                                                                  **headerArgs)

                                        parts.append({"PartNumber": part_num + 1, "ETag": part["ETag"]})

                                # Get the next block of data we want to put
                                buf = readable.read(info.outer.partSize)
                                assert isinstance(buf, bytes)
                                if len(buf) == 0:
                                    # Don't allow any part other than the very first to be empty.
                                    break
                                info._update_checksum(hasher, buf)
                        except:
                            with panic(log=logger):
                                for attempt in retry_s3():
                                    with attempt:
                                        client.abort_multipart_upload(Bucket=bucket_name,
                                                                      Key=compat_bytes(info.fileID),
                                                                      UploadId=uploadId)

                        else:

                            while not store._getBucketVersioning(store.filesBucket.name):
                                logger.warning('Versioning does not appear to be enabled yet. Deferring multipart '
                                               'upload completion...')
                                time.sleep(1)

                            # Save the checksum
                            info.checksum = info._finish_checksum(hasher)

                            for attempt in retry_s3(timeout=600):
                                # Wait here for a bit longer if S3 breaks,
                                # because we have been known to flake out here
                                # in tests
                                # (https://github.com/DataBiosphere/toil/issues/3894)
                                with attempt:
                                    logger.debug('Attempting to complete upload...')
                                    completed = client.complete_multipart_upload(
                                        Bucket=bucket_name,
                                        Key=compat_bytes(info.fileID),
                                        UploadId=uploadId,
                                        MultipartUpload={"Parts": parts})

                                    logger.debug('Completed upload object of type %s: %s', str(type(completed)),
                                                 repr(completed))
                                    info.version = completed['VersionId']
                                    logger.debug('Completed upload with version %s', str(info.version))

                            if info.version is None:
                                # Somehow we don't know the version. Try and get it.
                                for attempt in retry_s3(predicate=lambda e: retryable_s3_errors(e) or isinstance(e, AssertionError)):
                                    with attempt:
                                        version = client.head_object(Bucket=bucket_name,
                                                                     Key=compat_bytes(info.fileID),
                                                                     **headerArgs).get('VersionId', None)
                                        logger.warning('Loaded key for upload with no version and got version %s',
                                                       str(version))
                                        info.version = version
                                        assert info.version is not None

                    # Make sure we actually wrote something, even if an empty file
                    assert (bool(info.version) or info.content is not None)

            class SinglePartPipe(WritablePipe):
                def readFrom(self, readable):
                    buf = readable.read()
                    assert isinstance(buf, bytes)
                    dataLength = len(buf)
                    if allowInlining and dataLength <= info.maxInlinedSize():
                        logger.debug('Inlining content of %d bytes', len(buf))
                        info.content = buf
                        # There will be no checksum
                        info.checksum = ''
                    else:
                        # We will compute a checksum
                        hasher = info._start_checksum()
                        info._update_checksum(hasher, buf)
                        info.checksum = info._finish_checksum(hasher)

                        bucket_name = store.filesBucket.name
                        headerArgs = info._s3EncryptionArgs()
                        client = store.s3_client

                        buf = BytesIO(buf)

                        while not store._getBucketVersioning(bucket_name):
                            logger.warning('Versioning does not appear to be enabled yet. Deferring single part '
                                           'upload...')
                            time.sleep(1)

                        for attempt in retry_s3():
                            with attempt:
                                logger.debug('Uploading single part of %d bytes', dataLength)
                                client.upload_fileobj(Bucket=bucket_name,
                                                      Key=compat_bytes(info.fileID),
                                                      Fileobj=buf,
                                                      ExtraArgs=headerArgs)

                                # use head_object with the SSE headers to access versionId and content_length attributes
                                headObj = client.head_object(Bucket=bucket_name,
                                                             Key=compat_bytes(info.fileID),
                                                             **headerArgs)
                                assert dataLength == headObj.get('ContentLength', None)
                                info.version = headObj.get('VersionId', None)
                                logger.debug('Upload received version %s', str(info.version))

                        if info.version is None:
                            # Somehow we don't know the version
                            for attempt in retry_s3(predicate=lambda e: retryable_s3_errors(e) or isinstance(e, AssertionError)):
                                with attempt:
                                    headObj = client.head_object(Bucket=bucket_name,
                                                                 Key=compat_bytes(info.fileID),
                                                                 **headerArgs)
                                    info.version = headObj.get('VersionId', None)
                                    logger.warning('Reloaded key with no version and got version %s', str(info.version))
                                    assert info.version is not None

                    # Make sure we actually wrote something, even if an empty file
                    assert (bool(info.version) or info.content is not None)

            if multipart:
                pipe = MultiPartPipe(encoding=encoding, errors=errors)
            else:
                pipe = SinglePartPipe(encoding=encoding, errors=errors)

            with pipe as writable:
                yield writable

            if not pipe.reader_done:
                logger.debug(f'Version: {self.version} Content: {self.content}')
                raise RuntimeError('Escaped context manager without written data being read!')

            # We check our work to make sure we have exactly one of embedded
            # content or a real object version.

            if self.content is None:
                if not bool(self.version):
                    logger.debug(f'Version: {self.version} Content: {self.content}')
                    raise RuntimeError('No content added and no version created')
            else:
                if bool(self.version):
                    logger.debug(f'Version: {self.version} Content: {self.content}')
                    raise RuntimeError('Content added and version created')

        def copyFrom(self, srcObj):
            """
            Copies contents of source key into this file.

            :param S3.Object srcObj: The key (object) that will be copied from
            """
            assert srcObj.content_length is not None
            if srcObj.content_length <= self.maxInlinedSize():
                self.content = srcObj.get().get('Body').read()
            else:
                # Create a new Resource in case it needs to be on its own thread
                resource = boto3_session.resource('s3', region_name=self.outer.region)
                self.version = copyKeyMultipart(resource,
                                                srcBucketName=compat_bytes(srcObj.bucket_name),
                                                srcKeyName=compat_bytes(srcObj.key),
                                                srcKeyVersion=compat_bytes(srcObj.version_id),
                                                dstBucketName=compat_bytes(self.outer.filesBucket.name),
                                                dstKeyName=compat_bytes(self._fileID),
                                                sseAlgorithm='AES256',
                                                sseKey=self._getSSEKey())

        def copyTo(self, dstObj):
            """
            Copies contents of this file to the given key.

            :param S3.Object dstObj: The key (object) to copy this file's content to
            """
            if self.content is not None:
                for attempt in retry_s3():
                    with attempt:
                        dstObj.put(Body=self.content)
            elif self.version:
                # Create a new Resource in case it needs to be on its own thread
                resource = boto3_session.resource('s3', region_name=self.outer.region)

                for attempt in retry_s3():
                    # encrypted = True if self.outer.sseKeyPath else False
                    with attempt:
                        copyKeyMultipart(resource,
                                         srcBucketName=compat_bytes(self.outer.filesBucket.name),
                                         srcKeyName=compat_bytes(self.fileID),
                                         srcKeyVersion=compat_bytes(self.version),
                                         dstBucketName=compat_bytes(dstObj.bucket_name),
                                         dstKeyName=compat_bytes(dstObj.key),
                                         copySourceSseAlgorithm='AES256',
                                         copySourceSseKey=self._getSSEKey())
            else:
                assert False

        def download(self, localFilePath, verifyChecksum=True):
            if self.content is not None:
                with AtomicFileCreate(localFilePath) as tmpPath:
                    with open(tmpPath, 'wb') as f:
                        f.write(self.content)
            elif self.version:
                headerArgs = self._s3EncryptionArgs()
                obj = self.outer.filesBucket.Object(compat_bytes(self.fileID))

                for attempt in retry_s3(predicate=lambda e: retryable_s3_errors(e) or isinstance(e, ChecksumError)):
                    with attempt:
                        with AtomicFileCreate(localFilePath) as tmpPath:
                            obj.download_file(Filename=tmpPath, ExtraArgs={'VersionId': self.version, **headerArgs})

                        if verifyChecksum and self.checksum:
                            try:
                                # This automatically compares the result and matches the algorithm.
                                self._get_file_checksum(localFilePath, self.checksum)
                            except ChecksumError as e:
                                # Annotate checksum mismatches with file name
                                raise ChecksumError('Checksums do not match for file %s.' % localFilePath) from e
                                # The error will get caught and result in a retry of the download until we run out of retries.
                                # TODO: handle obviously truncated downloads by resuming instead.
            else:
                assert False

        @contextmanager
        def downloadStream(self, verifyChecksum=True, encoding=None, errors=None):
            """
            Context manager that gives out a download stream to download data.
            """
            info = self

            class DownloadPipe(ReadablePipe):
                def writeTo(self, writable):
                    if info.content is not None:
                        writable.write(info.content)
                    elif info.version:
                        headerArgs = info._s3EncryptionArgs()
                        obj = info.outer.filesBucket.Object(compat_bytes(info.fileID))
                        for attempt in retry_s3():
                            with attempt:
                                obj.download_fileobj(writable, ExtraArgs={'VersionId': info.version, **headerArgs})
                    else:
                        assert False

            class HashingPipe(ReadableTransformingPipe):
                """
                Class which checksums all the data read through it. If it
                reaches EOF and the checksum isn't correct, raises
                ChecksumError.

                Assumes info actually has a checksum.
                """

                def transform(self, readable, writable):
                    hasher = info._start_checksum(to_match=info.checksum)
                    contents = readable.read(1024 * 1024)
                    while contents != b'':
                        info._update_checksum(hasher, contents)
                        try:
                            writable.write(contents)
                        except BrokenPipeError:
                            # Read was stopped early by user code.
                            # Can't check the checksum.
                            return
                        contents = readable.read(1024 * 1024)
                    # We reached EOF in the input.
                    # Finish checksumming and verify.
                    info._finish_checksum(hasher)
                    # Now stop so EOF happens in the output.

            if verifyChecksum and self.checksum:
                with DownloadPipe() as readable:
                    # Interpose a pipe to check the hash
                    with HashingPipe(readable, encoding=encoding, errors=errors) as verified:
                        yield verified
            else:
                # Readable end of pipe produces text mode output if encoding specified
                with DownloadPipe(encoding=encoding, errors=errors) as readable:
                    # No true checksum available, so don't hash
                    yield readable

        def delete(self):
            store = self.outer
            if self.previousVersion is not None:
                for attempt in retry_sdb():
                    with attempt:
                        store.filesDomain.delete_attributes(
                            compat_bytes(self.fileID),
                            expected_values=['version', self.previousVersion])
                if self.previousVersion:
                    for attempt in retry_s3():
                        with attempt:
                            store.s3_client.delete_object(Bucket=store.filesBucket.name,
                                                          Key=compat_bytes(self.fileID),
                                                          VersionId=self.previousVersion)

        def getSize(self):
            """
            Return the size of the referenced item in bytes.
            """
            if self.content is not None:
                return len(self.content)
            elif self.version:
                for attempt in retry_s3():
                    with attempt:
                        obj = self.outer.filesBucket.Object(compat_bytes(self.fileID))
                        return obj.content_length
            else:
                return 0

        def _getSSEKey(self) -> Optional[bytes]:
            sseKeyPath = self.outer.sseKeyPath
            if sseKeyPath:
                with open(sseKeyPath, 'rb') as f:
                    sseKey = f.read()
                return sseKey

        def _s3EncryptionArgs(self):
            # the keys of the returned dictionary are unpacked to the corresponding boto3 optional
            # parameters and will be used to set the http headers
            if self.encrypted:
                sseKey = self._getSSEKey()
                assert sseKey is not None, 'Content is encrypted but no key was provided.'
                assert len(sseKey) == 32
                # boto3 encodes the key and calculates the MD5 for us
                return {'SSECustomerAlgorithm': 'AES256', 'SSECustomerKey': sseKey}
            else:
                return {}

        def __repr__(self):
            r = custom_repr
            d = (('fileID', r(self.fileID)),
                 ('ownerID', r(self.ownerID)),
                 ('encrypted', r(self.encrypted)),
                 ('version', r(self.version)),
                 ('previousVersion', r(self.previousVersion)),
                 ('content', r(self.content)),
                 ('checksum', r(self.checksum)),
                 ('_numContentChunks', r(self._numContentChunks)))
            return "{}({})".format(type(self).__name__,
                                   ', '.join(f'{k}={v}' for k, v in d))

    versionings = dict(Enabled=True, Disabled=False, Suspended=None)

    def _getBucketVersioning(self, bucket_name):
        """
        The status attribute of BucketVersioning can be 'Enabled', 'Suspended' or None (Disabled)
        which we map to True, None and False respectively. Note that we've never seen a versioning
        status of 'Disabled', only the None return value. Calling BucketVersioning.suspend() will
        cause BucketVersioning.status to then return 'Suspended' even on a new bucket that never
        had versioning enabled.

        :param bucket_name: str
        """
        for attempt in retry_s3():
            with attempt:
                status = self.s3_resource.BucketVersioning(bucket_name).status
                return self.versionings.get(status) if status else False

    # TODO: Make this retry more specific?
    #  example: https://github.com/DataBiosphere/toil/issues/3378
    @retry()
    def destroy(self):
        # FIXME: Destruction of encrypted stores only works after initialize() or .resume()
        # See https://github.com/BD2KGenomics/toil/issues/1041
        try:
            self._bind(create=False, block=False, check_versioning_consistency=False)
        except BucketLocationConflictException:
            # If the unique jobstore bucket name existed, _bind would have raised a
            # BucketLocationConflictException before calling destroy.  Calling _bind here again
            # would reraise the same exception so we need to catch and ignore that exception.
            pass
        # TODO: Add other failure cases to be ignored here.
        self._registered = None
        if self.filesBucket is not None:
            self._delete_bucket(self.filesBucket)
            self.filesBucket = None
        for name in 'filesDomain', 'jobsDomain':
            domain = getattr(self, name)
            if domain is not None:
                self._delete_domain(domain)
                setattr(self, name, None)
        self._registered = False

    def _delete_domain(self, domain):
        for attempt in retry_sdb():
            with attempt:
                try:
                    domain.delete()
                except SDBResponseError as e:
                    if not no_such_sdb_domain(e):
                        raise

    @staticmethod
    def _delete_bucket(bucket):
        """
        :param bucket: S3.Bucket
        """
        for attempt in retry_s3():
            with attempt:
                try:
                    uploads = s3_boto3_client.list_multipart_uploads(Bucket=bucket.name).get('Uploads')
                    if uploads:
                        for u in uploads:
                            s3_boto3_client.abort_multipart_upload(Bucket=bucket.name,
                                                                   Key=u["Key"],
                                                                   UploadId=u["UploadId"])

                    bucket.objects.all().delete()
                    bucket.object_versions.delete()
                    bucket.delete()
                except s3_boto3_client.exceptions.NoSuchBucket:
                    pass
                except ClientError as e:
                    if get_error_status(e) != 404:
                        raise


aRepr = reprlib.Repr()
aRepr.maxstring = 38  # so UUIDs don't get truncated (36 for UUID plus 2 for quotes)
custom_repr = aRepr.repr


class BucketLocationConflictException(Exception):
    def __init__(self, bucketRegion):
        super().__init__(
            'A bucket with the same name as the jobstore was found in another region (%s). '
            'Cannot proceed as the unique bucket name is already in use.' % bucketRegion)<|MERGE_RESOLUTION|>--- conflicted
+++ resolved
@@ -480,57 +480,6 @@
                    fileID=dstObj.key,
                    partSize=5 * 1000 * 1000)
 
-<<<<<<< HEAD
-=======
-    @staticmethod
-    def _get_object_for_url(url, existing: Optional[bool] = None):
-        """
-        Extracts a key (object) from a given s3:// URL.
-
-        :param bool existing: If True, key is expected to exist. If False, key is expected not to
-               exists and it will be created. If None, the key will be created if it doesn't exist.
-
-        :rtype: S3.Object
-        """
-        keyName = url.path[1:]
-        bucketName = url.netloc
-
-        botoargs = {}
-        host = os.environ.get('TOIL_S3_HOST', None)
-        port = os.environ.get('TOIL_S3_PORT', None)
-        protocol = 'https'
-        if os.environ.get('TOIL_S3_USE_SSL', True) == 'False':
-            protocol = 'http'
-        if host:
-            botoargs['endpoint_url'] = f'{protocol}://{host}' + f':{port}' if port else ''
-
-        # TODO: OrdinaryCallingFormat equivalent in boto3?
-        # if botoargs:
-        #     botoargs['calling_format'] = boto.s3.connection.OrdinaryCallingFormat()
-
-        # Get the bucket's region to avoid a redirect per request
-        region = AWSJobStore.getBucketRegion(bucketName)
-        s3 = boto3_session.resource('s3', region_name=region, **botoargs)
-        obj = s3.Object(bucketName, keyName)
-        objExists = True
-
-        try:
-            obj.load()
-        except ClientError as e:
-            if get_error_status(e) == 404:
-                objExists = False
-            else:
-                raise
-        if existing is True and not objExists:
-            raise RuntimeError(f"Key '{keyName}' does not exist in bucket '{bucketName}'.")
-        elif existing is False and objExists:
-            raise RuntimeError(f"Key '{keyName}' exists in bucket '{bucketName}'.")
-
-        if not objExists:
-            obj.put()  # write an empty file
-        return obj
-
->>>>>>> 61ef757c
     @classmethod
     def _supports_url(cls, url, export=False):
         return url.scheme.lower() == 's3'
