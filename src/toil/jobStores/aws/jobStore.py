# Copyright (C) 2015-2021 Regents of the University of California
#
# Licensed under the Apache License, Version 2.0 (the "License");
# you may not use this file except in compliance with the License.
# You may obtain a copy of the License at
#
#     http://www.apache.org/licenses/LICENSE-2.0
#
# Unless required by applicable law or agreed to in writing, software
# distributed under the License is distributed on an "AS IS" BASIS,
# WITHOUT WARRANTIES OR CONDITIONS OF ANY KIND, either express or implied.
# See the License for the specific language governing permissions and
# limitations under the License.
"""
This file contains the AWS jobstore, which has its own docstring defining its use.

This docstring is about the organization of the file.

All direct AWS boto calls should live in toil.lib.aws, except for creating the
session instance and the resource/client (which should only be made ONCE in the jobstore).

Reasons for this
 - DRY.
 - All retries are on their individual boto functions, instead of here.
 - Simple clear functions => simple clear unit tests (ideally).

Variables defining part size, parallelization, and other constants should live in toil.lib.aws.config.
"""
import os
import json
import logging
import pickle
import re
import stat
import uuid
import datetime

from io import BytesIO
from contextlib import contextmanager
from urllib.parse import ParseResult, urlparse
from typing import (
    ContextManager,
    IO,
    TYPE_CHECKING,
    Optional,
    Union,
    cast,
    Tuple,
    Callable,
    Dict,
    Any,
    Iterator,
    Literal,
    overload
)
from botocore.exceptions import ClientError

from toil.fileStores import FileID
from toil.jobStores.abstractJobStore import (AbstractJobStore,
                                             JobStoreExistsException,
                                             NoSuchJobException,
                                             NoSuchJobStoreException)
from toil.lib.aws.s3 import (create_s3_bucket,
                             delete_s3_bucket,
                             bucket_exists,
                             copy_s3_to_s3,
                             copy_local_to_s3,
                             copy_s3_to_local,
                             parse_s3_uri,
                             MultiPartPipe,
                             list_s3_items,
                             upload_to_s3,
                             download_stream,
                             s3_key_exists,
                             head_s3_object,
                             get_s3_object,
                             put_s3_object,
                             create_public_url,
                             AWSKeyNotFoundError,
                             AWSKeyAlreadyExistsError)
from toil.lib.aws.utils import get_object_for_url, list_objects_for_url
from toil.common import Config
from toil.jobStores.abstractJobStore import NoSuchFileException
from toil.lib.ec2nodes import EC2Regions
<<<<<<< HEAD
from toil.lib.retry import get_error_status
from toil.version import version
from toil.lib.aws.session import establish_boto3_session
from toil.job import JobDescription, Job
=======
from toil.lib.exceptions import panic
from toil.lib.io import AtomicFileCreate
from toil.lib.memoize import strict_bool
from toil.lib.objects import InnerClass
from toil.lib.retry import get_error_code, get_error_status, retry
from toil.lib.url import URLAccess

if TYPE_CHECKING:
    from mypy_boto3_sdb.type_defs import (
        AttributeTypeDef,
        DeletableItemTypeDef,
        ItemTypeDef,
        ReplaceableAttributeTypeDef,
        ReplaceableItemTypeDef,
        UpdateConditionTypeDef,
    )

    from toil import Config

boto3_session = establish_boto3_session()
s3_boto3_resource = boto3_session.resource("s3")
s3_boto3_client = boto3_session.client("s3")
logger = logging.getLogger(__name__)

# Sometimes we have to wait for multipart uploads to become real. How long
# should we wait?
CONSISTENCY_TICKS = 5
CONSISTENCY_TIME = 1


class ChecksumError(Exception):
    """Raised when a download from AWS does not contain the correct data."""

>>>>>>> 2d10ec18


DEFAULT_AWS_PART_SIZE = 52428800
logger = logging.getLogger(__name__)


class AWSJobStore(AbstractJobStore, URLAccess):
    """
    # The AWS jobstore can be thought of as an AWS s3 bucket, with functions to
    # centralize, store, and track files for the workflow.
    #
    # The AWS jobstore stores 4 things:
    #     1. Jobs: These are pickled as files, and contain the information necessary to run a job when unpickled.
    #         A job's file is deleted when finished, and its absence means it completed.
    #     2. Files: The inputs and outputs of jobs.  Each file is written in s3 with the file pattern:
    #        "files/{uuid4}/0/{original_filename}" or "files/{uuid4}/1/{original_filename}", where the file prefix
    #        "files/{uuid4}" should only point to one file.
    #        where 0 or 1 represent its executability (1 == executable).
    #     3. Logs: The written log files of jobs that have run, plus the log file for the main Toil process.
    #     4. Shared Files: These are a small set of special files.  Most are needed by all jobs:
    #         * environment.pickle   (environment variables)
    #         * config.pickle        (user options)
    #         * pid.log              (process ID of the workflow; when it finishes, the workflow either succeeded/failed)
    #         * userScript           (hot deployment;  this is the job module)
    #         * rootJobReturnValue   (workflow succeeded or not)
    #
    # NOTES
    #  - The AWS jobstore does not use a database (directly, at least) currently.  We can get away with this because:
    #        1. AWS s3 has strong consistency.
    #        2. s3's filter/query speed is pretty good.
    #      However, there may be reasons in the future to provide users with a database:
    #        * s3 throttling has limits (3,500/5,000 requests; something like dynamodb supports 100,000+ requests).
    #        * Access and filtering would be sped up, though how much faster this would be needs testing.
    #      ALSO NOTE: The caching filestore uses a local (per node) database with a very similar structure that maybe
    #                 could be synced up with this.
    #
    #  - TODO: Etags are s3's native checksum, so use that for file integrity checking since it's free when fetching
    #      object headers from s3.  Using an md5sum in addition to this would work well with the current filestore.
    #      WARNING: Etag values differ for the same file when the part size changes, so part size should always
    #      be Set In Stone, unless we hit s3's 10,000 part limit, and we need to account for that.
    #
    #  - This class inherits self.config only when initialized/restarted and is None upon class instantiation.  These
    #      are the options/config set by the user.  When jobs are loaded/unpickled, they must re-incorporate this.
    #      The config.sse_key is the source of truth for bucket encryption and a clear error should be raised if
    #      restarting a bucket with a different encryption key set than it was initialized with.
    #
    #  - TODO: The Toil bucket should log the version of Toil it was initialized with and
    #      warn the user if restarting with a different version.
    """
    def __init__(self, locator: str, partSize: int = DEFAULT_AWS_PART_SIZE) -> None:
        super(AWSJobStore, self).__init__(locator)
        # TODO: parsing of user options seems like it should be done outside of this class;
        #  pass in only the bucket name and region?
        self.region, self.bucket_name = parse_jobstore_identifier(locator)
        boto3_session = establish_boto3_session(region_name=self.region)
        self.s3_resource = boto3_session.resource("s3")
        self.s3_client = boto3_session.client("s3")
        logger.info(f"Instantiating {self.__class__} with region: {self.region}")
        self.part_size = DEFAULT_AWS_PART_SIZE  # don't let users set the part size; it will throw off etag values

        # created anew during self.initialize() or loaded using self.resume()
        self.bucket = None

        # pickled job files named with uuid4
        self.job_key_prefix = 'jobs/'
        # job-file associations; these are empty files mimicking a db w/naming convention: job_uuid4.file_uuid4
        self.job_associations_key_prefix = 'job-associations/'
        # input/output files named with uuid4
        self.content_key_prefix = 'files/'
        # these are special files, like 'environment.pickle'; place them in root
        self.shared_key_prefix = ''
        # read and unread; named with uuid4
        self.logs_key_prefix = 'logs/'

        # encryption is not set until self.initialize() or self.resume() are called
        self.sse_key: Optional[str] = None
        self.encryption_args: Dict[str, Any] = {}

        ###################################### CREATE/DESTROY JOBSTORE ######################################

    def initialize(self, config: Config) -> None:
        """
        Called when starting a new jobstore with a non-existent bucket.

        Create bucket, raise if it already exists.
        Set options from config.  Set sse key from that.
        """
        logger.debug(f"Instantiating {self.__class__} for region {self.region} with bucket: '{self.bucket_name}'")
        self.configure_encryption(config.sseKey)
        if bucket_exists(self.s3_resource, self.bucket_name):
            raise JobStoreExistsException(self.locator, 'aws')
        self.bucket = create_s3_bucket(self.s3_resource, self.bucket_name, region=self.region)  # type: ignore
        self.write_to_bucket(identifier='toil.init',  # TODO: use write_shared_file() here
                             prefix=self.shared_key_prefix,
                             data={'timestamp': str(datetime.datetime.now()), 'version': version})
        super(AWSJobStore, self).initialize(config)

    def resume(self, sse_key_path: Optional[str] = None) -> None:
        """Called when reusing an old jobstore with an existing bucket.  Raise if the bucket doesn't exist."""
        super(AWSJobStore, self).resume(sse_key_path)  # this sets self.config to not be None and configures encryption
        if not bucket_exists(self.s3_resource, self.bucket_name):
            raise NoSuchJobStoreException(self.locator, 'aws')

    def destroy(self) -> None:
        delete_s3_bucket(self.s3_resource, self.bucket_name)

        ###################################### BUCKET UTIL API ######################################

    def write_to_bucket(
            self,
            identifier: str,
            prefix: str,
            data: Optional[Union[bytes, str, Dict[Any, Any]]],
            bucket: Optional[str] = None,
            encrypted: bool = True
    ) -> None:
        """Use for small files.  Does not parallelize or use multipart."""
        # only used if exporting to a URL
        encryption_args = {} if not encrypted else self.encryption_args
        bucket = bucket or self.bucket_name

        if isinstance(data, dict):
            data = json.dumps(data).encode('utf-8')
        elif isinstance(data, str):
            data = data.encode('utf-8')
        elif data is None:
            data = b''

        assert isinstance(data, bytes)
        put_s3_object(s3_resource=self.s3_resource,
                      bucket=bucket,
                      key=f'{prefix}{identifier}',
                      body=data,
                      extra_args=encryption_args)

    def read_from_bucket(self, identifier: str, prefix: str) -> bytes:  # type: ignore
        """Use for small files.  Does not parallelize or use multipart."""
        try:
            return get_s3_object(s3_resource=self.s3_resource,
                                 bucket=self.bucket_name,
                                 key=f'{prefix}{identifier}',
                                 extra_args=self.encryption_args)['Body'].read()
        except self.s3_client.exceptions.NoSuchKey:
            if prefix == self.job_key_prefix:
                raise NoSuchJobException(identifier)
            elif prefix == self.content_key_prefix:
                raise NoSuchFileException(identifier)
            else:
                raise
        except ClientError as e:
            if e.response.get('ResponseMetadata', {}).get('HTTPStatusCode') == 404:
                if prefix == self.job_key_prefix:
                    raise NoSuchJobException(identifier)
                elif prefix == self.content_key_prefix:
                    raise NoSuchFileException(identifier)
                else:
                    raise

        ###################################### JOBS API ######################################

    def assign_job_id(self, jobDescription: JobDescription) -> None:
        jobDescription.jobStoreID = str(uuid.uuid4())
        logger.debug(f"Assigning Job ID {jobDescription.jobStoreID}")

    def create_job(self, jobDescription: JobDescription) -> JobDescription:
        """Pickle a jobDescription object and write it to the jobstore as a file."""
        self.write_to_bucket(identifier=str(jobDescription.jobStoreID),
                             prefix=self.job_key_prefix,
                             data=pickle.dumps(jobDescription, protocol=pickle.HIGHEST_PROTOCOL))
        return jobDescription

    def job_exists(self, job_id: str, check: bool = False) -> bool:
        """Checks if the job_id is found in s3."""
        try:
            self.s3_client.head_object(Bucket=self.bucket_name, Key=f'{self.job_key_prefix}{job_id}', **self.encryption_args)
            return True
        except ClientError as e:
            if e.response.get('ResponseMetadata', {}).get('HTTPStatusCode') == 404:
                if check:
                    raise NoSuchJobException(job_id)
            else:
                raise
        except self.s3_client.exceptions.NoSuchKey:
            if check:
                raise NoSuchJobException(job_id)
            else:
                raise
        return False

    def jobs(self) -> Iterator[JobDescription]:
        for result in list_s3_items(self.s3_resource, bucket=self.bucket_name, prefix=self.job_key_prefix):
            try:
                job_id = result['Key'][len(self.job_key_prefix):]  # strip self.job_key_prefix
                yield self.load_job(job_id)
            except NoSuchJobException:
                # job may have been deleted between showing up in the list and getting loaded
                pass

    def load_job(self, job_id: str) -> JobDescription:
        """Use a job_id to get a job from the jobstore's s3 bucket, unpickle, and return it."""
        try:
            job = pickle.loads(self.read_from_bucket(identifier=job_id, prefix=self.job_key_prefix))
        except NoSuchJobException:
            raise

        if job is None:  # TODO: Test that jobs can be None?  When/why can they be None?
            raise NoSuchJobException(job_id)
        job.assignConfig(self.config)
        return job  # type: ignore

    def update_job(self, jobDescription: JobDescription) -> None:
        self.create_job(jobDescription)

    def delete_job(self, job_id: str) -> None:
        logger.debug("Deleting job %s", job_id)

        # delete the actual job file
        self.s3_client.delete_object(Bucket=self.bucket_name, Key=f'{self.job_key_prefix}{job_id}')

        # delete any files marked as associated with the job
        job_file_associations_to_delete = []
        for associated_job_file in list_s3_items(self.s3_resource,
                                                 bucket=self.bucket_name,
                                                 prefix=f'{self.job_associations_key_prefix}{job_id}'):
            job_file_associations_to_delete.append(associated_job_file['Key'])
            file_id = associated_job_file['Key'].split('.')[-1]
            self.delete_file(file_id)

        # delete the job-file association references (these are empty files the simply connect jobs to files)
        for job_file_association in job_file_associations_to_delete:
            self.s3_client.delete_object(Bucket=self.bucket_name, Key=f'{job_file_association}')

    def associate_job_with_file(self, job_id: str, file_id: str) -> None:
        # associate this job with this file; the file will be deleted when the job is
        self.write_to_bucket(identifier=f'{job_id}.{file_id}', prefix=self.job_associations_key_prefix, data=None)

        ###################################### FILES API ######################################

    def write_file(self, local_path: str, job_id: Optional[str] = None, cleanup: bool = False) -> FileID:
        """
        Write a local file into the jobstore and return a file_id referencing it.

        :param job_id:
            If job_id AND cleanup are supplied, associate this file with that job.  When the job is deleted, the
            file's metadata reference will be deleted as well (and Toil will believe the file is deleted).

        :param cleanup:
            If job_id AND cleanup are supplied, associate this file with that job.  When the job is deleted, the
            file's metadata reference will be deleted as well (and Toil will believe the file is deleted).
            TODO: we don't need cleanup; remove it and only use job_id
        """
        # TODO: etag = compute_checksum_for_file(local_path, algorithm='etag')[len('etag$'):]
        file_id = str(uuid.uuid4())  # mint a new file_id
        file_attributes = os.stat(local_path)
        size = file_attributes.st_size
        executable = file_attributes.st_mode & stat.S_IXUSR != 0

        if job_id and cleanup:
            # associate this job with this file; then the file reference will be deleted when the job is
            self.associate_job_with_file(job_id, file_id)

        copy_local_to_s3(
            s3_resource=self.s3_resource,
            local_file_path=local_path,
            dst_bucket=self.bucket_name,
            dst_key=f'{file_id}/{1 if executable else 0}/{os.path.basename(local_path)}',
            extra_args=self.encryption_args
        )
        return FileID(file_id, size, executable)

    def existing_full_s3_key_from_file_id(self, file_id: str):
        """This finds an s3 key for which file_id is the prefix, and which already exists."""
        prefix = f'{self.content_key_prefix}{file_id}'
        s3_keys = [s3_item for s3_item in list_s3_items(self.s3_resource, bucket=self.bucket_name, prefix=prefix)]
        if len(s3_keys) == 0:
            raise NoSuchFileException(f'File ID: {file_id} not found!')
        if len(s3_keys) > 1:
            # There can be only one.
            raise RuntimeError(f'File ID: {file_id} should be unique, but includes: {s3_keys}')
        return s3_keys[0]['Key']

    @contextmanager
    def write_file_stream(
        self,
        job_id: Optional[str] = None,
        cleanup: bool = False,
        basename: Optional[str] = None,
        encoding: Optional[str] = None,
        errors: Optional[str] = None,
    ) -> Iterator[tuple[IO[bytes], str]]:
        file_id = str(uuid.uuid4())
        if job_id and cleanup:
            self.associate_job_with_file(job_id, file_id)
        pipe = MultiPartPipe(part_size=self.part_size,
                             s3_resource=self.s3_resource,
                             bucket_name=self.bucket_name,
                             file_id=f'{self.content_key_prefix}{file_id}/0/{str(basename)}',
                             encryption_args=self.encryption_args,
                             encoding=encoding,
                             errors=errors)
        with pipe as writable:
            yield writable, file_id

    @contextmanager
    def update_file_stream(
            self,
            file_id: str,
            encoding: Optional[str] = None,
            errors: Optional[str] = None
    ) -> Iterator[IO[Any]]:
        pipe = MultiPartPipe(part_size=self.part_size,
                             s3_resource=self.s3_resource,
                             bucket_name=self.bucket_name,
                             file_id=self.existing_full_s3_key_from_file_id(file_id),
                             encryption_args=self.encryption_args,
                             encoding=encoding,
                             errors=errors)
        with pipe as writable:
            yield writable

    @contextmanager
    def write_shared_file_stream(
        self,
        shared_file_name: str,
        encrypted: Optional[bool] = None,
        encoding: Optional[str] = None,
        errors: Optional[str] = None,
    ) -> Iterator[IO[bytes]]:
        pipe = MultiPartPipe(part_size=self.part_size,
                             s3_resource=self.s3_resource,
                             bucket_name=self.bucket_name,
                             file_id=f'{self.shared_key_prefix}{shared_file_name}',
                             encryption_args=self.encryption_args,
                             encoding=encoding,
                             errors=errors)
        with pipe as writable:
            yield writable

    def update_file(self, file_id: str, local_path: str) -> None:
        copy_local_to_s3(
            s3_resource=self.s3_resource,
            local_file_path=local_path,
            dst_bucket=self.bucket_name,
            dst_key=self.existing_full_s3_key_from_file_id(file_id),
            extra_args=self.encryption_args
        )

    def file_exists(self, file_id: str) -> bool:
        return s3_key_exists(s3_resource=self.s3_resource,
                             bucket=self.bucket_name,
                             key=self.existing_full_s3_key_from_file_id(file_id),
                             extra_args=self.encryption_args)

    def get_file_size(self, file_id: str) -> int:
        """Do we need both get_file_size and _get_size???"""
        full_s3_key = self.existing_full_s3_key_from_file_id(file_id)
        return self._get_size(url=urlparse(f's3://{self.bucket_name}/{full_s3_key}')) or 0

    @classmethod
    def _get_size(cls, url: ParseResult) -> Optional[int]:
        """Do we need both get_file_size and _get_size???"""
        try:
            return get_object_for_url(url, existing=True).content_length
        except (AWSKeyNotFoundError, NoSuchFileException):
            return 0

    def read_file(self, file_id: str, local_path: str, symlink: bool = False) -> None:
        full_s3_key = self.existing_full_s3_key_from_file_id(file_id)
        executable = int(full_s3_key.split('/')[1])  # 0 or 1
        try:
            copy_s3_to_local(
                s3_resource=self.s3_resource,
                local_file_path=local_path,
                src_bucket=self.bucket_name,
                src_key=full_s3_key,
                extra_args=self.encryption_args
            )
            if executable:
                os.chmod(local_path, os.stat(local_path).st_mode | stat.S_IXUSR)
        except self.s3_client.exceptions.NoSuchKey:
            raise NoSuchFileException(file_id)
        except ClientError as e:
            if e.response.get('ResponseMetadata', {}).get('HTTPStatusCode') == 404:
                raise NoSuchFileException(file_id)

    @contextmanager  # type: ignore
    def read_file_stream(  # type: ignore
        self,
        file_id: Union[FileID, str],
        encoding: Optional[str] = None,
        errors: Optional[str] = None,
    ) -> Union[ContextManager[IO[bytes]], ContextManager[IO[str]]]:
        full_s3_key = self.existing_full_s3_key_from_file_id(file_id)
        try:
            with download_stream(self.s3_resource,
                                 bucket=self.bucket_name,
                                 key=full_s3_key,
                                 extra_args=self.encryption_args,
                                 encoding=encoding,
                                 errors=errors) as readable:
                yield readable
        except self.s3_client.exceptions.NoSuchKey:
            raise NoSuchFileException(file_id)
        except ClientError as e:
            if e.response.get('ResponseMetadata', {}).get('HTTPStatusCode') == 404:
                raise NoSuchFileException(file_id)
            else:
                raise

    @contextmanager
    def read_shared_file_stream(
        self,
        shared_file_name: str,
        encoding: Optional[str] = None,
        errors: Optional[str] = None,
    ) -> Iterator[IO[bytes]]:
        self._requireValidSharedFileName(shared_file_name)
        if not s3_key_exists(s3_resource=self.s3_resource,
                             bucket=self.bucket_name,
                             key=f'{self.shared_key_prefix}{shared_file_name}',
                             extra_args=self.encryption_args):
            # TRAVIS=true TOIL_OWNER_TAG="shared" /home/quokka/git/toil/v3nv/bin/python -m pytest --durations=0 --log-level DEBUG --log-cli-level INFO -r s /home/quokka/git/toil/src/toil/test/jobStores/jobStoreTest.py::EncryptedAWSJobStoreTest::testJobDeletions
            # throw NoSuchFileException in download_stream
            raise NoSuchFileException(f's3://{self.bucket_name}/{self.shared_key_prefix}{shared_file_name}')

        try:
            with download_stream(self.s3_resource,
                                 bucket=self.bucket_name,
                                 key=f'{self.shared_key_prefix}{shared_file_name}',
                                 encoding=encoding,
                                 errors=errors,
                                 extra_args=self.encryption_args) as readable:
                yield readable
        except self.s3_client.exceptions.NoSuchKey:
            raise NoSuchFileException(shared_file_name)
        except ClientError as e:
            if e.response.get('ResponseMetadata', {}).get('HTTPStatusCode') == 404:
                raise NoSuchFileException(shared_file_name)

    def delete_file(self, file_id: str) -> None:
        full_s3_key = self.existing_full_s3_key_from_file_id(file_id)
        self.s3_client.delete_object(Bucket=self.bucket_name, Key=full_s3_key)

        ###################################### URI API ######################################

    def _import_file(
        self,
        otherCls: "AbstractJobStore",
        uri: ParseResult,
        shared_file_name: Optional[str] = None,
        hardlink: bool = False,
        symlink: bool = True,
    ) -> Optional[FileID]:
        """
        Upload a file into the s3 bucket jobstore from the source uri.

        This db entry's existence should always be in sync with the file's existence (when one exists,
        so must the other).
        """
        # we are copying from s3 to s3
        if isinstance(otherCls, AWSJobStore):
            src_bucket_name, src_key_name = parse_s3_uri(uri.geturl())
            response = head_s3_object(self.s3_resource, bucket=src_bucket_name, key=src_key_name, check=True)
            content_length = response['ContentLength']  # e.g. 65536
            # content_type = response['ContentType']  # e.g. "binary/octet-stream"
            # etag = response['ETag'].strip('\"')  # e.g. "\"586af4cbd7416e6aefd35ccef9cbd7c8\""

            file_id = str(uuid.uuid4())
            if shared_file_name:
                dst_key = f'{self.shared_key_prefix}{shared_file_name}'
            else:
                dst_key = f'{self.content_key_prefix}{file_id}/0/{src_key_name.split("/")[-1]}'

            copy_s3_to_s3(
                s3_resource=self.s3_resource,
                src_bucket=src_bucket_name,
                src_key=src_key_name,
                dst_bucket=self.bucket_name,
                dst_key=dst_key,
                extra_args=self.encryption_args
            )
            # TODO: verify etag after copying here?

            # cannot determine exec bit from foreign s3 so default to False
            return FileID(file_id, content_length) if not shared_file_name else None
        else:
            return super(AWSJobStore, self)._import_file(
                otherCls=otherCls,
                uri=uri,
                shared_file_name=shared_file_name,
                hardlink=hardlink,
                symlink=symlink
            )

    def _export_file(
        self, otherCls: "AbstractJobStore", jobStoreFileID: FileID, url: ParseResult
    ) -> None:
        """Export a file_id in the jobstore to the url."""
        if isinstance(otherCls, AWSJobStore):
            src_full_s3_key = self.existing_full_s3_key_from_file_id(jobStoreFileID)
            dst_bucket_name, dst_key_name = parse_s3_uri(url.geturl())
            copy_s3_to_s3(
                s3_resource=self.s3_resource,
                src_bucket=self.bucket_name,
                src_key=src_full_s3_key,
                dst_bucket=dst_bucket_name,
                dst_key=dst_key_name,
                extra_args=self.encryption_args
            )
        else:
            super(AWSJobStore, self)._default_export_file(otherCls, jobStoreFileID, url)

    @classmethod
    def _read_from_url(
        cls, url: ParseResult, writable: Union[IO[bytes], IO[str]]
    ) -> tuple[int, bool]:
        src_obj = get_object_for_url(url, existing=True)
        src_obj.download_fileobj(writable)
        executable = False
        return src_obj.content_length, executable

    def _write_to_url(
        self,
        readable: Union[IO[bytes], IO[str]],
        url: ParseResult,
        executable: bool = False,
    ) -> None:
        dst_obj = get_object_for_url(url)
        upload_to_s3(readable=readable,
                     s3_resource=self.s3_resource,
                     bucket=dst_obj.bucket_name,
                     key=dst_obj.key)

    @classmethod
    def _url_exists(cls, url: ParseResult) -> bool:
        try:
            get_object_for_url(url, existing=True)
            return True
        except FileNotFoundError:
            # Not a file
            # Might be a directory.
            return cls._get_is_directory(url)

    @classmethod
    def _open_url(cls, url: ParseResult) -> IO[bytes]:
        try:
            src_obj = get_object_for_url(url, existing=True, anonymous=True)
            response = src_obj.get()
        except Exception as e:
            if isinstance(e, PermissionError) or (isinstance(e, ClientError) and get_error_status(e) == 403):
                # The object setup or the download does not have permission. Try again with a login.
                src_obj = get_object_for_url(url, existing=True)
                response = src_obj.get()
            else:
                raise
        # We should get back a response with a stream in 'Body'
        if "Body" not in response:
            raise RuntimeError(f"Could not fetch body stream for {url}")
        return response["Body"]  # type: ignore

    @classmethod
    def _list_url(cls, url: ParseResult) -> list[str]:
        return list_objects_for_url(url)

    @classmethod
    def _supports_url(cls, url: ParseResult, export: bool = False) -> bool:
        # TODO: export seems unused
        return url.scheme.lower() == 's3'

    def get_public_url(self, file_id: str) -> str:  # type: ignore
        """Turn s3:// into http:// and put a public-read ACL on it."""
        try:
            return create_public_url(self.s3_resource,
                                     bucket=self.bucket_name,
                                     key=f'{self.content_key_prefix}{file_id}')
        except self.s3_client.exceptions.NoSuchKey:
            raise NoSuchFileException(file_id)
        except ClientError as e:
            if e.response.get('ResponseMetadata', {}).get('HTTPStatusCode') == 404:
                raise NoSuchFileException(file_id)

    def get_shared_public_url(self, file_id: str) -> str:  # type: ignore
        """Turn s3:// into http:// and put a public-read ACL on it."""
        # since this is only for a few files like "config.pickle"... why and what is this used for?
        self._requireValidSharedFileName(file_id)
        try:
            return create_public_url(self.s3_resource,
                                     bucket=self.bucket_name,
                                     key=f'{self.shared_key_prefix}{file_id}')
        except self.s3_client.exceptions.NoSuchKey:
            raise NoSuchFileException(file_id)
        except ClientError as e:
            if e.response.get('ResponseMetadata', {}).get('HTTPStatusCode') == 404:
                raise NoSuchFileException(file_id)

    @classmethod
    def _get_is_directory(cls, url: ParseResult) -> bool:
        # We consider it a directory if anything is in it.
        # TODO: Can we just get the first item and not the whole list?
        return len(list_objects_for_url(url)) > 0

    def get_empty_file_store_id(
        self,
        job_id: Optional[str] = None,
        cleanup: bool = False,
        basename: Optional[str] = None,
    ) -> FileID:
        """Create an empty file in s3 and return a file_id referencing it."""
        file_id = str(uuid.uuid4())
        self.write_to_bucket(
            identifier=f'{file_id}/0/{basename}',
            prefix=self.content_key_prefix,
            data=None,
            bucket=self.bucket_name
        )
        if job_id and cleanup:
            self.associate_job_with_file(job_id, file_id)
        return FileID(fileStoreID=file_id, size=0, executable=False)

        ###################################### LOGGING API ######################################

    def write_logs(self, log_msg: Union[bytes, str]) -> None:
        if isinstance(log_msg, str):
            log_msg = log_msg.encode('utf-8', errors='ignore')
        file_obj = BytesIO(log_msg)

        key_name = f'{self.logs_key_prefix}{datetime.datetime.now()}{str(uuid.uuid4())}'.replace(' ', '_')
        self.s3_client.upload_fileobj(Bucket=self.bucket_name,
                                      Key=key_name,
                                      ExtraArgs=self.encryption_args,
                                      Fileobj=file_obj)

    def read_logs(self, callback: Callable[..., Any], read_all: bool = False) -> int:
        """
        This fetches all referenced logs in the database from s3 as readable objects
        and runs "callback()" on them.
        """
        items_processed = 0
        read_log_marker = self.read_from_bucket(identifier='most_recently_read_log.marker',
                                                prefix=self.shared_key_prefix).decode('utf-8')
        startafter = None if read_log_marker == '0' or read_all else read_log_marker
        for result in list_s3_items(self.s3_resource, bucket=self.bucket_name, prefix=self.logs_key_prefix, startafter=startafter):
            if result['Key'] > read_log_marker or read_all:
                read_log_marker = result['Key']
                with download_stream(self.s3_resource,
                                     bucket=self.bucket_name,
                                     key=result['Key'],
                                     extra_args=self.encryption_args) as readable:
                    callback(readable)
                items_processed += 1
        self.write_to_bucket(identifier='most_recently_read_log.marker',
                             prefix=self.shared_key_prefix,
                             data=read_log_marker)
        return items_processed

    def configure_encryption(self, sse_key_path: Optional[str] = None) -> None:
        if sse_key_path:
            with open(sse_key_path, 'r') as f:
                sse_key = f.read()
            if not len(sse_key) == 32:  # TODO: regex
                raise ValueError(f'Check that {sse_key_path} is the path to a real SSE key.  '
                                 f'(Key length {len(sse_key)} != 32)')
            self.sse_key = sse_key
            self.encryption_args = {'SSECustomerAlgorithm': 'AES256', 'SSECustomerKey': sse_key}


def parse_jobstore_identifier(jobstore_identifier: str) -> Tuple[str, str]:
    region, jobstore_name = jobstore_identifier.split(':')
    bucket_name = f'{jobstore_name}--toil'

    regions = EC2Regions.keys()
    if region not in regions:
        raise ValueError(f'AWS Region "{region}" is not one of: {regions}')

    if not 3 <= len(jobstore_name) <= 56:
        raise ValueError(f'AWS jobstore name must be between 3 and 56 chars: '
                         f'{jobstore_name} (len: {len(jobstore_name)})')

    if not re.compile(r'^[a-z0-9][a-z0-9-]+[a-z0-9]$').match(jobstore_name):
        raise ValueError(f"Invalid AWS jobstore name: '{jobstore_name}'.  Must contain only digits, "
                         f"lower-case letters, and hyphens.  Must also not start or end in a hyphen.")

    if '--' in jobstore_name:
        raise ValueError(f"AWS jobstore names may not contain '--': {jobstore_name}")
    return region, bucket_name<|MERGE_RESOLUTION|>--- conflicted
+++ resolved
@@ -82,46 +82,11 @@
 from toil.common import Config
 from toil.jobStores.abstractJobStore import NoSuchFileException
 from toil.lib.ec2nodes import EC2Regions
-<<<<<<< HEAD
 from toil.lib.retry import get_error_status
 from toil.version import version
 from toil.lib.aws.session import establish_boto3_session
 from toil.job import JobDescription, Job
-=======
-from toil.lib.exceptions import panic
-from toil.lib.io import AtomicFileCreate
-from toil.lib.memoize import strict_bool
-from toil.lib.objects import InnerClass
-from toil.lib.retry import get_error_code, get_error_status, retry
 from toil.lib.url import URLAccess
-
-if TYPE_CHECKING:
-    from mypy_boto3_sdb.type_defs import (
-        AttributeTypeDef,
-        DeletableItemTypeDef,
-        ItemTypeDef,
-        ReplaceableAttributeTypeDef,
-        ReplaceableItemTypeDef,
-        UpdateConditionTypeDef,
-    )
-
-    from toil import Config
-
-boto3_session = establish_boto3_session()
-s3_boto3_resource = boto3_session.resource("s3")
-s3_boto3_client = boto3_session.client("s3")
-logger = logging.getLogger(__name__)
-
-# Sometimes we have to wait for multipart uploads to become real. How long
-# should we wait?
-CONSISTENCY_TICKS = 5
-CONSISTENCY_TIME = 1
-
-
-class ChecksumError(Exception):
-    """Raised when a download from AWS does not contain the correct data."""
-
->>>>>>> 2d10ec18
 
 
 DEFAULT_AWS_PART_SIZE = 52428800
