# Copyright (C) 2015-2021 Regents of the University of California
#
# Licensed under the Apache License, Version 2.0 (the "License");
# you may not use this file except in compliance with the License.
# You may obtain a copy of the License at
#
#     http://www.apache.org/licenses/LICENSE-2.0
#
# Unless required by applicable law or agreed to in writing, software
# distributed under the License is distributed on an "AS IS" BASIS,
# WITHOUT WARRANTIES OR CONDITIONS OF ANY KIND, either express or implied.
# See the License for the specific language governing permissions and
# limitations under the License.
import hashlib
import itertools
import logging
import os
import pickle
import re
import reprlib
import stat
import time
import uuid
from contextlib import contextmanager
from io import BytesIO
from typing import List, Optional, IO, Dict, Union, Generator, Tuple, cast, TYPE_CHECKING
from urllib.parse import ParseResult, parse_qs, urlencode, urlsplit, urlunsplit

from botocore.exceptions import ClientError
<<<<<<< HEAD
from mypy_boto3_s3.service_resource import Bucket
=======
from mypy_boto3_sdb import SimpleDBClient
from mypy_boto3_sdb.type_defs import ReplaceableItemTypeDef, ReplaceableAttributeTypeDef, SelectResultTypeDef, ItemTypeDef, AttributeTypeDef, DeletableItemTypeDef, UpdateConditionTypeDef
>>>>>>> 016f7a6b

import toil.lib.encryption as encryption
from toil.fileStores import FileID
from toil.job import Job, JobDescription
from toil.jobStores.abstractJobStore import (AbstractJobStore,
                                             ConcurrentFileModificationException,
                                             JobStoreExistsException,
                                             NoSuchFileException,
                                             NoSuchJobException,
                                             NoSuchJobStoreException, LocatorException)
from toil.jobStores.aws.utils import (SDBHelper,
                                      ServerSideCopyProhibitedError,
                                      copyKeyMultipart,
                                      fileSizeAndTime,
                                      no_such_sdb_domain,
                                      retry_sdb,
                                      sdb_unavailable,
                                      uploadFile,
                                      uploadFromPath)
from toil.jobStores.utils import (ReadablePipe,
                                  ReadableTransformingPipe,
                                  WritablePipe)
from toil.lib.aws import build_tag_dict_from_env
from toil.lib.aws.session import establish_boto3_session
from toil.lib.aws.s3 import create_s3_bucket, delete_s3_bucket
from toil.lib.aws.utils import (get_bucket_region,
                                get_object_for_url,
                                list_objects_for_url,
                                retry_s3,
                                retryable_s3_errors, boto3_pager, get_item_from_attributes)
from toil.lib.compatibility import compat_bytes
from toil.lib.ec2nodes import EC2Regions
from toil.lib.exceptions import panic
from toil.lib.io import AtomicFileCreate
from toil.lib.memoize import strict_bool
from toil.lib.objects import InnerClass
from toil.lib.retry import get_error_code, get_error_status, retry

if TYPE_CHECKING:
    from toil import Config

boto3_session = establish_boto3_session()
s3_boto3_resource = boto3_session.resource('s3')
s3_boto3_client = boto3_session.client('s3')
logger = logging.getLogger(__name__)

# Sometimes we have to wait for multipart uploads to become real. How long
# should we wait?
CONSISTENCY_TICKS = 5
CONSISTENCY_TIME = 1


class ChecksumError(Exception):
    """Raised when a download from AWS does not contain the correct data."""


class DomainDoesNotExist(Exception):
    """Raised when a domain that is expected to exist does not exist."""
    def __init__(self, domain_name):
        super().__init__(f"Expected domain {domain_name} to exist!")


class AWSJobStore(AbstractJobStore):
    """
    A job store that uses Amazon's S3 for file storage and SimpleDB for storing job info and
    enforcing strong consistency on the S3 file storage. There will be SDB domains for jobs and
    files and a versioned S3 bucket for file contents. Job objects are pickled, compressed,
    partitioned into chunks of 1024 bytes and each chunk is stored as a an attribute of the SDB
    item representing the job. UUIDs are used to identify jobs and files.
    """

    # Dots in bucket names should be avoided because bucket names are used in HTTPS bucket
    # URLs where the may interfere with the certificate common name. We use a double
    # underscore as a separator instead.
    #
    bucketNameRe = re.compile(r'^[a-z0-9][a-z0-9-]+[a-z0-9]$')

    # See http://docs.aws.amazon.com/AmazonS3/latest/dev/BucketRestrictions.html
    #
    minBucketNameLen = 3
    maxBucketNameLen = 63
    maxNameLen = 10
    nameSeparator = '--'

    def __init__(self, locator: str, partSize: int = 50 << 20) -> None:
        """
        Create a new job store in AWS or load an existing one from there.

        :param int partSize: The size of each individual part used for multipart operations like
               upload and copy, must be >= 5 MiB but large enough to not exceed 10k parts for the
               whole file
        """
        super().__init__(locator)
        region, namePrefix = locator.split(':')
        regions = EC2Regions.keys()
        if region not in regions:
            raise ValueError(f'Region "{region}" is not one of: {regions}')
        if not self.bucketNameRe.match(namePrefix):
            raise ValueError("Invalid name prefix '%s'. Name prefixes must contain only digits, "
                             "hyphens or lower-case letters and must not start or end in a "
                             "hyphen." % namePrefix)
        # Reserve 13 for separator and suffix
        if len(namePrefix) > self.maxBucketNameLen - self.maxNameLen - len(self.nameSeparator):
            raise ValueError("Invalid name prefix '%s'. Name prefixes may not be longer than 50 "
                             "characters." % namePrefix)
        if '--' in namePrefix:
            raise ValueError("Invalid name prefix '%s'. Name prefixes may not contain "
                             "%s." % (namePrefix, self.nameSeparator))
        logger.debug("Instantiating %s for region %s and name prefix '%s'",
                     self.__class__, region, namePrefix)
        self.region = region
        self.name_prefix = namePrefix
        self.part_size = partSize
        self.jobs_domain_name: Optional[str] = None
        self.files_domain_name: Optional[str] = None
        self.files_bucket = None
        self.db = boto3_session.client(service_name="sdb", region_name=region)

        self.s3_resource = boto3_session.resource('s3', region_name=self.region)
        self.s3_client = self.s3_resource.meta.client

    def initialize(self, config: "Config") -> None:
        if self._registered:
            raise JobStoreExistsException(self.locator, "aws")
        self._registered = None
        try:
            self._bind(create=True)
        except:
            with panic(logger):
                self.destroy()
        else:
            super().initialize(config)
            # Only register after job store has been full initialized
            self._registered = True

    @property
    def sseKeyPath(self) -> Optional[str]:
        return self.config.sseKey

    def resume(self) -> None:
        if not self._registered:
            raise NoSuchJobStoreException(self.locator, "aws")
        self._bind(create=False)
        super().resume()

    def _bind(self, create: bool = False, block: bool = True, check_versioning_consistency: bool = True) -> None:
        def qualify(name):
            assert len(name) <= self.maxNameLen
            return self.name_prefix + self.nameSeparator + name

        # The order in which this sequence of events happens is important.  We can easily handle the
        # inability to bind a domain, but it is a little harder to handle some cases of binding the
        # jobstore bucket.  Maintaining this order allows for an easier `destroy` method.
        if self.jobs_domain_name is None:
            self.jobs_domain_name = qualify("jobs")
            self._bindDomain(self.jobs_domain_name, create=create, block=block)
        if self.files_domain_name is None:
            self.files_domain_name = qualify("files")
            self._bindDomain(self.files_domain_name, create=create, block=block)
        if self.files_bucket is None:
            self.files_bucket = self._bindBucket(qualify('files'),
                                                 create=create,
                                                 block=block,
                                                 versioning=True,
                                                 check_versioning_consistency=check_versioning_consistency)

    @property
    def _registered(self) -> Optional[bool]:
        """
        A optional boolean property indicating whether this job store is registered. The
        registry is the authority on deciding if a job store exists or not. If True, this job
        store exists, if None the job store is transitioning from True to False or vice versa,
        if False the job store doesn't exist.

        :type: bool|None
        """
        # The weird mapping of the SDB item attribute value to the property value is due to
        # backwards compatibility. 'True' becomes True, that's easy. Toil < 3.3.0 writes this at
        # the end of job store creation. Absence of either the registry, the item or the
        # attribute becomes False, representing a truly absent, non-existing job store. An
        # attribute value of 'False', which is what Toil < 3.3.0 writes at the *beginning* of job
        # store destruction, indicates a job store in transition, reflecting the fact that 3.3.0
        # may leak buckets or domains even though the registry reports 'False' for them. We
        # can't handle job stores that were partially created by 3.3.0, though.
        registry_domain_name = "toil-registry"
        try:
            self._bindDomain(domain_name=registry_domain_name,
                             create=False,
                             block=False)
        except DomainDoesNotExist:
            return False

        for attempt in retry_sdb():
            with attempt:
                get_result = self.db.get_attributes(DomainName=registry_domain_name,
                                                    ItemName=self.name_prefix,
                                                    AttributeNames=['exists'],
                                                    ConsistentRead=True)
                attributes: List[AttributeTypeDef] = get_result.get("Attributes", [])  # the documentation says 'Attributes' should always exist, but this is not true
                exists: Optional[str] = get_item_from_attributes(attributes=attributes, name="exists")
                if exists is None:
                    return False
                elif exists == 'True':
                    return True
                elif exists == 'False':
                    return None
                else:
                    assert False

    @_registered.setter
    def _registered(self, value: bool) -> None:
        registry_domain_name = "toil-registry"
        try:
            self._bindDomain(domain_name=registry_domain_name,
                             # Only create registry domain when registering or
                             # transitioning a store
                             create=value is not False,
                             block=False)
        except DomainDoesNotExist:
            pass
        else:
            for attempt in retry_sdb():
                with attempt:
                    if value is False:
                        self.db.delete_attributes(DomainName=registry_domain_name,
                                                  ItemName=self.name_prefix)
                    else:
                        if value is True:
                            attributes: List[ReplaceableAttributeTypeDef] = [{"Name": "exists", "Value": "True", "Replace": True}]
                        elif value is None:
                            attributes = [{"Name": "exists", "Value": "False", "Replace": True}]
                        else:
                            assert False
                        self.db.put_attributes(DomainName=registry_domain_name,
                                               ItemName=self.name_prefix,
                                               Attributes=attributes)

    def _checkItem(self, item: ItemTypeDef, enforce: bool = True) -> None:
        """
        Make sure that the given SimpleDB item actually has the attributes we think it should.

        Throw otherwise.

        If enforce is false, log but don't throw.
        """
        self._checkAttributes(item["Attributes"], enforce)

    def _checkAttributes(self, attributes: List[AttributeTypeDef], enforce: bool = True) -> None:
        if get_item_from_attributes(attributes=attributes, name="overlargeID") is None:
            logger.error("overlargeID attribute isn't present: either SimpleDB entry is "
                         "corrupt or jobstore is from an extremely old Toil: %s", attributes)
            if enforce:
                raise RuntimeError("encountered SimpleDB entry missing required attribute "
                                   "'overlargeID'; is your job store ancient?")

    def _awsJobFromAttributes(self, attributes: List[AttributeTypeDef]) -> Job:
        """
        Get a Toil Job object from attributes that are defined in an item from the DB
        :param attributes: List of attributes
        :return: Toil job
        """
        self._checkAttributes(attributes)
        overlarge_id_value = get_item_from_attributes(attributes=attributes, name="overlargeID")
        if overlarge_id_value:
            assert self.file_exists(overlarge_id_value)
            # This is an overlarge job, download the actual attributes
            # from the file store
            logger.debug("Loading overlarge job from S3.")
            with self.read_file_stream(overlarge_id_value) as fh:
                binary = fh.read()
        else:
            binary, _ = SDBHelper.attributesToBinary(attributes)
            assert binary is not None
        job = pickle.loads(binary)
        if job is not None:
            job.assignConfig(self.config)
        return job

    def _awsJobFromItem(self, item: ItemTypeDef) -> Job:
        """
        Get a Toil Job object from an item from the DB
        :param item: ItemTypeDef
        :return: Toil Job
        """
        return self._awsJobFromAttributes(item["Attributes"])

    def _awsJobToAttributes(self, job: JobDescription) -> List[AttributeTypeDef]:
        binary = pickle.dumps(job, protocol=pickle.HIGHEST_PROTOCOL)
        if len(binary) > SDBHelper.maxBinarySize(extraReservedChunks=1):
            # Store as an overlarge job in S3
            with self.write_file_stream() as (writable, fileID):
                writable.write(binary)
            item = SDBHelper.binaryToAttributes(None)
            item["overlargeID"] = fileID
        else:
            item = SDBHelper.binaryToAttributes(binary)
            item["overlargeID"] = ""
        return SDBHelper.attributeDictToList(item)

    def _awsJobToItem(self, job: JobDescription, name: str) -> ItemTypeDef:
        return {"Name": name, "Attributes": self._awsJobToAttributes(job)}

    jobsPerBatchInsert = 25

    @contextmanager
    def batch(self) -> None:
        self._batchedUpdates = []
        yield
        batches = [self._batchedUpdates[i:i + self.jobsPerBatchInsert] for i in
                   range(0, len(self._batchedUpdates), self.jobsPerBatchInsert)]

        for batch in batches:
            items: List[ReplaceableItemTypeDef] = []
            for jobDescription in batch:
                item_attributes: List[ReplaceableAttributeTypeDef] = []
                jobDescription.pre_update_hook()
                item_name = compat_bytes(jobDescription.jobStoreID)
                got_job_attributes: List[AttributeTypeDef] = self._awsJobToAttributes(jobDescription)
                for each_attribute in got_job_attributes:
                    new_attribute: ReplaceableAttributeTypeDef = {"Name": each_attribute["Name"],
                                                                  "Value": each_attribute["Value"],
                                                                  "Replace": True}
                    item_attributes.append(new_attribute)
                items.append({"Name": item_name,
                              "Attributes": item_attributes})

            for attempt in retry_sdb():
                with attempt:
                    self.db.batch_put_attributes(DomainName=self.jobs_domain_name, Items=items)
        self._batchedUpdates = None

    def assign_job_id(self, job_description: JobDescription) -> None:
        jobStoreID = self._new_job_id()
        logger.debug("Assigning ID to job %s", jobStoreID)
        job_description.jobStoreID = jobStoreID

    def create_job(self, job_description: JobDescription) -> JobDescription:
        if hasattr(self, "_batchedUpdates") and self._batchedUpdates is not None:
            self._batchedUpdates.append(job_description)
        else:
            self.update_job(job_description)
        return job_description

    def job_exists(self, job_id: Union[bytes, str]) -> bool:
        for attempt in retry_sdb():
            with attempt:
                return len(self.db.get_attributes(DomainName=self.jobs_domain_name,
                                                  ItemName=compat_bytes(job_id),
                                                  AttributeNames=[SDBHelper.presenceIndicator()],
                                                  ConsistentRead=True).get("Attributes", [])) > 0

    def jobs(self) -> Generator[Job, None, None]:
        job_items: Optional[List[ItemTypeDef]] = None
        for attempt in retry_sdb():
            with attempt:
                job_items = boto3_pager(self.db.select,
                                        "Items",
                                        ConsistentRead=True,
                                        SelectExpression="select * from `%s`" % self.jobs_domain_name)
        assert job_items is not None
        for jobItem in job_items:
            yield self._awsJobFromItem(jobItem)

    def load_job(self, job_id: FileID) -> Job:
        item_attributes = None
        for attempt in retry_sdb():
            with attempt:
                item_attributes = self.db.get_attributes(DomainName=self.jobs_domain_name,
                                                         ItemName=compat_bytes(job_id),
                                                         ConsistentRead=True).get("Attributes", [])
        if not item_attributes:
            raise NoSuchJobException(job_id)
        job = self._awsJobFromAttributes(item_attributes)
        if job is None:
            raise NoSuchJobException(job_id)
        logger.debug("Loaded job %s", job_id)
        return job

    def update_job(self, job_description):
        logger.debug("Updating job %s", job_description.jobStoreID)
        job_description.pre_update_hook()
        job_attributes = self._awsJobToAttributes(job_description)
        update_attributes: List[ReplaceableAttributeTypeDef] = [{"Name": attribute["Name"], "Value": attribute["Value"], "Replace": True}
                                                                for attribute in job_attributes]
        for attempt in retry_sdb():
            with attempt:
                self.db.put_attributes(DomainName=self.jobs_domain_name, ItemName=compat_bytes(job_description.jobStoreID), Attributes=update_attributes)

    itemsPerBatchDelete = 25

    def delete_job(self, job_id):
        # remove job and replace with jobStoreId.
        logger.debug("Deleting job %s", job_id)

        # If the job is overlarge, delete its file from the filestore
        for attempt in retry_sdb():
            with attempt:
                attributes = self.db.get_attributes(DomainName=self.jobs_domain_name,
                                                    ItemName=compat_bytes(job_id),
                                                    ConsistentRead=True).get("Attributes", [])
        # If the overlargeID has fallen off, maybe we partially deleted the
        # attributes of the item? Or raced on it? Or hit SimpleDB being merely
        # eventually consistent? We should still be able to get rid of it.
        self._checkAttributes(attributes, enforce=False)
        overlarge_id_value = get_item_from_attributes(attributes=attributes, name="overlargeID")
        if overlarge_id_value:
            logger.debug("Deleting job from filestore")
            self.delete_file(overlarge_id_value)
        for attempt in retry_sdb():
            with attempt:
                self.db.delete_attributes(DomainName=self.jobs_domain_name, ItemName=compat_bytes(job_id))
        items: Optional[List[ItemTypeDef]] = None
        for attempt in retry_sdb():
            with attempt:
                items = list(boto3_pager(self.db.select,
                                         "Items",
                                         ConsistentRead=True,
                                         SelectExpression=f"select version from `{self.files_domain_name}` where ownerID='{job_id}'"))
        assert items is not None
        if items:
            logger.debug("Deleting %d file(s) associated with job %s", len(items), job_id)
            n = self.itemsPerBatchDelete
            batches = [items[i:i + n] for i in range(0, len(items), n)]
            for batch in batches:
                delete_items: List[DeletableItemTypeDef] = [{"Name": item["Name"]} for item in batch]
                for attempt in retry_sdb():
                    with attempt:
                        self.db.batch_delete_attributes(DomainName=self.files_domain_name, Items=delete_items)
            for item in items:
                item: ItemTypeDef
                version = get_item_from_attributes(attributes=item["Attributes"], name="version")
                for attempt in retry_s3():
                    with attempt:
                        if version:
                            self.s3_client.delete_object(Bucket=self.files_bucket.name,
                                                         Key=compat_bytes(item["Name"]),
                                                         VersionId=version)
                        else:
                            self.s3_client.delete_object(Bucket=self.files_bucket.name,
                                                         Key=compat_bytes(item["Name"]))

    def get_empty_file_store_id(self, jobStoreID=None, cleanup=False, basename=None) -> FileID:
        info = self.FileInfo.create(jobStoreID if cleanup else None)
        with info.uploadStream() as _:
            # Empty
            pass
        info.save()
        logger.debug("Created %r.", info)
        return info.fileID

    def _import_file(self, otherCls, uri: ParseResult, shared_file_name: Optional[str] = None,
                     hardlink: bool = False, symlink: bool = True) -> Optional[FileID]:
        try:
            if issubclass(otherCls, AWSJobStore):
                srcObj = get_object_for_url(uri, existing=True)
                size = srcObj.content_length
                if shared_file_name is None:
                    info = self.FileInfo.create(srcObj.key)
                else:
                    self._requireValidSharedFileName(shared_file_name)
                    jobStoreFileID = self._shared_file_id(shared_file_name)
                    info = self.FileInfo.loadOrCreate(jobStoreFileID=jobStoreFileID,
                                                      ownerID=str(self.sharedFileOwnerID),
                                                      encrypted=None)
                info.copyFrom(srcObj)
                info.save()
                return FileID(info.fileID, size) if shared_file_name is None else None
        except ServerSideCopyProhibitedError:
            # AWS refuses to do this copy for us
            logger.warning("Falling back to copying via the local machine. This could get expensive!")

        # copy if exception
        return super()._import_file(otherCls, uri, shared_file_name=shared_file_name)

    def _export_file(self, otherCls, file_id: FileID, uri: ParseResult) -> None:
        try:
            if issubclass(otherCls, AWSJobStore):
                dstObj = get_object_for_url(uri)
                info = self.FileInfo.loadOrFail(file_id)
                info.copyTo(dstObj)
                return
        except ServerSideCopyProhibitedError:
            # AWS refuses to do this copy for us
            logger.warning("Falling back to copying via the local machine. This could get expensive!")
        else:
            super()._default_export_file(otherCls, file_id, uri)

    @classmethod
    def _url_exists(cls, url: ParseResult) -> bool:
        try:
            get_object_for_url(url, existing=True)
            return True
        except FileNotFoundError:
            # Not a file
            # Might be a directory.
            return cls._get_is_directory(url)

    @classmethod
    def _get_size(cls, url: ParseResult) -> int:
        return get_object_for_url(url, existing=True).content_length

    @classmethod
    def _read_from_url(cls, url: ParseResult, writable):
        srcObj = get_object_for_url(url, existing=True)
        srcObj.download_fileobj(writable)
        return (
            srcObj.content_length,
            False  # executable bit is always False
        )

    @classmethod
    def _open_url(cls, url: ParseResult) -> IO[bytes]:
        src_obj = get_object_for_url(url, existing=True)
        response = src_obj.get()
        # We should get back a response with a stream in 'Body'
        if 'Body' not in response:
            raise RuntimeError(f"Could not fetch body stream for {url}")
        return response['Body']

    @classmethod
    def _write_to_url(cls, readable, url: ParseResult, executable: bool = False) -> None:
        dstObj = get_object_for_url(url)

        logger.debug("Uploading %s", dstObj.key)
        # uploadFile takes care of using multipart upload if the file is larger than partSize (default to 5MB)
        uploadFile(readable=readable,
                   resource=s3_boto3_resource,
                   bucketName=dstObj.bucket_name,
                   fileID=dstObj.key,
                   partSize=5 * 1000 * 1000)

    @classmethod
    def _list_url(cls, url: ParseResult) -> List[str]:
        return list_objects_for_url(url)

    @classmethod
    def _get_is_directory(cls, url: ParseResult) -> bool:
        # We consider it a directory if anything is in it.
        # TODO: Can we just get the first item and not the whole list?
        return len(list_objects_for_url(url)) > 0

    @classmethod
    def _supports_url(cls, url: ParseResult, export: bool = False) -> bool:
        return url.scheme.lower() == 's3'

    def write_file(self, local_path: FileID, job_id: Optional[FileID] = None, cleanup: bool = False) -> FileID:
        info = self.FileInfo.create(job_id if cleanup else None)
        info.upload(local_path, not self.config.disableJobStoreChecksumVerification)
        info.save()
        logger.debug("Wrote %r of from %r", info, local_path)
        return info.fileID

    @contextmanager
    def write_file_stream(self, job_id: Optional[FileID] = None, cleanup: bool = False, basename=None, encoding=None, errors=None):
        info = self.FileInfo.create(job_id if cleanup else None)
        with info.uploadStream(encoding=encoding, errors=errors) as writable:
            yield writable, info.fileID
        info.save()
        logger.debug("Wrote %r.", info)

    @contextmanager
    def write_shared_file_stream(self, shared_file_name, encrypted=None, encoding=None, errors=None):
        self._requireValidSharedFileName(shared_file_name)
        info = self.FileInfo.loadOrCreate(jobStoreFileID=self._shared_file_id(shared_file_name),
                                          ownerID=str(self.sharedFileOwnerID),
                                          encrypted=encrypted)
        with info.uploadStream(encoding=encoding, errors=errors) as writable:
            yield writable
        info.save()
        logger.debug("Wrote %r for shared file %r.", info, shared_file_name)

    def update_file(self, file_id, local_path):
        info = self.FileInfo.loadOrFail(file_id)
        info.upload(local_path, not self.config.disableJobStoreChecksumVerification)
        info.save()
        logger.debug("Wrote %r from path %r.", info, local_path)

    @contextmanager
    def update_file_stream(self, file_id, encoding=None, errors=None):
        info = self.FileInfo.loadOrFail(file_id)
        with info.uploadStream(encoding=encoding, errors=errors) as writable:
            yield writable
        info.save()
        logger.debug("Wrote %r from stream.", info)

    def file_exists(self, file_id):
        return self.FileInfo.exists(file_id)

    def get_file_size(self, file_id):
        if not self.file_exists(file_id):
            return 0
        info = self.FileInfo.loadOrFail(file_id)
        return info.getSize()

    def read_file(self, file_id, local_path, symlink=False):
        info = self.FileInfo.loadOrFail(file_id)
        logger.debug("Reading %r into %r.", info, local_path)
        info.download(local_path, not self.config.disableJobStoreChecksumVerification)
        if getattr(file_id, 'executable', False):
            os.chmod(local_path, os.stat(local_path).st_mode | stat.S_IXUSR)

    @contextmanager
    def read_file_stream(self, file_id, encoding=None, errors=None):
        info = self.FileInfo.loadOrFail(file_id)
        logger.debug("Reading %r into stream.", info)
        with info.downloadStream(encoding=encoding, errors=errors) as readable:
            yield readable

    @contextmanager
    def read_shared_file_stream(self, shared_file_name, encoding=None, errors=None):
        self._requireValidSharedFileName(shared_file_name)
        jobStoreFileID = self._shared_file_id(shared_file_name)
        info = self.FileInfo.loadOrFail(jobStoreFileID, customName=shared_file_name)
        logger.debug("Reading %r for shared file %r into stream.", info, shared_file_name)
        with info.downloadStream(encoding=encoding, errors=errors) as readable:
            yield readable

    def delete_file(self, file_id):
        info = self.FileInfo.load(file_id)
        if info is None:
            logger.debug("File %s does not exist, skipping deletion.", file_id)
        else:
            info.delete()

    def write_logs(self, msg):
        info = self.FileInfo.create(str(self.statsFileOwnerID))
        with info.uploadStream(multipart=False) as writeable:
            if isinstance(msg, str):
                # This stream is for binary data, so encode any non-encoded things
                msg = msg.encode('utf-8', errors='ignore')
            writeable.write(msg)
        info.save()

    def read_logs(self, callback, read_all=False):
        itemsProcessed = 0

        for info in self._read_logs(callback, self.statsFileOwnerID):
            info._ownerID = str(self.readStatsFileOwnerID)  # boto3 requires strings
            info.save()
            itemsProcessed += 1

        if read_all:
            for _ in self._read_logs(callback, self.readStatsFileOwnerID):
                itemsProcessed += 1

        return itemsProcessed

    def _read_logs(self, callback, ownerId):
        items = None
        for attempt in retry_sdb():
            with attempt:
                items = boto3_pager(self.db.select,
                                    "Items",
                                    ConsistentRead=True,
                                    SelectExpression="select * from `{}` where ownerID='{}'".format(self.files_domain_name, str(ownerId)))
        assert items is not None
        for item in items:
            info = self.FileInfo.fromItem(item)
            with info.downloadStream() as readable:
                callback(readable)
            yield info

    # TODO: Make this retry more specific?
    #  example: https://github.com/DataBiosphere/toil/issues/3378
    @retry()
    def get_public_url(self, jobStoreFileID):
        info = self.FileInfo.loadOrFail(jobStoreFileID)
        if info.content is not None:
            with info.uploadStream(allowInlining=False) as f:
                f.write(info.content)

        self.files_bucket.Object(compat_bytes(jobStoreFileID)).Acl().put(ACL='public-read')

        url = self.s3_client.generate_presigned_url('get_object',
                                                    Params={'Bucket': self.files_bucket.name,
                                                            'Key': compat_bytes(jobStoreFileID),
                                                            'VersionId': info.version},
                                                    ExpiresIn=self.publicUrlExpiration.total_seconds())

        # boto doesn't properly remove the x-amz-security-token parameter when
        # query_auth is False when using an IAM role (see issue #2043). Including the
        # x-amz-security-token parameter without the access key results in a 403,
        # even if the resource is public, so we need to remove it.
        scheme, netloc, path, query, fragment = urlsplit(url)
        params = parse_qs(query)
        if 'x-amz-security-token' in params:
            del params['x-amz-security-token']
        if 'AWSAccessKeyId' in params:
            del params['AWSAccessKeyId']
        if 'Signature' in params:
            del params['Signature']
        query = urlencode(params, doseq=True)
        url = urlunsplit((scheme, netloc, path, query, fragment))
        return url

    def get_shared_public_url(self, shared_file_name):
        self._requireValidSharedFileName(shared_file_name)
        return self.get_public_url(self._shared_file_id(shared_file_name))

    def _bindBucket(self,
                    bucket_name: str,
                    create: bool = False,
                    block: bool = True,
                    versioning: bool = False,
                    check_versioning_consistency: bool = True):
        """
        Return the Boto Bucket object representing the S3 bucket with the given name. If the
        bucket does not exist and `create` is True, it will be created.

        :param str bucket_name: the name of the bucket to bind to

        :param bool create: Whether to create bucket the if it doesn't exist

        :param bool block: If False, return None if the bucket doesn't exist. If True, wait until
               bucket appears. Ignored if `create` is True.

        :rtype: Bucket|None
        :raises botocore.exceptions.ClientError: If `block` is True and the bucket still doesn't exist after the
                retry timeout expires.
        """
        assert self.minBucketNameLen <= len(bucket_name) <= self.maxBucketNameLen
        assert self.bucketNameRe.match(bucket_name)
        logger.debug("Binding to job store bucket '%s'.", bucket_name)

        def bucket_retry_predicate(error):
            """
            Decide, given an error, whether we should retry binding the bucket.
            """

            if (isinstance(error, ClientError) and
                    get_error_status(error) in (404, 409)):
                # Handle cases where the bucket creation is in a weird state that might let us proceed.
                # https://github.com/BD2KGenomics/toil/issues/955
                # https://github.com/BD2KGenomics/toil/issues/995
                # https://github.com/BD2KGenomics/toil/issues/1093

                # BucketAlreadyOwnedByYou == 409
                # OperationAborted == 409
                # NoSuchBucket == 404
                return True
            if get_error_code(error) == 'SlowDown':
                # We may get told to SlowDown by AWS when we try to create our
                # bucket. In that case, we should retry and use the exponential
                # backoff.
                return True
            return False

        bucketExisted = True
<<<<<<< HEAD
        try:
            # the head_bucket() call makes sure that the bucket exists and the user can access it
            self.s3_client.head_bucket(Bucket=bucket_name)
            bucket = self.s3_resource.Bucket(bucket_name)
        except ClientError as e:
            error_http_status = get_error_status(e)
            if error_http_status == 404:
                bucketExisted = False
                logger.debug("Bucket '%s' does not exist.", bucket_name)
                if create:
                    bucket = create_s3_bucket(self.s3_resource, bucket_name, self.region)
                elif block:
                    raise
=======
        for attempt in retry_s3(predicate=bucket_retry_predicate):
            with attempt:
                try:
                    # the head_bucket() call makes sure that the bucket exists and the user can access it
                    self.s3_client.head_bucket(Bucket=bucket_name)

                    bucket = self.s3_resource.Bucket(bucket_name)
                except ClientError as e:
                    error_http_status = get_error_status(e)
                    if error_http_status == 404:
                        bucketExisted = False
                        logger.debug("Bucket '%s' does not exist.", bucket_name)
                        if create:
                            bucket = create_s3_bucket(
                                self.s3_resource, bucket_name, self.region
                            )
                            # Wait until the bucket exists before checking the region and adding tags
                            bucket.wait_until_exists()

                            # It is possible for create_bucket to return but
                            # for an immediate request for the bucket region to
                            # produce an S3ResponseError with code
                            # NoSuchBucket. We let that kick us back up to the
                            # main retry loop.
                            assert (
                                    get_bucket_region(bucket_name) == self.region
                            ), f"bucket_name: {bucket_name}, {get_bucket_region(bucket_name)} != {self.region}"

                            tags = build_tag_dict_from_env()

                            if tags:
                                flat_tags = flatten_tags(tags)
                                bucket_tagging = self.s3_resource.BucketTagging(bucket_name)
                                bucket_tagging.put(Tagging={'TagSet': flat_tags})

                            # Configure bucket so that we can make objects in
                            # it public, which was the historical default.
                            enable_public_objects(bucket_name)
                        elif block:
                            raise
                        else:
                            return None
                    elif error_http_status == 301:
                        # This is raised if the user attempts to get a bucket in a region outside
                        # the specified one, if the specified one is not `us-east-1`.  The us-east-1
                        # server allows a user to use buckets from any region.
                        raise BucketLocationConflictException(get_bucket_region(bucket_name))
                    else:
                        raise
                else:
                    bucketRegion = get_bucket_region(bucket_name)
                    if bucketRegion != self.region:
                        raise BucketLocationConflictException(bucketRegion)

                if versioning and not bucketExisted:
                    # only call this method on bucket creation
                    bucket.Versioning().enable()
                    # Now wait until versioning is actually on. Some uploads
                    # would come back with no versions; maybe they were
                    # happening too fast and this setting isn't sufficiently
                    # consistent?
                    time.sleep(1)
                    while not self._getBucketVersioning(bucket_name):
                        logger.warning(f"Waiting for versioning activation on bucket '{bucket_name}'...")
                        time.sleep(1)
                elif check_versioning_consistency:
                    # now test for versioning consistency
                    # we should never see any of these errors since 'versioning' should always be true
                    bucket_versioning = self._getBucketVersioning(bucket_name)
                    if bucket_versioning != versioning:
                        assert False, 'Cannot modify versioning on existing bucket'
                    elif bucket_versioning is None:
                        assert False, 'Cannot use a bucket with versioning suspended'
                if bucketExisted:
                    logger.debug(f"Using pre-existing job store bucket '{bucket_name}'.")
>>>>>>> 016f7a6b
                else:
                    return None
            elif error_http_status == 301:
                # This is raised if the user attempts to get a bucket in a region outside
                # the specified one, if the specified one is not `us-east-1`.  The us-east-1
                # server allows a user to use buckets from any region.
                raise BucketLocationConflictException(get_bucket_region(bucket_name))
            else:
                raise
        else:
            bucketRegion = get_bucket_region(bucket_name)
            if bucketRegion != self.region:
                raise BucketLocationConflictException(bucketRegion)

        if versioning and not bucketExisted:
            # only call this method on bucket creation
            bucket.Versioning().enable()
            # Now wait until versioning is actually on. Some uploads
            # would come back with no versions; maybe they were
            # happening too fast and this setting isn't sufficiently
            # consistent?
            time.sleep(1)
            while not self._getBucketVersioning(bucket_name):
                logger.warning(f"Waiting for versioning activation on bucket '{bucket_name}'...")
                time.sleep(1)
        elif check_versioning_consistency:
            # now test for versioning consistency
            # we should never see any of these errors since 'versioning' should always be true
            bucket_versioning = self._getBucketVersioning(bucket_name)
            if bucket_versioning != versioning:
                assert False, 'Cannot modify versioning on existing bucket'
            elif bucket_versioning is None:
                assert False, 'Cannot use a bucket with versioning suspended'
        if bucketExisted:
            logger.debug(f"Using pre-existing job store bucket '{bucket_name}'.")
        else:
            logger.debug(f"Created new job store bucket '{bucket_name}' with versioning state {versioning}.")

        return bucket

    def _bindDomain(self, domain_name: str, create: bool = False, block: bool = True) -> None:
        """
        Return the Boto3 domain name representing the SDB domain. When create=True, it will
        create the domain if it does not exist.
        Return the Boto Domain object representing the SDB domain of the given name. If the
        domain does not exist and `create` is True, it will be created.

        :param str domain_name: the name of the domain to bind to

        :param bool create: True if domain should be created if it doesn't exist

        :param bool block: If False, raise DomainDoesNotExist if the domain doesn't exist. If True, wait until
               domain appears. This parameter is ignored if create is True.

        :rtype: None
        :raises ClientError: If `block` is True and the domain still doesn't exist after the
                retry timeout expires.
        """
        logger.debug("Binding to job store domain '%s'.", domain_name)
        retryargs = dict(predicate=lambda e: no_such_sdb_domain(e) or sdb_unavailable(e))
        if not block:
            retryargs['timeout'] = 15
        for attempt in retry_sdb(**retryargs):
            with attempt:
                try:
                    self.db.domain_metadata(DomainName=domain_name)
                    return
                except ClientError as e:
                    if no_such_sdb_domain(e):
                        if create:
                            self.db.create_domain(DomainName=domain_name)
                            return
                        elif block:
                            raise
                        else:
                            raise DomainDoesNotExist(domain_name)
                    else:
                        raise

    def _new_job_id(self):
        return str(uuid.uuid4())

    # A dummy job ID under which all shared files are stored
    sharedFileOwnerID = uuid.UUID('891f7db6-e4d9-4221-a58e-ab6cc4395f94')

    # A dummy job ID under which all unread stats files are stored
    statsFileOwnerID = uuid.UUID('bfcf5286-4bc7-41ef-a85d-9ab415b69d53')

    # A dummy job ID under which all read stats files are stored
    readStatsFileOwnerID = uuid.UUID('e77fc3aa-d232-4255-ae04-f64ee8eb0bfa')

    def _shared_file_id(self, shared_file_name):
        return str(uuid.uuid5(self.sharedFileOwnerID, shared_file_name))

    @InnerClass
    class FileInfo(SDBHelper):
        """
        Represents a file in this job store.
        """
        outer = None
        """
        :type: AWSJobStore
        """

        def __init__(self, fileID, ownerID, encrypted,
                     version=None, content=None, numContentChunks=0, checksum=None):
            """
            :type fileID: str
            :param fileID: the file's ID

            :type ownerID: str
            :param ownerID: ID of the entity owning this file, typically a job ID aka jobStoreID

            :type encrypted: bool
            :param encrypted: whether the file is stored in encrypted form

            :type version: str|None
            :param version: a non-empty string containing the most recent version of the S3
            object storing this file's content, None if the file is new, or empty string if the
            file is inlined.

            :type content: str|None
            :param content: this file's inlined content

            :type numContentChunks: int
            :param numContentChunks: the number of SDB domain attributes occupied by this files

            :type checksum: str|None
            :param checksum: the checksum of the file, if available. Formatted
            as <algorithm>$<lowercase hex hash>.

            inlined content. Note that an inlined empty string still occupies one chunk.
            """
            super().__init__()
            self._fileID = fileID
            self._ownerID = ownerID
            self.encrypted = encrypted
            self._version = version
            self._previousVersion = version
            self._content = content
            self._checksum = checksum
            self._numContentChunks = numContentChunks

        @property
        def fileID(self):
            return self._fileID

        @property
        def ownerID(self):
            return self._ownerID

        @property
        def version(self):
            return self._version

        @version.setter
        def version(self, version):
            # Version should only change once
            assert self._previousVersion == self._version
            self._version = version
            if version:
                self.content = None

        @property
        def previousVersion(self):
            return self._previousVersion

        @property
        def content(self):
            return self._content

        @property
        def checksum(self):
            return self._checksum

        @checksum.setter
        def checksum(self, checksum):
            self._checksum = checksum

        @content.setter
        def content(self, content):
            assert content is None or isinstance(content, bytes)
            self._content = content
            if content is not None:
                self.version = ''

        @classmethod
        def create(cls, ownerID: str):
            return cls(str(uuid.uuid4()), ownerID, encrypted=cls.outer.sseKeyPath is not None)

        @classmethod
        def presenceIndicator(cls):
            return 'encrypted'

        @classmethod
        def exists(cls, jobStoreFileID):
            for attempt in retry_sdb():
                with attempt:
                    return bool(cls.outer.db.get_attributes(DomainName=cls.outer.files_domain_name,
                                                            ItemName=compat_bytes(jobStoreFileID),
                                                            AttributeNames=[cls.presenceIndicator()],
                                                            ConsistentRead=True).get("Attributes", []))

        @classmethod
        def load(cls, jobStoreFileID):
            for attempt in retry_sdb():
                with attempt:
                    self = cls.fromItem(
                        {
                            "Name": compat_bytes(jobStoreFileID),
                            "Attributes": cls.outer.db.get_attributes(DomainName=cls.outer.files_domain_name,
                                                                      ItemName=compat_bytes(jobStoreFileID),
                                                                      ConsistentRead=True).get("Attributes", [])
                        })
                    return self

        @classmethod
        def loadOrCreate(cls, jobStoreFileID, ownerID, encrypted):
            self = cls.load(jobStoreFileID)
            if encrypted is None:
                encrypted = cls.outer.sseKeyPath is not None
            if self is None:
                self = cls(jobStoreFileID, ownerID, encrypted=encrypted)
            else:
                assert self.fileID == jobStoreFileID
                assert self.ownerID == ownerID
                self.encrypted = encrypted
            return self

        @classmethod
        def loadOrFail(cls, jobStoreFileID, customName=None):
            """
            :rtype: AWSJobStore.FileInfo
            :return: an instance of this class representing the file with the given ID
            :raises NoSuchFileException: if given file does not exist
            """
            self = cls.load(jobStoreFileID)
            if self is None:
                raise NoSuchFileException(jobStoreFileID, customName=customName)
            else:
                return self

        @classmethod
        def fromItem(cls, item: ItemTypeDef):
            """
            Convert an SDB item to an instance of this class.

            :type item: Item
            """
            assert item is not None

            # Strings come back from SDB as unicode
            def strOrNone(s):
                return s if s is None else str(s)

            # ownerID and encrypted are the only mandatory attributes
            ownerID, encrypted, version, checksum = SDBHelper.get_attributes_from_item(item, ["ownerID", "encrypted", "version", "checksum"])
            if ownerID is None:
                assert encrypted is None
                return None
            else:
                encrypted = strict_bool(encrypted)
                content, numContentChunks = cls.attributesToBinary(item["Attributes"])
                if encrypted:
                    sseKeyPath = cls.outer.sseKeyPath
                    if sseKeyPath is None:
                        raise AssertionError('Content is encrypted but no key was provided.')
                    if content is not None:
                        content = encryption.decrypt(content, sseKeyPath)
                self = cls(fileID=item["Name"], ownerID=ownerID, encrypted=encrypted, version=version,
                           content=content, numContentChunks=numContentChunks, checksum=checksum)
                return self

        def toItem(self) -> Tuple[Dict[str, str], int]:
            """
            Convert this instance to a dictionary of attribute names to values

            :return: the attributes dict and an integer specifying the the number of chunk
                     attributes in the dictionary that are used for storing inlined content.
            """
            content = self.content
            assert content is None or isinstance(content, bytes)
            if self.encrypted and content is not None:
                sseKeyPath = self.outer.sseKeyPath
                if sseKeyPath is None:
                    raise AssertionError('Encryption requested but no key was provided.')
                content = encryption.encrypt(content, sseKeyPath)
            assert content is None or isinstance(content, bytes)
            attributes = self.binaryToAttributes(content)
            numChunks = int(attributes['numChunks'])
            attributes.update(dict(ownerID=self.ownerID or '',
                                   encrypted=str(self.encrypted),
                                   version=self.version or '',
                                   checksum=self.checksum or ''))
            return attributes, numChunks

        @classmethod
        def _reservedAttributes(cls):
            return 3 + super()._reservedAttributes()

        @staticmethod
        def maxInlinedSize():
            return 256

        def save(self):
            attributes, numNewContentChunks = self.toItem()
            attributes_boto3 = SDBHelper.attributeDictToList(attributes)
            # False stands for absence
            if self.previousVersion is None:
                expected: UpdateConditionTypeDef = {"Name": 'version', "Exists": False}
            else:
                expected = {"Name": 'version', "Value": cast(str, self.previousVersion)}
            try:
                for attempt in retry_sdb():
                    with attempt:
                        self.outer.db.put_attributes(DomainName=self.outer.files_domain_name,
                                                     ItemName=compat_bytes(self.fileID),
                                                     Attributes=[{"Name": attribute["Name"], "Value": attribute["Value"], "Replace": True}
                                                                 for attribute in attributes_boto3],
                                                     Expected=expected)
                # clean up the old version of the file if necessary and safe
                if self.previousVersion and (self.previousVersion != self.version):
                    for attempt in retry_s3():
                        with attempt:
                            self.outer.s3_client.delete_object(Bucket=self.outer.files_bucket.name,
                                                               Key=compat_bytes(self.fileID),
                                                               VersionId=self.previousVersion)
                self._previousVersion = self._version
                if numNewContentChunks < self._numContentChunks:
                    residualChunks = range(numNewContentChunks, self._numContentChunks)
                    residual_chunk_names = [self._chunkName(i) for i in residualChunks]
                    # boto3 requires providing the value as well as the name in the attribute, and we don't store it locally
                    # the php sdk resolves this issue by not requiring the Value key https://github.com/aws/aws-sdk-php/issues/185
                    # but this doesnt extend to boto3
                    delete_attributes = self.outer.db.get_attributes(DomainName=self.outer.files_domain_name,
                                                                     ItemName=compat_bytes(self.fileID),
                                                                     AttributeNames=[chunk for chunk in residual_chunk_names]).get("Attributes")
                    for attempt in retry_sdb():
                        with attempt:
                            self.outer.db.delete_attributes(DomainName=self.outer.files_domain_name,
                                                            ItemName=compat_bytes(self.fileID),
                                                            Attributes=delete_attributes)
                    self.outer.db.get_attributes(DomainName=self.outer.files_domain_name, ItemName=compat_bytes(self.fileID))

                self._numContentChunks = numNewContentChunks
            except ClientError as e:
                if get_error_code(e) == 'ConditionalCheckFailed':
                    raise ConcurrentFileModificationException(self.fileID)
                else:
                    raise

        def upload(self, localFilePath, calculateChecksum=True):
            file_size, file_time = fileSizeAndTime(localFilePath)
            if file_size <= self.maxInlinedSize():
                with open(localFilePath, 'rb') as f:
                    self.content = f.read()
                # Clear out any old checksum in case of overwrite
                self.checksum = ''
            else:
                headerArgs = self._s3EncryptionArgs()
                # Create a new Resource in case it needs to be on its own thread
                resource = boto3_session.resource('s3', region_name=self.outer.region)

                self.checksum = self._get_file_checksum(localFilePath) if calculateChecksum else None
                self.version = uploadFromPath(localFilePath,
                                              resource=resource,
                                              bucketName=self.outer.files_bucket.name,
                                              fileID=compat_bytes(self.fileID),
                                              headerArgs=headerArgs,
                                              partSize=self.outer.part_size)

        def _start_checksum(self, to_match=None, algorithm='sha1'):
            """
            Get a hasher that can be used with _update_checksum and
            _finish_checksum.

            If to_match is set, it is a precomputed checksum which we expect
            the result to match.

            The right way to compare checksums is to feed in the checksum to be
            matched, so we can see its algorithm, instead of getting a new one
            and comparing. If a checksum to match is fed in, _finish_checksum()
            will raise a ChecksumError if it isn't matched.
            """

            # If we have an expexted result it will go here.
            expected = None

            if to_match is not None:
                parts = to_match.split('$')
                algorithm = parts[0]
                expected = parts[1]

            wrapped = getattr(hashlib, algorithm)()
            logger.debug(f'Starting {algorithm} checksum to match {expected}')
            return algorithm, wrapped, expected

        def _update_checksum(self, checksum_in_progress, data):
            """
            Update a checksum in progress from _start_checksum with new data.
            """
            checksum_in_progress[1].update(data)

        def _finish_checksum(self, checksum_in_progress):
            """
            Complete a checksum in progress from _start_checksum and return the
            checksum result string.
            """

            result_hash = checksum_in_progress[1].hexdigest()

            logger.debug(f'Completed checksum with hash {result_hash} vs. expected {checksum_in_progress[2]}')
            if checksum_in_progress[2] is not None:
                # We expected a particular hash
                if result_hash != checksum_in_progress[2]:
                    raise ChecksumError('Checksum mismatch. Expected: %s Actual: %s' %
                                        (checksum_in_progress[2], result_hash))

            return '$'.join([checksum_in_progress[0], result_hash])

        def _get_file_checksum(self, localFilePath, to_match=None):
            with open(localFilePath, 'rb') as f:
                hasher = self._start_checksum(to_match=to_match)
                contents = f.read(1024 * 1024)
                while contents != b'':
                    self._update_checksum(hasher, contents)
                    contents = f.read(1024 * 1024)
                return self._finish_checksum(hasher)

        @contextmanager
        def uploadStream(self, multipart=True, allowInlining=True, encoding=None, errors=None):
            """
            Context manager that gives out a binary or text mode upload stream to upload data.
            """

            # Note that we have to handle already having a content or a version
            # if we are overwriting something.

            # But make sure we don't have both.
            assert not (bool(self.version) and self.content is not None)

            info = self
            store = self.outer

            class MultiPartPipe(WritablePipe):
                def readFrom(self, readable):
                    # Get the first block of data we want to put
                    buf = readable.read(store.part_size)
                    assert isinstance(buf, bytes)

                    if allowInlining and len(buf) <= info.maxInlinedSize():
                        logger.debug('Inlining content of %d bytes', len(buf))
                        info.content = buf
                        # There will be no checksum
                        info.checksum = ''
                    else:
                        # We will compute a checksum
                        hasher = info._start_checksum()
                        logger.debug('Updating checksum with %d bytes', len(buf))
                        info._update_checksum(hasher, buf)

                        client = store.s3_client
                        bucket_name = store.files_bucket.name
                        headerArgs = info._s3EncryptionArgs()

                        for attempt in retry_s3():
                            with attempt:
                                logger.debug('Starting multipart upload')
                                # low-level clients are thread safe
                                upload = client.create_multipart_upload(Bucket=bucket_name,
                                                                        Key=compat_bytes(info.fileID),
                                                                        **headerArgs)
                                uploadId = upload['UploadId']
                                parts = []
                                logger.debug('Multipart upload started as %s', uploadId)

                        for attempt in retry_s3():
                            with attempt:
                                for i in range(CONSISTENCY_TICKS):
                                    # Sometimes we can create a multipart upload and not see it. Wait around for it.
                                    response = client.list_multipart_uploads(Bucket=bucket_name,
                                                                             MaxUploads=1,
                                                                             Prefix=compat_bytes(info.fileID))
                                    if ('Uploads' in response and
                                            len(response['Uploads']) != 0 and
                                            response['Uploads'][0]['UploadId'] == uploadId):

                                        logger.debug('Multipart upload visible as %s', uploadId)
                                        break
                                    else:
                                        logger.debug('Multipart upload %s is not visible; we see %s', uploadId, response.get('Uploads'))
                                        time.sleep(CONSISTENCY_TIME * 2 ** i)

                        try:
                            for part_num in itertools.count():
                                for attempt in retry_s3():
                                    with attempt:
                                        logger.debug('Uploading part %d of %d bytes to %s', part_num + 1, len(buf), uploadId)
                                        # TODO: include the Content-MD5 header:
                                        #  https://boto3.amazonaws.com/v1/documentation/api/latest/reference/services/s3.html#S3.Client.complete_multipart_upload
                                        part = client.upload_part(Bucket=bucket_name,
                                                                  Key=compat_bytes(info.fileID),
                                                                  PartNumber=part_num + 1,
                                                                  UploadId=uploadId,
                                                                  Body=BytesIO(buf),
                                                                  **headerArgs)

                                        parts.append({"PartNumber": part_num + 1, "ETag": part["ETag"]})

                                # Get the next block of data we want to put
                                buf = readable.read(info.outer.part_size)
                                assert isinstance(buf, bytes)
                                if len(buf) == 0:
                                    # Don't allow any part other than the very first to be empty.
                                    break
                                info._update_checksum(hasher, buf)
                        except:
                            with panic(log=logger):
                                for attempt in retry_s3():
                                    with attempt:
                                        client.abort_multipart_upload(Bucket=bucket_name,
                                                                      Key=compat_bytes(info.fileID),
                                                                      UploadId=uploadId)

                        else:

                            while not store._getBucketVersioning(store.files_bucket.name):
                                logger.warning('Versioning does not appear to be enabled yet. Deferring multipart '
                                               'upload completion...')
                                time.sleep(1)

                            # Save the checksum
                            info.checksum = info._finish_checksum(hasher)

                            for attempt in retry_s3(timeout=600):
                                # Wait here for a bit longer if S3 breaks,
                                # because we have been known to flake out here
                                # in tests
                                # (https://github.com/DataBiosphere/toil/issues/3894)
                                with attempt:
                                    logger.debug('Attempting to complete upload...')
                                    completed = client.complete_multipart_upload(
                                        Bucket=bucket_name,
                                        Key=compat_bytes(info.fileID),
                                        UploadId=uploadId,
                                        MultipartUpload={"Parts": parts})

                                    logger.debug('Completed upload object of type %s: %s', str(type(completed)),
                                                 repr(completed))
                                    info.version = completed.get('VersionId')
                                    logger.debug('Completed upload with version %s', str(info.version))

                            if info.version is None:
                                # Somehow we don't know the version. Try and get it.
                                for attempt in retry_s3(predicate=lambda e: retryable_s3_errors(e) or isinstance(e, AssertionError)):
                                    with attempt:
                                        version = client.head_object(Bucket=bucket_name,
                                                                     Key=compat_bytes(info.fileID),
                                                                     **headerArgs).get('VersionId', None)
                                        logger.warning('Loaded key for upload with no version and got version %s',
                                                       str(version))
                                        info.version = version
                                        assert info.version is not None

                    # Make sure we actually wrote something, even if an empty file
                    assert (bool(info.version) or info.content is not None)

            class SinglePartPipe(WritablePipe):
                def readFrom(self, readable):
                    buf = readable.read()
                    assert isinstance(buf, bytes)
                    dataLength = len(buf)
                    if allowInlining and dataLength <= info.maxInlinedSize():
                        logger.debug('Inlining content of %d bytes', len(buf))
                        info.content = buf
                        # There will be no checksum
                        info.checksum = ''
                    else:
                        # We will compute a checksum
                        hasher = info._start_checksum()
                        info._update_checksum(hasher, buf)
                        info.checksum = info._finish_checksum(hasher)

                        bucket_name = store.files_bucket.name
                        headerArgs = info._s3EncryptionArgs()
                        client = store.s3_client

                        buf = BytesIO(buf)

                        while not store._getBucketVersioning(bucket_name):
                            logger.warning('Versioning does not appear to be enabled yet. Deferring single part '
                                           'upload...')
                            time.sleep(1)

                        for attempt in retry_s3():
                            with attempt:
                                logger.debug('Uploading single part of %d bytes', dataLength)
                                client.upload_fileobj(Bucket=bucket_name,
                                                      Key=compat_bytes(info.fileID),
                                                      Fileobj=buf,
                                                      ExtraArgs=headerArgs)

                                # use head_object with the SSE headers to access versionId and content_length attributes
                                headObj = client.head_object(Bucket=bucket_name,
                                                             Key=compat_bytes(info.fileID),
                                                             **headerArgs)
                                assert dataLength == headObj.get('ContentLength', None)
                                info.version = headObj.get('VersionId', None)
                                logger.debug('Upload received version %s', str(info.version))

                        if info.version is None:
                            # Somehow we don't know the version
                            for attempt in retry_s3(predicate=lambda e: retryable_s3_errors(e) or isinstance(e, AssertionError)):
                                with attempt:
                                    headObj = client.head_object(Bucket=bucket_name,
                                                                 Key=compat_bytes(info.fileID),
                                                                 **headerArgs)
                                    info.version = headObj.get('VersionId', None)
                                    logger.warning('Reloaded key with no version and got version %s', str(info.version))
                                    assert info.version is not None

                    # Make sure we actually wrote something, even if an empty file
                    assert (bool(info.version) or info.content is not None)

            if multipart:
                pipe = MultiPartPipe(encoding=encoding, errors=errors)
            else:
                pipe = SinglePartPipe(encoding=encoding, errors=errors)

            with pipe as writable:
                yield writable

            if not pipe.reader_done:
                logger.debug(f'Version: {self.version} Content: {self.content}')
                raise RuntimeError('Escaped context manager without written data being read!')

            # We check our work to make sure we have exactly one of embedded
            # content or a real object version.

            if self.content is None:
                if not bool(self.version):
                    logger.debug(f'Version: {self.version} Content: {self.content}')
                    raise RuntimeError('No content added and no version created')
            else:
                if bool(self.version):
                    logger.debug(f'Version: {self.version} Content: {self.content}')
                    raise RuntimeError('Content added and version created')

        def copyFrom(self, srcObj):
            """
            Copies contents of source key into this file.

            :param S3.Object srcObj: The key (object) that will be copied from
            """
            assert srcObj.content_length is not None
            if srcObj.content_length <= self.maxInlinedSize():
                self.content = srcObj.get().get('Body').read()
            else:
                # Create a new Resource in case it needs to be on its own thread
                resource = boto3_session.resource('s3', region_name=self.outer.region)
                self.version = copyKeyMultipart(resource,
                                                srcBucketName=compat_bytes(srcObj.bucket_name),
                                                srcKeyName=compat_bytes(srcObj.key),
                                                srcKeyVersion=compat_bytes(srcObj.version_id),
                                                dstBucketName=compat_bytes(self.outer.files_bucket.name),
                                                dstKeyName=compat_bytes(self._fileID),
                                                sseAlgorithm='AES256',
                                                sseKey=self._getSSEKey())

        def copyTo(self, dstObj):
            """
            Copies contents of this file to the given key.

            :param S3.Object dstObj: The key (object) to copy this file's content to
            """
            if self.content is not None:
                for attempt in retry_s3():
                    with attempt:
                        dstObj.put(Body=self.content)
            elif self.version:
                # Create a new Resource in case it needs to be on its own thread
                resource = boto3_session.resource('s3', region_name=self.outer.region)

                for attempt in retry_s3():
                    # encrypted = True if self.outer.sseKeyPath else False
                    with attempt:
                        copyKeyMultipart(resource,
                                         srcBucketName=compat_bytes(self.outer.files_bucket.name),
                                         srcKeyName=compat_bytes(self.fileID),
                                         srcKeyVersion=compat_bytes(self.version),
                                         dstBucketName=compat_bytes(dstObj.bucket_name),
                                         dstKeyName=compat_bytes(dstObj.key),
                                         copySourceSseAlgorithm='AES256',
                                         copySourceSseKey=self._getSSEKey())
            else:
                assert False

        def download(self, localFilePath, verifyChecksum=True):
            if self.content is not None:
                with AtomicFileCreate(localFilePath) as tmpPath:
                    with open(tmpPath, 'wb') as f:
                        f.write(self.content)
            elif self.version:
                headerArgs = self._s3EncryptionArgs()
                obj = self.outer.files_bucket.Object(compat_bytes(self.fileID))

                for attempt in retry_s3(predicate=lambda e: retryable_s3_errors(e) or isinstance(e, ChecksumError)):
                    with attempt:
                        with AtomicFileCreate(localFilePath) as tmpPath:
                            obj.download_file(Filename=tmpPath, ExtraArgs={'VersionId': self.version, **headerArgs})

                        if verifyChecksum and self.checksum:
                            try:
                                # This automatically compares the result and matches the algorithm.
                                self._get_file_checksum(localFilePath, self.checksum)
                            except ChecksumError as e:
                                # Annotate checksum mismatches with file name
                                raise ChecksumError('Checksums do not match for file %s.' % localFilePath) from e
                                # The error will get caught and result in a retry of the download until we run out of retries.
                                # TODO: handle obviously truncated downloads by resuming instead.
            else:
                assert False

        @contextmanager
        def downloadStream(self, verifyChecksum=True, encoding=None, errors=None):
            """
            Context manager that gives out a download stream to download data.
            """
            info = self

            class DownloadPipe(ReadablePipe):
                def writeTo(self, writable):
                    if info.content is not None:
                        writable.write(info.content)
                    elif info.version:
                        headerArgs = info._s3EncryptionArgs()
                        obj = info.outer.files_bucket.Object(compat_bytes(info.fileID))
                        for attempt in retry_s3():
                            with attempt:
                                obj.download_fileobj(writable, ExtraArgs={'VersionId': info.version, **headerArgs})
                    else:
                        assert False

            class HashingPipe(ReadableTransformingPipe):
                """
                Class which checksums all the data read through it. If it
                reaches EOF and the checksum isn't correct, raises
                ChecksumError.

                Assumes info actually has a checksum.
                """

                def transform(self, readable, writable):
                    hasher = info._start_checksum(to_match=info.checksum)
                    contents = readable.read(1024 * 1024)
                    while contents != b'':
                        info._update_checksum(hasher, contents)
                        try:
                            writable.write(contents)
                        except BrokenPipeError:
                            # Read was stopped early by user code.
                            # Can't check the checksum.
                            return
                        contents = readable.read(1024 * 1024)
                    # We reached EOF in the input.
                    # Finish checksumming and verify.
                    info._finish_checksum(hasher)
                    # Now stop so EOF happens in the output.

            if verifyChecksum and self.checksum:
                with DownloadPipe() as readable:
                    # Interpose a pipe to check the hash
                    with HashingPipe(readable, encoding=encoding, errors=errors) as verified:
                        yield verified
            else:
                # Readable end of pipe produces text mode output if encoding specified
                with DownloadPipe(encoding=encoding, errors=errors) as readable:
                    # No true checksum available, so don't hash
                    yield readable

        def delete(self):
            store = self.outer
            if self.previousVersion is not None:
                expected: UpdateConditionTypeDef = {"Name": 'version', "Value": cast(str, self.previousVersion)}
                for attempt in retry_sdb():
                    with attempt:
                        store.db.delete_attributes(DomainName=store.files_domain_name,
                                                   ItemName=compat_bytes(self.fileID),
                                                   Expected=expected)
                if self.previousVersion:
                    for attempt in retry_s3():
                        with attempt:
                            store.s3_client.delete_object(Bucket=store.files_bucket.name,
                                                          Key=compat_bytes(self.fileID),
                                                          VersionId=self.previousVersion)

        def getSize(self):
            """
            Return the size of the referenced item in bytes.
            """
            if self.content is not None:
                return len(self.content)
            elif self.version:
                for attempt in retry_s3():
                    with attempt:
                        obj = self.outer.files_bucket.Object(compat_bytes(self.fileID))
                        return obj.content_length
            else:
                return 0

        def _getSSEKey(self) -> Optional[bytes]:
            sseKeyPath = self.outer.sseKeyPath
            if sseKeyPath:
                with open(sseKeyPath, 'rb') as f:
                    sseKey = f.read()
                return sseKey

        def _s3EncryptionArgs(self):
            # the keys of the returned dictionary are unpacked to the corresponding boto3 optional
            # parameters and will be used to set the http headers
            if self.encrypted:
                sseKey = self._getSSEKey()
                assert sseKey is not None, 'Content is encrypted but no key was provided.'
                assert len(sseKey) == 32
                # boto3 encodes the key and calculates the MD5 for us
                return {'SSECustomerAlgorithm': 'AES256', 'SSECustomerKey': sseKey}
            else:
                return {}

        def __repr__(self):
            r = custom_repr
            d = (('fileID', r(self.fileID)),
                 ('ownerID', r(self.ownerID)),
                 ('encrypted', r(self.encrypted)),
                 ('version', r(self.version)),
                 ('previousVersion', r(self.previousVersion)),
                 ('content', r(self.content)),
                 ('checksum', r(self.checksum)),
                 ('_numContentChunks', r(self._numContentChunks)))
            return "{}({})".format(type(self).__name__,
                                   ', '.join(f'{k}={v}' for k, v in d))

    versionings = dict(Enabled=True, Disabled=False, Suspended=None)

    def _getBucketVersioning(self, bucket_name):
        """
        The status attribute of BucketVersioning can be 'Enabled', 'Suspended' or None (Disabled)
        which we map to True, None and False respectively. Note that we've never seen a versioning
        status of 'Disabled', only the None return value. Calling BucketVersioning.suspend() will
        cause BucketVersioning.status to then return 'Suspended' even on a new bucket that never
        had versioning enabled.

        :param bucket_name: str
        """
        for attempt in retry_s3():
            with attempt:
                status = self.s3_resource.BucketVersioning(bucket_name).status
                return self.versionings.get(status) if status else False

    # TODO: Make this retry more specific?
    #  example: https://github.com/DataBiosphere/toil/issues/3378
    @retry()
    def destroy(self):
        # FIXME: Destruction of encrypted stores only works after initialize() or .resume()
        # See https://github.com/BD2KGenomics/toil/issues/1041
        try:
            self._bind(create=False, block=False, check_versioning_consistency=False)
        except BucketLocationConflictException:
            # If the unique jobstore bucket name existed, _bind would have raised a
            # BucketLocationConflictException before calling destroy.  Calling _bind here again
            # would reraise the same exception so we need to catch and ignore that exception.
            pass
        # TODO: Add other failure cases to be ignored here.
        self._registered = None
<<<<<<< HEAD
        if self.filesBucket is not None:
            delete_s3_bucket(s3_resource=s3_boto3_resource, bucket_name=self.filesBucket)
            self.filesBucket = None
        for name in 'filesDomain', 'jobsDomain':
            domain = getattr(self, name)
            if domain is not None:
                self._delete_domain(domain)
=======
        if self.files_bucket is not None:
            self._delete_bucket(self.files_bucket)
            self.files_bucket = None
        for name in 'files_domain_name', 'jobs_domain_name':
            domainName = getattr(self, name)
            if domainName is not None:
                self._delete_domain(domainName)
>>>>>>> 016f7a6b
                setattr(self, name, None)
        self._registered = False

    def _delete_domain(self, domainName):
        for attempt in retry_sdb():
            with attempt:
                try:
                    self.db.delete_domain(DomainName=domainName)
                except ClientError as e:
                    if not no_such_sdb_domain(e):
                        raise


aRepr = reprlib.Repr()
aRepr.maxstring = 38  # so UUIDs don't get truncated (36 for UUID plus 2 for quotes)
custom_repr = aRepr.repr


class BucketLocationConflictException(LocatorException):
    def __init__(self, bucketRegion):
        super().__init__(
            'A bucket with the same name as the jobstore was found in another region (%s). '
            'Cannot proceed as the unique bucket name is already in use.', locator=bucketRegion)<|MERGE_RESOLUTION|>--- conflicted
+++ resolved
@@ -27,12 +27,9 @@
 from urllib.parse import ParseResult, parse_qs, urlencode, urlsplit, urlunsplit
 
 from botocore.exceptions import ClientError
-<<<<<<< HEAD
 from mypy_boto3_s3.service_resource import Bucket
-=======
 from mypy_boto3_sdb import SimpleDBClient
 from mypy_boto3_sdb.type_defs import ReplaceableItemTypeDef, ReplaceableAttributeTypeDef, SelectResultTypeDef, ItemTypeDef, AttributeTypeDef, DeletableItemTypeDef, UpdateConditionTypeDef
->>>>>>> 016f7a6b
 
 import toil.lib.encryption as encryption
 from toil.fileStores import FileID
@@ -55,7 +52,7 @@
 from toil.jobStores.utils import (ReadablePipe,
                                   ReadableTransformingPipe,
                                   WritablePipe)
-from toil.lib.aws import build_tag_dict_from_env
+from toil.lib.aws import tags_from_env
 from toil.lib.aws.session import establish_boto3_session
 from toil.lib.aws.s3 import create_s3_bucket, delete_s3_bucket
 from toil.lib.aws.utils import (get_bucket_region,
@@ -781,21 +778,6 @@
             return False
 
         bucketExisted = True
-<<<<<<< HEAD
-        try:
-            # the head_bucket() call makes sure that the bucket exists and the user can access it
-            self.s3_client.head_bucket(Bucket=bucket_name)
-            bucket = self.s3_resource.Bucket(bucket_name)
-        except ClientError as e:
-            error_http_status = get_error_status(e)
-            if error_http_status == 404:
-                bucketExisted = False
-                logger.debug("Bucket '%s' does not exist.", bucket_name)
-                if create:
-                    bucket = create_s3_bucket(self.s3_resource, bucket_name, self.region)
-                elif block:
-                    raise
-=======
         for attempt in retry_s3(predicate=bucket_retry_predicate):
             with attempt:
                 try:
@@ -809,9 +791,7 @@
                         bucketExisted = False
                         logger.debug("Bucket '%s' does not exist.", bucket_name)
                         if create:
-                            bucket = create_s3_bucket(
-                                self.s3_resource, bucket_name, self.region
-                            )
+                            bucket = create_s3_bucket(self.s3_resource, bucket_name, self.region)
                             # Wait until the bucket exists before checking the region and adding tags
                             bucket.wait_until_exists()
 
@@ -820,11 +800,10 @@
                             # produce an S3ResponseError with code
                             # NoSuchBucket. We let that kick us back up to the
                             # main retry loop.
-                            assert (
-                                    get_bucket_region(bucket_name) == self.region
+                            assert (get_bucket_region(bucket_name) == self.region
                             ), f"bucket_name: {bucket_name}, {get_bucket_region(bucket_name)} != {self.region}"
 
-                            tags = build_tag_dict_from_env()
+                            tags = tags_from_env()
 
                             if tags:
                                 flat_tags = flatten_tags(tags)
@@ -871,46 +850,10 @@
                         assert False, 'Cannot use a bucket with versioning suspended'
                 if bucketExisted:
                     logger.debug(f"Using pre-existing job store bucket '{bucket_name}'.")
->>>>>>> 016f7a6b
                 else:
-                    return None
-            elif error_http_status == 301:
-                # This is raised if the user attempts to get a bucket in a region outside
-                # the specified one, if the specified one is not `us-east-1`.  The us-east-1
-                # server allows a user to use buckets from any region.
-                raise BucketLocationConflictException(get_bucket_region(bucket_name))
-            else:
-                raise
-        else:
-            bucketRegion = get_bucket_region(bucket_name)
-            if bucketRegion != self.region:
-                raise BucketLocationConflictException(bucketRegion)
-
-        if versioning and not bucketExisted:
-            # only call this method on bucket creation
-            bucket.Versioning().enable()
-            # Now wait until versioning is actually on. Some uploads
-            # would come back with no versions; maybe they were
-            # happening too fast and this setting isn't sufficiently
-            # consistent?
-            time.sleep(1)
-            while not self._getBucketVersioning(bucket_name):
-                logger.warning(f"Waiting for versioning activation on bucket '{bucket_name}'...")
-                time.sleep(1)
-        elif check_versioning_consistency:
-            # now test for versioning consistency
-            # we should never see any of these errors since 'versioning' should always be true
-            bucket_versioning = self._getBucketVersioning(bucket_name)
-            if bucket_versioning != versioning:
-                assert False, 'Cannot modify versioning on existing bucket'
-            elif bucket_versioning is None:
-                assert False, 'Cannot use a bucket with versioning suspended'
-        if bucketExisted:
-            logger.debug(f"Using pre-existing job store bucket '{bucket_name}'.")
-        else:
-            logger.debug(f"Created new job store bucket '{bucket_name}' with versioning state {versioning}.")
-
-        return bucket
+                    logger.debug(f"Created new job store bucket '{bucket_name}' with versioning state {versioning}.")
+
+                return bucket
 
     def _bindDomain(self, domain_name: str, create: bool = False, block: bool = True) -> None:
         """
@@ -1746,23 +1689,13 @@
             pass
         # TODO: Add other failure cases to be ignored here.
         self._registered = None
-<<<<<<< HEAD
-        if self.filesBucket is not None:
-            delete_s3_bucket(s3_resource=s3_boto3_resource, bucket_name=self.filesBucket)
-            self.filesBucket = None
-        for name in 'filesDomain', 'jobsDomain':
-            domain = getattr(self, name)
-            if domain is not None:
-                self._delete_domain(domain)
-=======
         if self.files_bucket is not None:
-            self._delete_bucket(self.files_bucket)
+            delete_s3_bucket(s3_resource=s3_boto3_resource, bucket_name=self.files_bucket.name)
             self.files_bucket = None
         for name in 'files_domain_name', 'jobs_domain_name':
             domainName = getattr(self, name)
             if domainName is not None:
                 self._delete_domain(domainName)
->>>>>>> 016f7a6b
                 setattr(self, name, None)
         self._registered = False
 
