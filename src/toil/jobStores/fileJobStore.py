--- conflicted
+++ resolved
@@ -462,22 +462,10 @@
                     # It would be very unlikely to fail again for same reason but possible
                     # nonetheless in which case we should just give up.
                     os.symlink(jobStoreFilePath, localFilePath)
-<<<<<<< HEAD
-=======
                     # Now we succeeded and don't need to copy
                     return
->>>>>>> 99a0424f
                 else:
                     raise
-
-            if executable:
-                try:
-                    os.chmod(localFilePath, os.stat(localFilePath).st_mode | stat.S_IXUSR)
-                    return
-                except PermissionError:
-                    # can't symlink and preserve exec permissions
-                    # prioritize permissions and attempt to hardlink next
-                    pass
 
         # If we get here, symlinking isn't an option.
         if os.stat(jobStoreFilePath).st_dev == os.stat(localDirPath).st_dev:
@@ -494,11 +482,8 @@
                     # It would be very unlikely to fail again for same reason but possible
                     # nonetheless in which case we should just give up.
                     os.link(jobStoreFilePath, localFilePath)
-<<<<<<< HEAD
-=======
                     # Now we succeeded and don't need to copy
                     return
->>>>>>> 99a0424f
                 elif e.errno == errno.EXDEV:
                     # It's a cross-device link even though it didn't appear to be.
                     # Just keep going and hit the file copy case.
@@ -508,15 +493,6 @@
                     logger.critical('jobStoreFilePath: ' + jobStoreFilePath + ' ' + str(os.path.exists(jobStoreFilePath)))
                     logger.critical('localFilePath: ' + localFilePath + ' ' + str(os.path.exists(localFilePath)))
                     raise
-
-                if executable:
-                    try:
-                        os.chmod(localFilePath, os.stat(localFilePath).st_mode | stat.S_IXUSR)
-                        return
-                    except PermissionError:
-                        # can't hardlink and preserve exec permissions
-                        # prioritize permissions and attempt to copy next
-                        pass
 
         # If we get here, neither a symlink nor a hardlink will work.
         # Make a complete copy.
