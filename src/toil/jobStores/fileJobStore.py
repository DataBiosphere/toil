--- conflicted
+++ resolved
@@ -303,13 +303,7 @@
                     self._copy_or_link(uri, path, symlink=symlink)
                 return None
         else:
-<<<<<<< HEAD
-            return super()._importFile(otherCls, url,
-                                                         sharedFileName=sharedFileName)
-=======
-            return super(FileJobStore, self)._import_file(otherCls, uri,
-                                                          shared_file_name=shared_file_name)
->>>>>>> 0e7d1547
+            return super()._importFile(otherCls, uri, shared_file_name=shared_file_name)
 
     def _export_file(self, otherCls, file_id, uri):
         if issubclass(otherCls, FileJobStore):
@@ -321,11 +315,7 @@
             else:
                 atomic_copy(srcPath, destPath, executable=executable)
         else:
-<<<<<<< HEAD
-            super()._defaultExportFile(otherCls, jobStoreFileID, url)
-=======
-            super(FileJobStore, self)._default_export_file(otherCls, file_id, uri)
->>>>>>> 0e7d1547
+            super()._default_export_file(otherCls, file_id, uri)
 
     def _move_and_linkback(self, srcPath, destPath, executable):
         logger.debug("moveExports option, Moving src=%s to dest=%s ; then symlinking dest to src", srcPath, destPath)
@@ -864,12 +854,7 @@
             childPath = os.path.join(root, child)
 
             # Recurse
-<<<<<<< HEAD
-            yield from self._walkDynamicSprayDir(childPath)
-=======
-            for item in self._walk_dynamic_spray_dir(childPath):
-                yield item
->>>>>>> 0e7d1547
+            yield from self._walk_dynamic_spray_dir(childPath)
 
     def _job_directories(self):
         """
@@ -898,12 +883,7 @@
                     continue
 
                 # Now we have only the directories that are named after jobs. Look inside them.
-<<<<<<< HEAD
-                yield from self._walkDynamicSprayDir(os.path.join(jobHoldingDir, jobNameDir))
-=======
-                for inner in self._walk_dynamic_spray_dir(os.path.join(jobHoldingDir, jobNameDir)):
-                    yield inner
->>>>>>> 0e7d1547
+                yield from self._walk_dynamic_spray_dir(os.path.join(jobHoldingDir, jobNameDir))
 
 
     def _stats_directories(self):
